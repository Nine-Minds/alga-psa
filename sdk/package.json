--- conflicted
+++ resolved
@@ -7,10 +7,7 @@
     "build": "tsc -p tsconfig.json",
     "sample:create-service-category": "tsx samples/node/create-service-category.ts",
     "sample:create-client": "tsx samples/node/create-client.ts",
-<<<<<<< HEAD
-=======
     "sample:create-service-manual-invoice": "tsx samples/node/create-service-and-manual-invoice.ts",
->>>>>>> 6f1290db
     "sample:extension-storage": "tsx samples/node/extension-storage.ts",
     "openapi:generate": "tsx scripts/generate-openapi.ts"
   },
