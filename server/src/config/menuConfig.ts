// server/src/config/sidebarNavigationConfig.ts

import {
  BarChart3,
  MessageSquare,
  Layers,
  Building2,
  Users,
  FileText,
  Timer,
  Clock,
  CreditCard,
  CheckCircle,
  Calendar,
  LayoutDashboard,
  MapPin,
  Rocket,
  Layout,
  Code,
  Bell,
  Monitor,
  Home,
  Settings,
  UserCircle,
  Shield,
  HelpCircle,
  SlidersHorizontal,
  Search,
  GitBranch
} from 'lucide-react';
import { billingTabDefinitions } from '../components/billing-dashboard/billingTabsConfig';

export interface MenuItem {
  name: string;
  icon: React.ElementType;
  href?: string;
  subItems?: MenuItem[];
}

export const menuItems: MenuItem[] = [
  {
    name: 'Home',
    icon: Home,
    href: '/msp/dashboard'  // Updated to point to our new dashboard page
  },
  {
    name: 'User Activities',
    icon: BarChart3,
    href: '/msp/user-activities'
  },
  {
    name: 'Tickets',
    icon: MessageSquare,
    href: '/msp/tickets'
  },
  {
    name: 'Projects',
    icon: Layers,
    href: '/msp/projects'
  },
  // {
  //   name: 'Assets',
  //   icon: Monitor,
  //   href: '/msp/assets'
  // },
  {
    name: 'Clients',
    icon: Building2,
    href: '/msp/clients'
  },
  {
    name: 'Contacts',
    icon: Users,
    href: '/msp/contacts'
  },
  {
    name: 'Documents',
    icon: FileText,
    href: '/msp/documents'
  },
  {
    name: 'Time Management',
    icon: Timer,
    subItems: [
      { name: 'Time Entry', icon: Clock, href: '/msp/time-entry' },
      { name: 'Time Sheet Approvals', icon: CheckCircle, href: '/msp/time-sheet-approvals' },
    ]
  },
  {
    name: 'Billing',
    icon: CreditCard,
<<<<<<< HEAD
    subItems: billingTabDefinitions.map(({ label, icon, href }) => ({
      name: label,
      icon,
      href
    }))
=======
    subItems: [
      {
        name: 'Overview',
        icon: LayoutDashboard,
        href: '/msp/billing?tab=overview'
      },
      {
        name: 'Generate Invoices',
        icon: FilePlus,
        href: '/msp/billing?tab=generate-invoices'
      },
      {
        name: 'Invoices',
        icon: FileTextIcon,
        href: '/msp/billing?tab=invoices'
      },
      {
        name: 'Invoice Templates',
        icon: FileMinus,
        href: '/msp/billing?tab=invoice-templates'
      },
      {
        name: 'Tax Rates',
        icon: Percent,
        href: '/msp/billing?tab=tax-rates'
      },
      {
        name: 'Contract Lines',
        icon: Package,
        href: '/msp/billing?tab=plans'
      },
      {
        name: 'Contracts',
        icon: Box,
        href: '/msp/billing?tab=contracts'
      },
      {
        name: 'Billing Cycles',
        icon: Calendar,
        href: '/msp/billing?tab=billing-cycles'
      },
      {
        name: 'Usage Tracking',
        icon: Gauge,
        href: '/msp/billing?tab=usage-tracking'
      },
      {
        name: 'Credits',
        icon: CreditCard,
        href: '/msp/billing?tab=credits'
      },
      {
        name: 'Reconciliation',
        icon: CheckCircle,
        href: '/msp/billing?tab=reconciliation'
      }
    ]
>>>>>>> ca0b3bbe
  },
  {
    name: 'Schedule',
    icon: Calendar,
    href: '/msp/schedule'
  },
  {
    name: 'Technician Dispatch',
    icon: MapPin,
    href: '/msp/technician-dispatch'
  },
  {
    name: 'Automation Hub',
    icon: Rocket,
    href: '/msp/automation-hub',
    subItems: [
      {
        name: 'Template Library',
        icon: Layout,
        href: '/msp/automation-hub?tab=template-library'
      },
      {
        name: 'Workflows',
        icon: Code,
        href: '/msp/automation-hub?tab=workflows'
      },
      {
        name: 'Events Catalog',
        icon: Bell,
        href: '/msp/automation-hub?tab=events-catalog'
      },
      {
        name: 'Logs & History',
        icon: Clock,
        href: '/msp/automation-hub?tab=logs-history'
      }
    ]
  },
  {
    name: 'System',
    icon: Monitor,
    subItems: [
      {
        name: 'Job Monitoring',
        icon: LayoutDashboard,
        href: '/msp/jobs'
      }
    ]
  }
];

export const bottomMenuItems: MenuItem[] = [
  { 
    name: 'Settings', 
    icon: Settings,
    subItems: [
      { name: 'General', icon: SlidersHorizontal, href: '/msp/settings' },
      { name: 'Profile', icon: UserCircle, href: '/msp/profile' },
      {
        name: 'Security',
        href: '/msp/security-settings',
        icon: Shield,
      },
    ]
  },
  { name: 'Support', icon: HelpCircle, href: 'https://www.nineminds.com/support' },
];<|MERGE_RESOLUTION|>--- conflicted
+++ resolved
@@ -89,71 +89,11 @@
   {
     name: 'Billing',
     icon: CreditCard,
-<<<<<<< HEAD
     subItems: billingTabDefinitions.map(({ label, icon, href }) => ({
       name: label,
       icon,
       href
     }))
-=======
-    subItems: [
-      {
-        name: 'Overview',
-        icon: LayoutDashboard,
-        href: '/msp/billing?tab=overview'
-      },
-      {
-        name: 'Generate Invoices',
-        icon: FilePlus,
-        href: '/msp/billing?tab=generate-invoices'
-      },
-      {
-        name: 'Invoices',
-        icon: FileTextIcon,
-        href: '/msp/billing?tab=invoices'
-      },
-      {
-        name: 'Invoice Templates',
-        icon: FileMinus,
-        href: '/msp/billing?tab=invoice-templates'
-      },
-      {
-        name: 'Tax Rates',
-        icon: Percent,
-        href: '/msp/billing?tab=tax-rates'
-      },
-      {
-        name: 'Contract Lines',
-        icon: Package,
-        href: '/msp/billing?tab=plans'
-      },
-      {
-        name: 'Contracts',
-        icon: Box,
-        href: '/msp/billing?tab=contracts'
-      },
-      {
-        name: 'Billing Cycles',
-        icon: Calendar,
-        href: '/msp/billing?tab=billing-cycles'
-      },
-      {
-        name: 'Usage Tracking',
-        icon: Gauge,
-        href: '/msp/billing?tab=usage-tracking'
-      },
-      {
-        name: 'Credits',
-        icon: CreditCard,
-        href: '/msp/billing?tab=credits'
-      },
-      {
-        name: 'Reconciliation',
-        icon: CheckCircle,
-        href: '/msp/billing?tab=reconciliation'
-      }
-    ]
->>>>>>> ca0b3bbe
   },
   {
     name: 'Schedule',
@@ -206,8 +146,8 @@
 ];
 
 export const bottomMenuItems: MenuItem[] = [
-  { 
-    name: 'Settings', 
+  {
+    name: 'Settings',
     icon: Settings,
     subItems: [
       { name: 'General', icon: SlidersHorizontal, href: '/msp/settings' },
