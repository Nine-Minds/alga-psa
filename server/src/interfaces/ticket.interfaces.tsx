--- conflicted
+++ resolved
@@ -24,11 +24,8 @@
   closed_at: string | null;  // Changed from Date to string
   attributes: Record<string, unknown> | null; // Changed from any to unknown
   priority_id: string;
-<<<<<<< HEAD
   estimated_hours?: number;
-=======
   location?: ICompanyLocation; // For populated location data
->>>>>>> f2e52441
 }
 
 export interface ITicketListItem extends Omit<ITicket, 'status_id' | 'priority_id' | 'channel_id' | 'entered_by' | 'category_id' | 'subcategory_id'> {
