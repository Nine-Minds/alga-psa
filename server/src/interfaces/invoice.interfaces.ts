--- conflicted
+++ resolved
@@ -50,12 +50,7 @@
   applies_to_service_id?: string; // Reference a service instead of an item
   client_contract_id?: string; // Reference to the client contract assignment
   contract_name?: string; // Contract name
-<<<<<<< HEAD
-  is_bundle_header?: boolean; // Whether this item is a contract group header (legacy name)
-  is_contract_header?: boolean; // Alias for is_bundle_header; preferred going forward
-=======
   is_bundle_header?: boolean; // Whether this item is a contract group header
->>>>>>> bdc686cb
   parent_item_id?: string; // Reference to the parent contract group header item
   created_by?: string;
   updated_by?: string;
