import React, { useState, useEffect } from 'react';
import { ErrorBoundary } from 'react-error-boundary';
import { X } from 'lucide-react';
import { Dialog, DialogContent, DialogFooter } from 'server/src/components/ui/Dialog';
import { Button } from "server/src/components/ui/Button";
import { Input } from "server/src/components/ui/Input";
import { PhoneInput } from "server/src/components/ui/PhoneInput";
import { Label } from "server/src/components/ui/Label";
import { TextArea } from "server/src/components/ui/TextArea";
import { addContact } from 'server/src/lib/actions/contact-actions/contactActions';
import { ClientPicker } from 'server/src/components/clients/ClientPicker';
import { IClient } from 'server/src/interfaces/client.interfaces';
import { IContact } from 'server/src/interfaces/contact.interfaces';
import { Switch } from 'server/src/components/ui/Switch';
import { Alert, AlertDescription } from 'server/src/components/ui/Alert';
<<<<<<< HEAD
import { useToast } from 'server/src/hooks/use-toast';
=======
import { getAllCountries, ICountry } from 'server/src/lib/actions/client-actions/countryActions';
import {
  validateContactName,
  validateEmailAddress,
  validatePhoneNumber,
  validateNotes
} from 'server/src/lib/utils/clientFormValidation';
>>>>>>> f25e1484

interface QuickAddContactProps {
  isOpen: boolean;
  onClose: () => void;
  onContactAdded: (newContact: IContact) => void;
  clients: IClient[];
  selectedClientId?: string | null;
}

function ErrorFallback({ error, resetErrorBoundary }: { error: Error; resetErrorBoundary: () => void }) {
  return (
    <div className="p-4 bg-red-50 border border-red-200 rounded-md">
      <h2 className="text-lg font-semibold text-red-800">Something went wrong:</h2>
      <pre className="mt-2 text-sm text-red-600">{error.message}</pre>
      <Button
        id='try-again-button'
        onClick={resetErrorBoundary}
        className="mt-4"
        variant="secondary"
      >
        Try again
      </Button>
    </div>
  );
}

const QuickAddContactContent: React.FC<QuickAddContactProps> = ({
  isOpen,
  onClose,
  onContactAdded,
  clients,
  selectedClientId = null
}) => {
  const { toast } = useToast();
  const [fullName, setFullName] = useState('');
  const [email, setEmail] = useState('');
  const [phoneNumber, setPhoneNumber] = useState('');
  const [clientId, setClientId] = useState<string | null>(null);
  const [filterState, setFilterState] = useState<'all' | 'active' | 'inactive'>('all');
  const [clientTypeFilter, setClientTypeFilter] = useState<'all' | 'company' | 'individual'>('all');
  const [isInactive, setIsInactive] = useState(false);
  const [role, setRole] = useState('');
  const [notes, setNotes] = useState('');
  const [error, setError] = useState<string | null>(null);
  const [hasAttemptedSubmit, setHasAttemptedSubmit] = useState(false);
  const [validationErrors, setValidationErrors] = useState<string[]>([]);
  const [fieldErrors, setFieldErrors] = useState<Record<string, string>>({});
  const [countries, setCountries] = useState<ICountry[]>([]);
  const [countryCode, setCountryCode] = useState(() => {
    // Enterprise locale detection
    try {
      const locale = Intl.DateTimeFormat().resolvedOptions().locale;
      const parts = locale.split('-');
      const detectedCountry = parts[parts.length - 1]?.toUpperCase();

      if (detectedCountry && detectedCountry.length === 2 && /^[A-Z]{2}$/.test(detectedCountry)) {
        return detectedCountry;
      }
    } catch (e) {
      // Fallback to US if detection fails
    }
    return 'US';
  });


  // Set initial client ID when the component mounts or when selectedClientId changes
  useEffect(() => {
    if (selectedClientId) {
      setClientId(selectedClientId);
    }
  }, [selectedClientId]);

  // Load countries when dialog opens
  useEffect(() => {
    if (isOpen) {
      const fetchCountries = async () => {
        if (countries.length > 0) return; // Don't fetch if already loaded
        try {
          const countriesData = await getAllCountries();
          setCountries(countriesData);
        } catch (error: any) {
          console.error("Error fetching countries:", error);
        }
      };
      fetchCountries();
    }
  }, [isOpen, countries.length]);

  // Reset form and error when dialog opens/closes
  useEffect(() => {
    if (isOpen) {
      if (selectedClientId) {
        setClientId(selectedClientId);
      }
      setError(null);
    } else {
      setFullName('');
      setEmail('');
      setPhoneNumber('');
      if (!selectedClientId) {
        setClientId(null);
      }
      setIsInactive(false);
      setRole('');
      setNotes('');
      setHasAttemptedSubmit(false);
      setValidationErrors([]);
      setFieldErrors({});
    }
  }, [isOpen, selectedClientId]);

  const handleClientSelect = (clientId: string | null) => {
    // Prevent unintended client selection
    if (typeof clientId === 'string' || clientId === null) {
      setClientId(clientId);
    }
  };

  const handleCountryChange = (countryCode: string) => {
    setCountryCode(countryCode);
    // When country changes, the PhoneInput will auto-update with the new phone code
  };

  // Enterprise-grade field validation function (Microsoft/Meta/Salesforce style)
  const validateField = (fieldName: string, value: string, isSubmitting: boolean = false) => {
    let error: string | null = null;
    const trimmedValue = value.trim();

    switch (fieldName) {
      case 'contact_name':
        // Enterprise name validation with full Unicode support
        if (!trimmedValue) {
          if (isSubmitting) error = 'Full name is required';
        } else if (trimmedValue.length < 1) {
          error = 'Full name cannot be empty';
        } else if (/^\s+$/.test(value)) {
          error = 'Full name cannot contain only spaces';
        } else {
          error = validateContactName(trimmedValue);
        }
        break;

      case 'contact_email':
        // Enterprise email validation
        if (!trimmedValue) {
          if (isSubmitting) error = 'Email address is required';
        } else if (/^\s+$/.test(value)) {
          error = 'Email address cannot contain only spaces';
        } else {
          error = validateEmailAddress(trimmedValue);
        }
        break;

      case 'contact_phone':
        // Enterprise phone validation - Unicode international support
        if (trimmedValue) {
          // Check if this is just a country code (like "+1 " or "+44 ") with no actual phone number
          const countryCodeOnlyPattern = /^\+\d{1,4}\s*$/;
          if (countryCodeOnlyPattern.test(trimmedValue)) {
            // Don't validate if it's just a country code - user hasn't started typing yet
            break;
          }

          // Extract all Unicode digits (supports international number systems)
          const unicodeDigits = trimmedValue.replace(/[\s\-\(\)\+\.\p{P}\p{S}]/gu, '').match(/\p{N}/gu) || [];
          const digitCount = unicodeDigits.length;

          // International phone number validation (ITU-T E.164)
          if (digitCount > 0 && digitCount < 7) {
            error = 'Please enter a complete phone number (at least 7 digits)';
          } else if (digitCount > 15) {
            error = 'Phone number cannot exceed 15 digits';
          } else if (digitCount > 0) {
            // Check for obviously fake patterns using Unicode digits
            const unicodeDigitString = unicodeDigits.join('');
            if (/^(.)\1+$/u.test(unicodeDigitString)) {
              error = 'Please enter a valid phone number';
            } else if (/^(123|111|000|999)/u.test(unicodeDigitString) && digitCount >= 7) {
              error = 'Please enter a valid phone number';
            } else {
              // Use the existing validator for more complex validation
              error = validatePhoneNumber(trimmedValue);
            }
          }
        }
        break;

      case 'role':
        // Enterprise role validation with Unicode support
        if (trimmedValue) {
          if (/^\s+$/.test(value)) {
            error = 'Role cannot contain only spaces';
          } else if (trimmedValue.length > 100) {
            error = 'Role must be 100 characters or less';
          } else if (!/[\p{L}\p{N}]/u.test(trimmedValue)) {
            error = 'Role must contain letters or numbers';
          }
        }
        break;

      case 'notes':
        // Enterprise notes validation
        if (trimmedValue) {
          if (/^\s+$/.test(value)) {
            error = 'Notes cannot contain only spaces';
          } else {
            error = validateNotes(trimmedValue);
          }
        }
        break;
    }

    setFieldErrors(prev => ({
      ...prev,
      [fieldName]: error || ''
    }));

    return error;
  };

  const handleSubmit = async (e: React.FormEvent | React.MouseEvent) => {
    e.preventDefault();
    e.stopPropagation();
    setHasAttemptedSubmit(true);

    // If the click target is inside the client picker, don't submit
    const target = e.target as HTMLElement;
    if (target.closest('#quick-add-contact-client')) {
      return;
    }

    // Validate all fields using client validators
    const fieldValidationErrors: Record<string, string> = {};
    const validationMessages: string[] = [];

    // Enterprise-grade validation on submit (strict validation like Microsoft/Meta)
    const nameError = validateField('contact_name', fullName, true);
    if (nameError) {
      fieldValidationErrors.contact_name = nameError;
      validationMessages.push(nameError);
    }

    const emailError = validateField('contact_email', email, true);
    if (emailError) {
      fieldValidationErrors.contact_email = emailError;
      validationMessages.push(emailError);
    }

    // Validate phone even if empty to catch invalid partial entries
    const phoneError = validateField('contact_phone', phoneNumber, true);
    if (phoneError) {
      fieldValidationErrors.contact_phone = phoneError;
      validationMessages.push(phoneError);
    }

    // Validate optional fields if they have content
    const roleError = validateField('role', role, true);
    if (roleError) {
      fieldValidationErrors.role = roleError;
      validationMessages.push(roleError);
    }

    const notesError = validateField('notes', notes, true);
    if (notesError) {
      fieldValidationErrors.notes = notesError;
      validationMessages.push(notesError);
    }

    if (validationMessages.length > 0) {
      setFieldErrors(fieldValidationErrors);
      setValidationErrors(validationMessages);
      return;
    }

    setValidationErrors([]);
    setFieldErrors({});

    try {
      setError(null); // Clear any existing errors
      const contactData = {
        full_name: fullName.trim(),
        email: email.trim(),
        phone_number: phoneNumber.trim(),
        client_id: clientId || null, // Explicitly set to null if no client selected
        is_inactive: isInactive,
        role: role.trim(),
        notes: notes.trim(),
      };

      const newContact = await addContact(contactData);

      // Show success toast
      toast({
        title: 'Contact created',
        description: `${fullName.trim()} has been added successfully.`,
        variant: 'default'
      });

      onContactAdded(newContact);
      onClose();
    } catch (err) {
      console.error('Error adding contact:', err);
      if (err instanceof Error) {
        let errorTitle = 'Error creating contact';
        let errorDescription = 'An unexpected error occurred. Please try again.';

        // Parse error messages for better display
        if (err.message.includes('VALIDATION_ERROR:')) {
          errorTitle = 'Validation Error';
          errorDescription = err.message.replace('VALIDATION_ERROR:', '').trim();
        } else if (err.message.includes('EMAIL_EXISTS:')) {
          errorTitle = 'Email Already Exists';
          errorDescription = err.message.replace('EMAIL_EXISTS:', '').trim();
        } else if (err.message.includes('FOREIGN_KEY_ERROR:')) {
          errorTitle = 'Invalid Reference';
          errorDescription = err.message.replace('FOREIGN_KEY_ERROR:', '').trim();
        } else if (err.message.includes('SYSTEM_ERROR:')) {
          errorTitle = 'System Error';
          errorDescription = err.message.replace('SYSTEM_ERROR:', '').trim();
        } else {
          errorDescription = err.message;
        }

        // Show error toast
        toast({
          title: errorTitle,
          description: errorDescription,
          variant: 'destructive'
        });

        // Also set the inline error for dialog display
        setError(err.message);
      } else {
        toast({
          title: 'Error',
          description: 'An unexpected error occurred. Please try again.',
          variant: 'destructive'
        });
        setError('An unexpected error occurred. Please try again.');
      }
    }
  };

  return (
    <Dialog 
      id="quick-add-contact-dialog" 
      isOpen={isOpen} 
      onClose={onClose} 
      title="Add New Contact"
    >
      <DialogContent>
        {hasAttemptedSubmit && validationErrors.length > 0 && (
          <Alert variant="destructive" className="mb-4">
            <AlertDescription>
              Please fix the following errors:
              <ul className="list-disc pl-5 mt-1 text-sm">
                {validationErrors.map((err, index) => (
                  <li key={index}>{err}</li>
                ))}
              </ul>
            </AlertDescription>
          </Alert>
        )}
        {error && (
          <div className="bg-red-100 border border-red-400 text-red-700 px-4 py-3 rounded relative mb-4" role="alert">
            <button
              onClick={() => setError(null)}
              className="absolute top-2 right-2 p-1 hover:bg-red-200 rounded-full transition-colors"
              aria-label="Close error message"
            >
              <X className="h-5 w-5" />
            </button>
            <h4 className="font-semibold mb-2">Error creating contact:</h4>
            <div className="text-sm">
              {error.split('\n').map((line, index) => {
                // Format error messages for display
                let displayMessage = line;
                if (line.includes('VALIDATION_ERROR:')) {
                  displayMessage = line.replace('VALIDATION_ERROR:', 'Please fix the following:');
                } else if (line.includes('EMAIL_EXISTS:')) {
                  displayMessage = line.replace('EMAIL_EXISTS:', 'Email already exists:');
                } else if (line.includes('FOREIGN_KEY_ERROR:')) {
                  displayMessage = line.replace('FOREIGN_KEY_ERROR:', 'Invalid reference:');
                } else if (line.includes('SYSTEM_ERROR:')) {
                  displayMessage = line.replace('SYSTEM_ERROR:', 'System error:');
                }
                return <p key={index} className="mb-1">{displayMessage}</p>;
              })}
            </div>
          </div>
        )}
        <form onSubmit={(e) => {
          e.preventDefault();
          e.stopPropagation();
        }}>
          <div className="space-y-4">
            <div>
              <Label htmlFor="fullName">Full Name *</Label>
              <Input
                id="quick-add-contact-name"
                value={fullName}
                onChange={(e) => {
                  setFullName(e.target.value);
                  // Clear error when user starts typing
                  if (fieldErrors.contact_name) {
                    setFieldErrors(prev => ({ ...prev, contact_name: '' }));
                  }
                }}
                onBlur={() => {
                  validateField('contact_name', fullName, false);
                }}
                required
                className={fieldErrors.contact_name ? 'border-red-500' : ''}
              />
              {fieldErrors.contact_name && (
                <p className="text-sm text-red-600 mt-1">{fieldErrors.contact_name}</p>
              )}
            </div>
            <div>
              <Label htmlFor="email">Email *</Label>
              <Input
                id="quick-add-contact-email"
                type="email"
                value={email}
                onChange={(e) => {
                  setEmail(e.target.value);
                  // Clear error when user starts typing
                  if (fieldErrors.contact_email) {
                    setFieldErrors(prev => ({ ...prev, contact_email: '' }));
                  }
                  // Immediately validate if user enters only spaces
                  if (/^\s+$/.test(e.target.value)) {
                    setFieldErrors(prev => ({ ...prev, contact_email: 'Email address cannot contain only spaces' }));
                  }
                }}
                onBlur={() => {
                  validateField('contact_email', email, false);
                }}
                required
                className={fieldErrors.contact_email ? 'border-red-500' : ''}
              />
              {fieldErrors.contact_email && (
                <p className="text-sm text-red-600 mt-1">{fieldErrors.contact_email}</p>
              )}
            </div>
            <div>
              <PhoneInput
                id="quick-add-contact-phone"
                label="Phone Number"
                value={phoneNumber}
                onChange={(value) => {
                  setPhoneNumber(value);
                  // Clear error when user starts typing, clears the field, or has only country code
                  const trimmedValue = value.trim();
                  const isCountryCodeOnly = /^\+\d{1,4}\s*$/.test(trimmedValue);

                  if (fieldErrors.contact_phone && (trimmedValue === '' || isCountryCodeOnly)) {
                    setFieldErrors(prev => ({ ...prev, contact_phone: '' }));
                  }
                }}
                onBlur={() => {
                  validateField('contact_phone', phoneNumber, false);
                }}
                countryCode={countryCode}
                phoneCode={countries.find(c => c.code === countryCode)?.phone_code}
                countries={countries}
                onCountryChange={handleCountryChange}
                allowExtensions={true}
                data-automation-id="quick-add-contact-phone"
                className={fieldErrors.contact_phone ? 'error' : ''}
              />
              {fieldErrors.contact_phone && (
                <p className="text-sm text-red-600 mt-1">{fieldErrors.contact_phone}</p>
              )}
            </div>
            <div>
              <Label>Client (Optional)</Label>
              <ClientPicker
                id="quick-add-contact-client"
                clients={clients}
                onSelect={handleClientSelect}
                selectedClientId={clientId}
                filterState={filterState}
                onFilterStateChange={setFilterState}
                clientTypeFilter={clientTypeFilter}
                onClientTypeFilterChange={setClientTypeFilter}
              />
            </div>
            <div>
              <Label htmlFor="role">Role</Label>
              <Input
                id="quick-add-contact-role"
                value={role}
                onChange={(e) => {
                  setRole(e.target.value);
                  // Clear error when user starts typing
                  if (fieldErrors.role) {
                    setFieldErrors(prev => ({ ...prev, role: '' }));
                  }
                }}
                onBlur={() => {
                  validateField('role', role, false);
                }}
                placeholder="e.g., Manager, Developer, etc."
                className={fieldErrors.role ? 'border-red-500' : ''}
              />
              {fieldErrors.role && (
                <p className="text-sm text-red-600 mt-1">{fieldErrors.role}</p>
              )}
            </div>
            <div>
              <Label htmlFor="notes">Notes</Label>
              <TextArea
                id="quick-add-contact-notes"
                value={notes}
                onChange={(e) => {
                  setNotes(e.target.value);
                  // Clear error when user starts typing
                  if (fieldErrors.notes) {
                    setFieldErrors(prev => ({ ...prev, notes: '' }));
                  }
                }}
                onBlur={() => {
                  validateField('notes', notes, false);
                }}
                placeholder="Add any additional notes about the contact..."
                className={fieldErrors.notes ? 'border-red-500' : ''}
              />
              {fieldErrors.notes && (
                <p className="text-sm text-red-600 mt-1">{fieldErrors.notes}</p>
              )}
            </div>
            <div className="flex items-center py-2">
              <Label htmlFor="quick-add-contact-status" className="mr-2">Status</Label>
              <span className="text-sm text-gray-500 mr-2">
                {isInactive ? 'Inactive' : 'Active'}
              </span>
              <Switch
                id="quick-add-contact-status"
                checked={!isInactive}
                onCheckedChange={(checked) => setIsInactive(!checked)}
                className="data-[state=checked]:bg-primary-500"
              />
            </div>
          </div>
          <DialogFooter>
            <Button 
              id="quick-add-contact-cancel" 
              type="button" 
              variant="outline" 
              onClick={(e) => {
                e.preventDefault();
                e.stopPropagation();
                setHasAttemptedSubmit(false);
                setValidationErrors([]);
                setFieldErrors({});
                onClose();
              }}
            >
              Cancel
            </Button>
            <Button
              id="quick-add-contact-submit"
              type="button"
              onClick={handleSubmit}
              disabled={false}
              className={!fullName.trim() || !email.trim() || Object.values(fieldErrors).some(error => error) ? 'opacity-50' : ''}
            >
              Add Contact
            </Button>
          </DialogFooter>
        </form>
      </DialogContent>
    </Dialog>
  );
};

const QuickAddContact: React.FC<QuickAddContactProps> = (props) => {
  return (
    <ErrorBoundary
      FallbackComponent={ErrorFallback}
      onReset={() => {
        window.location.reload();
      }}
    >
      <QuickAddContactContent {...props} />
    </ErrorBoundary>
  );
};

export default QuickAddContact;<|MERGE_RESOLUTION|>--- conflicted
+++ resolved
@@ -13,9 +13,7 @@
 import { IContact } from 'server/src/interfaces/contact.interfaces';
 import { Switch } from 'server/src/components/ui/Switch';
 import { Alert, AlertDescription } from 'server/src/components/ui/Alert';
-<<<<<<< HEAD
 import { useToast } from 'server/src/hooks/use-toast';
-=======
 import { getAllCountries, ICountry } from 'server/src/lib/actions/client-actions/countryActions';
 import {
   validateContactName,
@@ -23,7 +21,6 @@
   validatePhoneNumber,
   validateNotes
 } from 'server/src/lib/utils/clientFormValidation';
->>>>>>> f25e1484
 
 interface QuickAddContactProps {
   isOpen: boolean;
