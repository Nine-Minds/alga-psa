--- conflicted
+++ resolved
@@ -4,11 +4,8 @@
 import dynamic from 'next/dynamic';
 import { Hash, DollarSign, Clock, CreditCard } from 'lucide-react';
 import { Card, CardContent, CardDescription, CardHeader, CardTitle } from 'server/src/components/ui/Card';
-<<<<<<< HEAD
 import { Skeleton } from 'server/src/components/ui/Skeleton';
 import Spinner from 'server/src/components/ui/Spinner';
-=======
->>>>>>> e60b1a32
 import CustomTabs, { TabContent } from 'server/src/components/ui/CustomTabs';
 import NumberingSettings from 'server/src/components/settings/general/NumberingSettings';
 import ZeroDollarInvoiceSettings from './ZeroDollarInvoiceSettings';
@@ -76,7 +73,6 @@
 );
 
 const BillingSettings: React.FC = () => {
-<<<<<<< HEAD
   const tabs: TabContent[] = [
     {
       label: 'Invoice Numbering',
@@ -120,62 +116,14 @@
             <PaymentSettings />
           </CardContent>
         </Card>
-=======
-  const tabContent: TabContent[] = [
-    {
-      label: 'General',
-      content: (
-        <div className="space-y-6">
-          {/* Invoice Numbering Card */}
-          <Card>
-            <CardHeader>
-              <CardTitle>Invoice Numbering</CardTitle>
-              <CardDescription>
-                Customize how invoice numbers are generated and displayed.
-              </CardDescription>
-            </CardHeader>
-            <CardContent>
-              <NumberingSettings entityType="INVOICE" />
-            </CardContent>
-          </Card>
-
-          <ZeroDollarInvoiceSettings />
-          <CreditExpirationSettings />
-        </div>
-      ),
-    },
-    {
-      label: 'Tax',
-      content: (
-        <div className="space-y-6">
-          <TaxSourceSettings />
-          <Card>
-            <CardHeader>
-              <CardTitle>Tax Regions</CardTitle>
-              <CardDescription>Manage tax regions and related settings</CardDescription>
-            </CardHeader>
-            <CardContent>
-              <TaxRegionsManager />
-            </CardContent>
-          </Card>
-        </div>
->>>>>>> e60b1a32
       ),
     },
   ];
 
   return (
-<<<<<<< HEAD
     <div>
       <CustomTabs tabs={tabs} defaultTab="Invoice Numbering" />
     </div>
-=======
-    <CustomTabs
-      tabs={tabContent}
-      defaultTab="General"
-      orientation="horizontal"
-    />
->>>>>>> e60b1a32
   );
 };
 
