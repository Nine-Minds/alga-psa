/**
 * Email Provider Configuration Component
 * Main interface for managing email provider configurations (Microsoft and Gmail)
 */

'use client';

import React, { useState, useEffect } from 'react';
import { Card, CardContent, CardDescription, CardHeader, CardTitle } from './ui/Card';
import { Button } from './ui/Button';
import { Alert, AlertDescription } from './ui/Alert';
import { Plus, Settings, Trash2, CheckCircle, Clock } from 'lucide-react';
import { MicrosoftProviderForm } from '@ee/components/MicrosoftProviderForm';
import { EmailProviderList } from './EmailProviderList';
<<<<<<< HEAD
=======
import { GmailProviderForm } from '@ee/components/GmailProviderForm';
import { EmailProviderSelector } from './EmailProviderSelector';
import { InboundTicketDefaultsManager } from './admin/InboundTicketDefaultsManager';
>>>>>>> 21edc8c8
import { 
  getEmailProviders, 
  deleteEmailProvider, 
  testEmailProviderConnection 
} from '../lib/actions/email-actions/emailProviderActions';

export interface EmailProvider {
  id: string;
  tenant: string;
  providerType: 'microsoft' | 'google';
  providerName: string;
  mailbox: string;
  isActive: boolean;
  status: 'connected' | 'disconnected' | 'error' | 'configuring';
  lastSyncAt?: string;
  errorMessage?: string;
  createdAt: string;
  updatedAt: string;
  // Vendor-specific config will be loaded separately
  microsoftConfig?: MicrosoftEmailProviderConfig;
  googleConfig?: GoogleEmailProviderConfig;
}

export interface MicrosoftEmailProviderConfig {
  email_provider_id: string;
  tenant: string;
  client_id: string | null;
  client_secret: string | null;
  tenant_id: string;
  redirect_uri: string;
  auto_process_emails: boolean;
  max_emails_per_sync: number;
  folder_filters: string[];
  access_token?: string;
  refresh_token?: string;
  token_expires_at?: string;
  created_at: string;
  updated_at: string;
}

export interface GoogleEmailProviderConfig {
  email_provider_id: string;
  tenant: string;
  client_id: string | null;
  client_secret: string | null;
  project_id: string;
  redirect_uri: string;
  auto_process_emails: boolean;
  max_emails_per_sync: number;
  label_filters: string[];
  access_token?: string;
  refresh_token?: string;
  token_expires_at?: string;
  history_id?: string;
  watch_expiration?: string;
  pubsub_initialised_at?: string;
  created_at: string;
  updated_at: string;
}

export interface EmailProviderConfigurationProps {
  onProviderAdded?: (provider: EmailProvider) => void;
  onProviderUpdated?: (provider: EmailProvider) => void;
  onProviderDeleted?: (providerId: string) => void;
}

export function EmailProviderConfiguration({
  onProviderAdded,
  onProviderUpdated,
  onProviderDeleted
}: EmailProviderConfigurationProps) {
  const [providers, setProviders] = useState<EmailProvider[]>([]);
  const [loading, setLoading] = useState(true);
  const [error, setError] = useState<string | null>(null);
  const [showProviderSelector, setShowProviderSelector] = useState(false);
  const [isSetupMode, setIsSetupMode] = useState(false);
  const [setupProviderType, setSetupProviderType] = useState<'microsoft' | 'google' | null>(null);
  const [selectedProvider, setSelectedProvider] = useState<EmailProvider | null>(null);
<<<<<<< HEAD
  const [activeTab, setActiveTab] = useState<'microsoft' | 'gmail'>('microsoft');
=======
  const [showDefaultsManager, setShowDefaultsManager] = useState(false);
>>>>>>> 21edc8c8

  // Load existing providers on component mount
  useEffect(() => {
    loadProviders();
  }, []);

  // Update UI state based on providers
  useEffect(() => {
    if (!loading) {
      setShowProviderSelector(providers.length === 0 && !isSetupMode);
    }
  }, [providers, loading, isSetupMode]);

  const loadProviders = async () => {
    try {
      setLoading(true);
      setError(null);
      
<<<<<<< HEAD
      const providers = await getEmailProviders();
      setProviders(providers || []);
=======
      const data = await getEmailProviders();
      setProviders(data.providers || []);
>>>>>>> 21edc8c8
    } catch (err: any) {
      setError(err.message);
    } finally {
      setLoading(false);
    }
  };

  const handleProviderAdded = (provider: EmailProvider) => {
    setProviders(prev => [...prev, provider]);
    setIsSetupMode(false);
    setSetupProviderType(null);
    setShowProviderSelector(false);
    onProviderAdded?.(provider);
  };

  const handleProviderUpdated = (provider: EmailProvider) => {
    setProviders(prev => prev.map(p => p.id === provider.id ? provider : p));
    setSelectedProvider(null);
    onProviderUpdated?.(provider);
  };

  const handleProviderDeleted = async (providerId: string) => {
    try {
      await deleteEmailProvider(providerId);
<<<<<<< HEAD
=======
      
      setProviders(prev => prev.filter(p => p.id !== providerId));
      
      // After deletion, show provider selector if no providers remain
      const remainingProviders = providers.filter(p => p.id !== providerId);
      if (remainingProviders.length === 0) {
        setShowProviderSelector(true);
      }
>>>>>>> 21edc8c8
      
      onProviderDeleted?.(providerId);
    } catch (err: any) {
      setError(err.message);
    }
  };

  const handleTestConnection = async (provider: EmailProvider) => {
    try {
      setError(null);
      
      const result = await testEmailProviderConnection(provider.id);
      
      if (result.success) {
        // Update provider status
        const updatedProvider = { ...provider, status: 'connected' as const };
        handleProviderUpdated(updatedProvider);
      } else {
        setError(result.error || 'Connection test failed');
      }
    } catch (err: any) {
      setError(err.message);
    }
  };

  const handleRefreshWatchSubscription = async (provider: EmailProvider) => {
    try {
      setError(null);
      
      const response = await fetch('/api/email/refresh-watch', {
        method: 'POST',
        headers: {
          'Content-Type': 'application/json',
        },
        body: JSON.stringify({ providerId: provider.id }),
      });
      
      const result = await response.json();
      
      if (response.ok && result.success) {
        // Refresh the providers list to show updated status
        await loadProviders();
      } else {
        setError(result.error || 'Failed to refresh watch subscription');
      }
    } catch (err: any) {
      setError(err.message);
    }
  };

  const handleProviderSelected = (providerType: 'google' | 'microsoft') => {
    setSetupProviderType(providerType);
    setIsSetupMode(true);
    setShowProviderSelector(false);
  };

  const handleSetupCancel = () => {
    setIsSetupMode(false);
    setSetupProviderType(null);
    // Return to selector if no providers exist, otherwise to list
    if (providers.length === 0) {
      setShowProviderSelector(true);
    }
  };

  const handleEditCancel = () => {
    setSelectedProvider(null);
    // Always return to provider list when editing
  };

  if (loading) {
    return (
      <div className="flex items-center justify-center p-8">
        <div className="flex items-center space-x-2">
          <Clock className="h-4 w-4 animate-spin" />
          <span>Loading email providers...</span>
        </div>
      </div>
    );
  }

  // Show provider selector when no providers exist and not in setup mode
  if (showProviderSelector) {
    return (
      <div className="space-y-6">
        {/* Header */}
        <div className="text-center">
          <h2 className="text-2xl font-bold tracking-tight">Email Provider Configuration</h2>
          <p className="text-muted-foreground mt-2">
            Set up inbound email processing to automatically create tickets from emails
          </p>
        </div>

        {/* Error Alert */}
        {error && (
          <Alert variant="destructive">
            <AlertDescription>{error}</AlertDescription>
          </Alert>
        )}

        <EmailProviderSelector onProviderSelected={handleProviderSelected} />
      </div>
    );
  }

  // Show setup form when in setup mode
  if (isSetupMode && setupProviderType) {
    return (
      <div className="space-y-6">
        {/* Header */}
        <div className="text-center">
          <h2 className="text-2xl font-bold tracking-tight">
            Set up {setupProviderType === 'google' ? 'Gmail' : 'Microsoft 365'} Provider
          </h2>
          <p className="text-muted-foreground mt-2">
            Configure your {setupProviderType === 'google' ? 'Gmail' : 'Microsoft 365'} account for inbound email processing
          </p>
        </div>

        {/* Error Alert */}
        {error && (
          <Alert variant="destructive">
            <AlertDescription>{error}</AlertDescription>
          </Alert>
        )}

        <Card>
          <CardContent className="pt-6">
            {setupProviderType === 'microsoft' ? (
              <MicrosoftProviderForm
                tenant={tenant}
                onSuccess={handleProviderAdded}
                onCancel={handleSetupCancel}
              />
            ) : (
              <GmailProviderForm
                tenant={tenant}
                onSuccess={handleProviderAdded}
                onCancel={handleSetupCancel}
              />
            )}
          </CardContent>
        </Card>
      </div>
    );
  }

  return (
    <div className="space-y-6">
      {/* Header */}
      <div className="flex items-center justify-between">
        <div>
          <h2 className="text-2xl font-bold tracking-tight">Email Provider Configuration</h2>
          <p className="text-muted-foreground">
            Configure email providers to receive and process inbound emails as tickets
          </p>
        </div>
        <Button 
          id="add-provider-btn"
          onClick={() => setShowProviderSelector(true)}
          disabled={providers.length > 0}
        >
          <Plus className="h-4 w-4 mr-2" />
          Add Email Provider
        </Button>
      </div>

      {/* Error Alert */}
      {error && (
        <Alert variant="destructive">
          <AlertDescription>{error}</AlertDescription>
        </Alert>
      )}

      {/* Ticket Defaults Management */}
      {showDefaultsManager && (
        <Card>
          <CardHeader>
            <CardTitle>Manage Ticket Defaults</CardTitle>
            <CardDescription>
              Configure default values for tickets created from email processing
            </CardDescription>
          </CardHeader>
          <CardContent>
<<<<<<< HEAD
            <Tabs value={activeTab} onValueChange={(value) => setActiveTab(value as 'microsoft' | 'gmail')} className="w-full">
              <TabsList className="grid w-full grid-cols-2">
                <TabsTrigger value="microsoft">Microsoft 365</TabsTrigger>
                <TabsTrigger value="gmail">Gmail</TabsTrigger>
              </TabsList>
              
              <TabsContent value="microsoft" className="space-y-4">
                <MicrosoftProviderForm
                  onSuccess={handleProviderAdded}
                  onCancel={() => setShowAddForm(false)}
                />
              </TabsContent>
              
              <TabsContent value="gmail" className="space-y-4">
                <GmailProviderForm
                  onSuccess={handleProviderAdded}
                  onCancel={() => setShowAddForm(false)}
                />
              </TabsContent>
            </Tabs>
=======
            <InboundTicketDefaultsManager 
              onDefaultsChange={() => {
                // Optionally refresh providers to show updated defaults
                loadProviders();
              }}
            />
            <div className="flex justify-end mt-6">
              <Button 
                id="close-defaults-btn"
                variant="outline" 
                onClick={() => setShowDefaultsManager(false)}
              >
                Close
              </Button>
            </div>
>>>>>>> 21edc8c8
          </CardContent>
        </Card>
      )}


      {/* Provider List - only show when providers exist */}
      {providers.length > 0 && (
        <EmailProviderList
          providers={providers}
          onEdit={setSelectedProvider}
          onDelete={handleProviderDeleted}
          onTestConnection={handleTestConnection}
          onRefresh={loadProviders}
          onRefreshWatchSubscription={handleRefreshWatchSubscription}
        />
      )}

      {/* Edit Provider Form */}
      {selectedProvider && (
        <Card>
          <CardHeader>
            <CardTitle>Edit Email Provider</CardTitle>
            <CardDescription>
              Update configuration for {selectedProvider.providerName}
            </CardDescription>
          </CardHeader>
          <CardContent>
            {selectedProvider.providerType === 'microsoft' ? (
              <MicrosoftProviderForm
                provider={selectedProvider}
                onSuccess={handleProviderUpdated}
                onCancel={handleEditCancel}
              />
            ) : (
              <GmailProviderForm
                provider={selectedProvider}
                onSuccess={handleProviderUpdated}
                onCancel={handleEditCancel}
              />
            )}
          </CardContent>
        </Card>
      )}

      {/* Management Actions */}
      <Card>
        <CardHeader>
          <CardTitle>Management</CardTitle>
          <CardDescription>
            Additional configuration options for email processing
          </CardDescription>
        </CardHeader>
        <CardContent>
          <Button 
            id="manage-defaults-btn"
            variant="outline"
            onClick={() => setShowDefaultsManager(true)}
            disabled={showDefaultsManager}
          >
            <Settings className="h-4 w-4 mr-2" />
            Manage Ticket Defaults
          </Button>
          <p className="text-sm text-muted-foreground mt-2">
            Configure default values that will be applied to tickets created from email processing
          </p>
        </CardContent>
      </Card>

      {/* Help Information */}
      <Card>
        <CardHeader>
          <CardTitle>Setup Instructions</CardTitle>
        </CardHeader>
        <CardContent className="space-y-4">
          <div>
            <h4 className="font-medium mb-2">Microsoft 365 Setup</h4>
            <p className="text-sm text-muted-foreground">
              1. Register an application in Azure AD<br/>
              2. Configure API permissions for Mail.Read<br/>
              3. Set up the redirect URL in your app registration<br/>
              4. Use the Client ID and Client Secret in the form above
            </p>
          </div>
          <div>
            <h4 className="font-medium mb-2">Gmail Setup</h4>
            <p className="text-sm text-muted-foreground">
              {process.env.NEXT_PUBLIC_EDITION === 'enterprise' ? (
                <>
                  1. Enter your Gmail address and provider name<br/>
                  2. Click "Connect Gmail" to authorize access<br/>
                  3. Configure email processing preferences<br/>
                  4. Save to complete setup
                </>
              ) : (
                <>
                  1. Create a project in Google Cloud Console<br/>
                  2. Enable Gmail API and create OAuth2 credentials<br/>
                  3. Set up Pub/Sub topic for push notifications<br/>
                  4. Configure the OAuth consent screen and add test users
                </>
              )}
            </p>
          </div>
        </CardContent>
      </Card>
    </div>
  );
}<|MERGE_RESOLUTION|>--- conflicted
+++ resolved
@@ -12,17 +12,15 @@
 import { Plus, Settings, Trash2, CheckCircle, Clock } from 'lucide-react';
 import { MicrosoftProviderForm } from '@ee/components/MicrosoftProviderForm';
 import { EmailProviderList } from './EmailProviderList';
-<<<<<<< HEAD
-=======
 import { GmailProviderForm } from '@ee/components/GmailProviderForm';
 import { EmailProviderSelector } from './EmailProviderSelector';
 import { InboundTicketDefaultsManager } from './admin/InboundTicketDefaultsManager';
->>>>>>> 21edc8c8
 import { 
   getEmailProviders, 
   deleteEmailProvider, 
   testEmailProviderConnection 
 } from '../lib/actions/email-actions/emailProviderActions';
+import { getCurrentUser } from '../lib/actions/user-actions/userActions';
 
 export interface EmailProvider {
   id: string;
@@ -96,17 +94,29 @@
   const [isSetupMode, setIsSetupMode] = useState(false);
   const [setupProviderType, setSetupProviderType] = useState<'microsoft' | 'google' | null>(null);
   const [selectedProvider, setSelectedProvider] = useState<EmailProvider | null>(null);
-<<<<<<< HEAD
-  const [activeTab, setActiveTab] = useState<'microsoft' | 'gmail'>('microsoft');
-=======
   const [showDefaultsManager, setShowDefaultsManager] = useState(false);
->>>>>>> 21edc8c8
+  const [tenant, setTenant] = useState<string>('');
 
   // Load existing providers on component mount
   useEffect(() => {
     loadProviders();
   }, []);
 
+  // Get tenant on mount
+  useEffect(() => {
+    const fetchTenant = async () => {
+      try {
+        const user = await getCurrentUser();
+        if (user?.tenant) {
+          setTenant(user.tenant);
+        }
+      } catch (error) {
+        console.error('Failed to get tenant:', error);
+      }
+    };
+    fetchTenant();
+  }, []);
+
   // Update UI state based on providers
   useEffect(() => {
     if (!loading) {
@@ -119,13 +129,8 @@
       setLoading(true);
       setError(null);
       
-<<<<<<< HEAD
-      const providers = await getEmailProviders();
-      setProviders(providers || []);
-=======
       const data = await getEmailProviders();
       setProviders(data.providers || []);
->>>>>>> 21edc8c8
     } catch (err: any) {
       setError(err.message);
     } finally {
@@ -150,8 +155,6 @@
   const handleProviderDeleted = async (providerId: string) => {
     try {
       await deleteEmailProvider(providerId);
-<<<<<<< HEAD
-=======
       
       setProviders(prev => prev.filter(p => p.id !== providerId));
       
@@ -160,7 +163,6 @@
       if (remainingProviders.length === 0) {
         setShowProviderSelector(true);
       }
->>>>>>> 21edc8c8
       
       onProviderDeleted?.(providerId);
     } catch (err: any) {
@@ -345,28 +347,6 @@
             </CardDescription>
           </CardHeader>
           <CardContent>
-<<<<<<< HEAD
-            <Tabs value={activeTab} onValueChange={(value) => setActiveTab(value as 'microsoft' | 'gmail')} className="w-full">
-              <TabsList className="grid w-full grid-cols-2">
-                <TabsTrigger value="microsoft">Microsoft 365</TabsTrigger>
-                <TabsTrigger value="gmail">Gmail</TabsTrigger>
-              </TabsList>
-              
-              <TabsContent value="microsoft" className="space-y-4">
-                <MicrosoftProviderForm
-                  onSuccess={handleProviderAdded}
-                  onCancel={() => setShowAddForm(false)}
-                />
-              </TabsContent>
-              
-              <TabsContent value="gmail" className="space-y-4">
-                <GmailProviderForm
-                  onSuccess={handleProviderAdded}
-                  onCancel={() => setShowAddForm(false)}
-                />
-              </TabsContent>
-            </Tabs>
-=======
             <InboundTicketDefaultsManager 
               onDefaultsChange={() => {
                 // Optionally refresh providers to show updated defaults
@@ -382,7 +362,6 @@
                 Close
               </Button>
             </div>
->>>>>>> 21edc8c8
           </CardContent>
         </Card>
       )}
@@ -412,12 +391,14 @@
           <CardContent>
             {selectedProvider.providerType === 'microsoft' ? (
               <MicrosoftProviderForm
+                tenant={tenant}
                 provider={selectedProvider}
                 onSuccess={handleProviderUpdated}
                 onCancel={handleEditCancel}
               />
             ) : (
               <GmailProviderForm
+                tenant={tenant}
                 provider={selectedProvider}
                 onSuccess={handleProviderUpdated}
                 onCancel={handleEditCancel}
