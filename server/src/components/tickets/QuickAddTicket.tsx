'use client';

import React, { useState, useEffect, useMemo } from 'react';
import * as Dialog from '@radix-ui/react-dialog';
import { Button } from '../ui/Button';
import { X, AlertCircle } from 'lucide-react';
import { addTicket } from '../../lib/actions/ticket-actions/ticketActions';
import { getCurrentUser } from '../../lib/actions/user-actions/userActions';
import { getContactsByCompany } from '../../lib/actions/contact-actions/contactActions';
import { getTicketFormData } from '../../lib/actions/ticket-actions/ticketFormActions';
import { getTicketCategoriesByChannel } from '../../lib/actions/categoryActions';
import { IUser, IChannel, ITicketStatus, IPriority, ICompany, IContact, ITicket, ITicketCategory } from '../../interfaces';
import { TicketFormData } from '../../lib/actions/ticket-actions/ticketFormActions';
import { ChannelPicker } from '../settings/general/ChannelPicker';
import { CompanyPicker } from '../companies/CompanyPicker';
import { CategoryPicker } from './CategoryPicker';
import CustomSelect, { SelectOption } from '../ui/CustomSelect';
import { Input } from '../ui/Input';
import { TextArea } from '../ui/TextArea';
import { toast } from 'react-hot-toast';
import { useAutomationIdAndRegister } from '../../types/ui-reflection/useAutomationIdAndRegister';
import { ReflectionContainer } from '../../types/ui-reflection/ReflectionContainer';
import { DialogComponent, FormFieldComponent, ButtonComponent, ContainerComponent } from '../../types/ui-reflection/types';
import { withDataAutomationId } from '@/types/ui-reflection/withDataAutomationId';
import { useRegisterUIComponent } from '@/types/ui-reflection/useRegisterUIComponent';

interface QuickAddTicketProps {
  id?: string;
  open: boolean;
  onOpenChange: (open: boolean) => void;
  onTicketAdded: (ticket: ITicket) => void;
  prefilledCompany?: {
    id: string;
    name: string;
  };
  prefilledContact?: {
    id: string;
    name: string;
  };
  prefilledDescription?: string;
  isEmbedded?: boolean;
}

export function QuickAddTicket({ 
  id = 'ticket-quick-add',
  open, 
  onOpenChange, 
  onTicketAdded, 
  prefilledCompany, 
  prefilledContact, 
  prefilledDescription,
  isEmbedded = false
}: QuickAddTicketProps) {
  const [error, setError] = useState<string | null>(null);
  const [isSubmitting, setIsSubmitting] = useState(false);
  const [isLoading, setIsLoading] = useState(false);
  const [title, setTitle] = useState('');
  const [description, setDescription] = useState(prefilledDescription || '');
  const [assignedTo, setAssignedTo] = useState('');
  const [channelId, setChannelId] = useState('');
  const [statusId, setStatusId] = useState('');
  const [priorityId, setPriorityId] = useState('');
  const [companyId, setCompanyId] = useState(prefilledCompany?.id || '');
  const [contactId, setContactId] = useState(prefilledContact?.id || null);
  const [companyFilterState, setCompanyFilterState] = useState<'all' | 'active' | 'inactive'>('all');
  const [clientTypeFilter, setClientTypeFilter] = useState<'all' | 'company' | 'individual'>('all');
  const [selectedCompanyType, setSelectedCompanyType] = useState<'company' | 'individual' | null>(null);
  const [categories, setCategories] = useState<ITicketCategory[]>([]);
  const [selectedCategories, setSelectedCategories] = useState<string[]>([]);
  const [users, setUsers] = useState<IUser[]>([]);
  const [channels, setChannels] = useState<IChannel[]>([]);
  const [statuses, setStatuses] = useState<ITicketStatus[]>([]);
  const [priorities, setPriorities] = useState<IPriority[]>([]);
  const [companies, setCompanies] = useState<ICompany[]>([]);
  const [contacts, setContacts] = useState<IContact[]>([]);
  const [isPrefilledCompany, setIsPrefilledCompany] = useState(false);

  // Register all components with UI reflection system
  const { automationIdProps: titleProps } = useAutomationIdAndRegister<FormFieldComponent>({
    id: `${id}-title-input`,
    type: 'formField',
    fieldType: 'textField',
    label: 'Title',
    value: title,
    required: true
  });

  const { automationIdProps: descriptionProps } = useAutomationIdAndRegister<FormFieldComponent>({
    id: `${id}-description-input`,
    type: 'formField',
    fieldType: 'textField',
    label: 'Description',
    value: description,
    required: true
  });

  const { automationIdProps: assignedToProps } = useAutomationIdAndRegister<FormFieldComponent>({
    id: `${id}-assigned-to-select`,
    type: 'formField',
    fieldType: 'select',
    label: 'Assign To',
    value: assignedTo
  });

  const { automationIdProps: statusProps } = useAutomationIdAndRegister<FormFieldComponent>({
    id: `${id}-status-select`,
    type: 'formField',
    fieldType: 'select',
    label: 'Status',
    value: statusId
  });

  const { automationIdProps: priorityProps } = useAutomationIdAndRegister<FormFieldComponent>({
    id: `${id}-priority-select`,
    type: 'formField',
    fieldType: 'select',
    label: 'Priority',
    value: priorityId
  });

  const { automationIdProps: contactProps } = useAutomationIdAndRegister<FormFieldComponent>({
    id: `${id}-contact-select`,
    type: 'formField',
    fieldType: 'select',
    label: 'Contact',
    value: contactId || '',
    disabled: !companyId || selectedCompanyType !== 'company'
  });

  const { automationIdProps: cancelButtonProps } = useAutomationIdAndRegister<ButtonComponent>({
    id: `${id}-cancel-btn`,
    type: 'button',
    label: 'Cancel',
    actions: ['click']
  });

  const { automationIdProps: saveButtonProps } = useAutomationIdAndRegister<ButtonComponent>({
    id: `${id}-save-btn`,
    type: 'button',
    label: 'Save Ticket',
    disabled: isSubmitting,
    actions: ['click']
  });

  const { automationIdProps: closeButtonProps } = useAutomationIdAndRegister<ButtonComponent>({
    id: `${id}-close-btn`,
    type: 'button',
    label: 'Close',
    actions: ['click']
  });

  useEffect(() => {
    if (!open) {
      setError(null);
      setIsSubmitting(false);
      setIsLoading(false);
      return;
    }
    
    const fetchData = async () => {
      setIsLoading(true);
      setError(null);
      try {
        const formData = await getTicketFormData(prefilledCompany?.id);
        
        setUsers(formData.users);
        setChannels(formData.channels);
        setPriorities(formData.priorities);
        setCompanies(formData.companies);

        if (Array.isArray(formData.statuses) && formData.statuses.length > 0) {
          setStatuses(formData.statuses);
          if (!statusId) {
            const defaultStatus = formData.statuses.find(s => !s.is_closed);
            if (defaultStatus) {
              setStatusId(defaultStatus.status_id);
            }
          }
        }

        if (formData.selectedCompany) {
          setIsPrefilledCompany(true);
          setCompanyId(formData.selectedCompany.company_id);
          setSelectedCompanyType(formData.selectedCompany.client_type as 'company' | 'individual');
          if (formData.contacts) {
            setContacts(formData.contacts);
          }
        }
        if (formData.selectedCompany) {
          setIsPrefilledCompany(true);
          setCompanyId(formData.selectedCompany.company_id);
          setSelectedCompanyType(formData.selectedCompany.client_type as 'company' | 'individual');
          if (formData.contacts) {
            setContacts(formData.contacts);
          }
        }

        if (prefilledContact) {
          setContactId(prefilledContact.id);
        }

        if (prefilledDescription) {
          setDescription(prefilledDescription);
        }
      } catch (error) {
        console.error('Error fetching form data:', error);
        setError('Failed to load form data. Please try again.');
      } finally {
        setIsLoading(false);
      }
    };

    fetchData();
  }, [open, prefilledCompany?.id]);

  useEffect(() => {
    const fetchContacts = async () => {
      if (companyId && !isPrefilledCompany) {
        try {
          const contactsData = await getContactsByCompany(companyId);
          setContacts(contactsData || []);
        } catch (error) {
          console.error('Error fetching contacts:', error);
          setContacts([]);
        }
      } else if (!isPrefilledCompany) {
        setContacts([]);
      }
    };
    
    if (companyId) {
      fetchContacts();
    }
  }, [companyId, isPrefilledCompany]);

  useEffect(() => {
    const fetchCategories = async () => {
      if (channelId) {
        try {
          const categoriesData = await getTicketCategoriesByChannel(channelId);
          setCategories(categoriesData || []);
        } catch (error) {
          console.error('Error fetching categories:', error);
          setCategories([]);
        }
      } else {
        setCategories([]);
        setSelectedCategories([]);
      }
    };

    if (channelId) {
      fetchCategories();
    }
  }, [channelId]);

  const handleCompanyChange = async (newCompanyId: string) => {
    if (isPrefilledCompany) return;

    setCompanyId(newCompanyId);
    setContactId(null);
    setError(null);
  
    if (newCompanyId) {
      const selectedCompany = companies.find(company => company.company_id === newCompanyId);
      
      if (selectedCompany?.client_type === 'company') {
        setSelectedCompanyType('company');
      } else if (selectedCompany?.client_type === 'individual') {
        setSelectedCompanyType('individual');
      } else {
        setSelectedCompanyType(null);
      }
    } else {
      setSelectedCompanyType(null);
    }
  };

  const handleChannelChange = (newChannelId: string) => {
    setChannelId(newChannelId);
    setSelectedCategories([]);
  };
    
  const handleSubmit = async (e: React.FormEvent) => {
    e.preventDefault();
    setError(null);
    setIsSubmitting(true);

    try {
      const user = await getCurrentUser();
      if (!user) {
        throw new Error('You must be logged in to create a ticket');
      }

      if (!title.trim()) throw new Error('Title is required');
      if (!description.trim()) throw new Error('Description is required');
      if (!assignedTo) throw new Error('Please assign the ticket to someone');
      if (!channelId) throw new Error('Please select a channel');
      if (!statusId) throw new Error('Please select a status');
      if (!priorityId) throw new Error('Please select a priority');
      if (!companyId) throw new Error('Please select a company');

      const formData = new FormData();
      formData.append('title', title);
      formData.append('description', description);
      formData.append('assigned_to', assignedTo);
      formData.append('channel_id', channelId);
      formData.append('status_id', statusId);
      formData.append('priority_id', priorityId);
      formData.append('company_id', companyId);
      
      if (selectedCompanyType === 'company' && contactId) {
        formData.append('contact_name_id', contactId);
      }

      if (selectedCategories.length > 0) {
        const category = categories.find(c => c.category_id === selectedCategories[0]);
        if (category) {
          formData.append('category_id', category.category_id);
          if (category.parent_category) {
            formData.append('subcategory_id', category.category_id);
            formData.append('category_id', category.parent_category);
          }
        }
      }

      const newTicket = await addTicket(formData, user);
      if (!newTicket) {
        throw new Error('Failed to create ticket');
      }
      
      await onTicketAdded(newTicket);
      
      setTitle('');
      setDescription('');
      setAssignedTo('');
      setChannelId('');
      setStatusId('');
      setPriorityId('');
      setCompanyId('');
      setContactId(null);
      setSelectedCompanyType(null);
      setSelectedCategories([]);
      setError(null);
      
      onOpenChange(false);
    } catch (error) {
      console.error('Error creating ticket:', error);
      setError(error instanceof Error ? error.message : 'Failed to create ticket. Please try again.');
    } finally {
      setIsSubmitting(false);
    }
  };

  const filteredCompanies = companies.filter(company => {
    if (companyFilterState === 'all') return true;
    if (companyFilterState === 'active') return !company.is_inactive;
    if (companyFilterState === 'inactive') return company.is_inactive;
    return true;
  });

  if (isLoading) {
    return (
      <Dialog.Root open={open} onOpenChange={onOpenChange}>
        <Dialog.Portal>
          <Dialog.Overlay className="fixed inset-0 bg-black/50 animate-fade-in" />
          <Dialog.Content className="fixed top-1/2 left-1/2 transform -translate-x-1/2 -translate-y-1/2 animate-scale-in">
            <div className="bg-white p-6 rounded-lg shadow-lg">
              <div className="flex items-center justify-center">
                <div className="animate-spin rounded-full h-8 w-8 border-b-2 border-purple-500" />
              </div>
            </div>
          </Dialog.Content>
        </Dialog.Portal>
      </Dialog.Root>
    );
  }

  const dialogContent = (
<<<<<<< HEAD
    <ReflectionContainer id={id} label="Quick Add Ticket Form">
=======
>>>>>>> 132169a4
      <div className="bg-white p-6 rounded-lg shadow-lg w-96 max-h-[90vh] overflow-y-auto">
        <Dialog.Title className="text-xl font-bold mb-4">Quick Add Ticket</Dialog.Title>
        <Dialog.Description className="sr-only">
          Form to create a new ticket with fields for title, description, company, contact, assignee, channel, category, status, and priority.
        </Dialog.Description>
        
        {error && (
          <div className="mb-4 p-3 bg-red-50 border border-red-200 rounded-md flex items-start space-x-2">
            <AlertCircle className="h-5 w-5 text-red-500 flex-shrink-0 mt-0.5" />
            <span className="text-red-700 text-sm">{error}</span>
          </div>
        )}

        <ReflectionContainer id={`${id}-form`} label="Quick Add Ticket Form">
          <form onSubmit={handleSubmit} className="space-y-4">
            <Input
              {...titleProps}
              value={title}
              onChange={(e) => setTitle(e.target.value)}
              placeholder="Ticket Title"
              required
            />
            <TextArea
              {...descriptionProps}
              value={description}
              onChange={(e) => setDescription(e.target.value)}
              placeholder="Description"
              required
            />

            <CompanyPicker
              id={`${id}-company-picker`}
              companies={filteredCompanies}
              onSelect={handleCompanyChange}
              selectedCompanyId={companyId}
              filterState={companyFilterState}
              onFilterStateChange={setCompanyFilterState}
              clientTypeFilter={clientTypeFilter}
              onClientTypeFilterChange={setClientTypeFilter}
            />

            {selectedCompanyType === 'company' && contacts.length > 0 && (
              <div className="relative z-20">
                <CustomSelect
                  {...contactProps}
                  value={contactId || ''}
                  onValueChange={(value) => setContactId(value || null)}
                  options={contacts.map((contact): SelectOption => ({
                    value: contact.contact_name_id,
                    label: contact.full_name
                  }))}
                  placeholder="Select Contact"
                  disabled={!companyId || selectedCompanyType !== 'company'}
                />
              </div>
            )}

            <div className="relative z-30">
              <CustomSelect
                {...assignedToProps}
                value={assignedTo}
                onValueChange={setAssignedTo}
                options={users.map((user): SelectOption => ({
                  value: user.user_id,
                  label: `${user.first_name} ${user.last_name}`
                }))}
                placeholder="Assign To"
              />
            </div>

            <ChannelPicker
              id={`${id}-channel-picker`}
              channels={channels}
              onSelect={handleChannelChange}
              selectedChannelId={channelId}
              onFilterStateChange={() => {}}
              filterState="all"
            />

            <CategoryPicker
              id={`${id}-category-picker`}
              categories={categories}
              selectedCategories={selectedCategories}
              onSelect={(categoryIds) => setSelectedCategories(categoryIds)}
              placeholder={channelId ? "Select category" : "Select a channel first"}
              multiSelect={false}
              className="w-full"
            />

            <div className="relative z-20">
              <CustomSelect
                {...statusProps}
                value={statusId}
                onValueChange={setStatusId}
                options={statuses.map((status): SelectOption => ({
                  value: status.status_id!,
                  label: status.name ?? ""
                }))}
                placeholder="Select Status"
              />
            </div>

            <div className="relative z-10">
              <CustomSelect
                {...priorityProps}
                value={priorityId}
                onValueChange={setPriorityId}
                options={priorities.map((priority): SelectOption => ({
                  value: priority.priority_id,
                  label: priority.priority_name
                }))}
                placeholder="Select Priority"
              />
            </div>

            <div className="flex justify-end space-x-2 pt-4">
              <Button 
                {...cancelButtonProps}
                type="button" 
                variant="outline" 
                onClick={() => onOpenChange(false)}
              >
                Cancel
              </Button>
              <Button 
                {...saveButtonProps}
                type="submit" 
                variant="default" 
                disabled={isSubmitting}
              >
                {isSubmitting ? 'Saving...' : 'Save Ticket'}
              </Button>
            </div>
          </form>
        </ReflectionContainer>
      </div>
    </ReflectionContainer>
  );

  return (
    <Dialog.Root open={open} onOpenChange={onOpenChange}>
      <Dialog.Portal>
        <Dialog.Overlay 
          className="fixed inset-0 bg-black/50 animate-fade-in"
          onClick={() => onOpenChange(false)}
        />
        <Dialog.Content 
          className="fixed top-1/2 left-1/2 transform -translate-x-1/2 -translate-y-1/2 animate-scale-in"
          onOpenAutoFocus={(e) => e.preventDefault()}
          onCloseAutoFocus={(e) => e.preventDefault()}
          onPointerDownOutside={(e) => e.preventDefault()}
          onInteractOutside={(e) => e.preventDefault()}
        >
          {dialogContent}
          <Dialog.Close asChild>
            <Button 
              {...closeButtonProps}
              variant="ghost"
              className="absolute top-4 right-4" 
              aria-label="Close"
              tabIndex={-1}
            >
              <X className="h-4 w-4" />
            </Button>
          </Dialog.Close>
        </Dialog.Content>
      </Dialog.Portal>
    </Dialog.Root>
  );
}<|MERGE_RESOLUTION|>--- conflicted
+++ resolved
@@ -377,10 +377,7 @@
   }
 
   const dialogContent = (
-<<<<<<< HEAD
     <ReflectionContainer id={id} label="Quick Add Ticket Form">
-=======
->>>>>>> 132169a4
       <div className="bg-white p-6 rounded-lg shadow-lg w-96 max-h-[90vh] overflow-y-auto">
         <Dialog.Title className="text-xl font-bold mb-4">Quick Add Ticket</Dialog.Title>
         <Dialog.Description className="sr-only">
