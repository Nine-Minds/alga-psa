--- conflicted
+++ resolved
@@ -1103,13 +1103,8 @@
                         {!isInDrawer && (
                             <BackNav href="/msp/tickets">Back to Tickets</BackNav>
                         )}
-<<<<<<< HEAD
                         <h6 className="text-sm font-medium text-nowrap flex-shrink-0">#{ticket.ticket_number}</h6>
-                        <h1 className="text-xl font-bold break-words min-w-0 flex-1">{ticket.title}</h1>
-=======
-                        <h6 className="text-sm font-medium whitespace-nowrap">#{ticket.ticket_number}</h6>
                         <h1 className="text-xl font-bold break-words max-w-full min-w-0 flex-1" style={{overflowWrap: 'break-word', wordBreak: 'break-word', whiteSpace: 'pre-wrap'}}>{ticket.title}</h1>
->>>>>>> 0e92116f
                     </div>
                     
                     {/* Add popout button only when in drawer */}
