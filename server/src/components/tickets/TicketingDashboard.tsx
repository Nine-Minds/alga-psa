'use client'

import React, { useState, useEffect, useCallback, useMemo, useRef } from 'react';
import { ConfirmationDialog } from 'server/src/components/ui/ConfirmationDialog';
import { ITicket, ITicketListItem, ITicketCategory, ITicketListFilters } from 'server/src/interfaces/ticket.interfaces';
import { ITag } from 'server/src/interfaces/tag.interfaces';
import { QuickAddTicket } from './QuickAddTicket';
import { CategoryPicker } from './CategoryPicker';
import CustomSelect, { SelectOption } from 'server/src/components/ui/CustomSelect';
import { PrioritySelect } from './PrioritySelect';
import { Button } from 'server/src/components/ui/Button';
import { Checkbox } from 'server/src/components/ui/Checkbox';
import { Input } from 'server/src/components/ui/Input';
import { getCurrentUser } from 'server/src/lib/actions/user-actions/userActions';
import { BoardPicker } from 'server/src/components/settings/general/BoardPicker';
import { CompanyPicker } from 'server/src/components/companies/CompanyPicker';
import { findTagsByEntityIds } from 'server/src/lib/actions/tagActions';
import { TagFilter } from 'server/src/components/tags';
import { useTagPermissions } from 'server/src/hooks/useTagPermissions';
import { IBoard, ICompany, IUser } from 'server/src/interfaces';
import { DataTable } from 'server/src/components/ui/DataTable';
import { Dialog, DialogContent, DialogFooter, DialogHeader, DialogTitle } from 'server/src/components/ui/Dialog';
import { ColumnDefinition } from 'server/src/interfaces/dataTable.interfaces';
import { deleteTicket, deleteTickets } from 'server/src/lib/actions/ticket-actions/ticketActions';
import { XCircle, Clock } from 'lucide-react';
import { ReflectionContainer } from 'server/src/types/ui-reflection/ReflectionContainer';
import { withDataAutomationId } from 'server/src/types/ui-reflection/withDataAutomationId';
import { useIntervalTracking } from 'server/src/hooks/useIntervalTracking';
import { IntervalManagementDrawer } from 'server/src/components/time-management/interval-tracking/IntervalManagementDrawer';
import { TicketingDisplaySettings } from 'server/src/lib/actions/ticket-actions/ticketDisplaySettings';
import { saveTimeEntry } from 'server/src/lib/actions/timeEntryActions';
import { toast } from 'react-hot-toast';
import Drawer from 'server/src/components/ui/Drawer';
import CompanyDetails from 'server/src/components/companies/CompanyDetails';
import { createTicketColumns } from 'server/src/lib/utils/ticket-columns';

interface TicketingDashboardProps {
  id?: string;
  initialTickets: ITicketListItem[];
  initialBoards: IBoard[];
  initialStatuses: SelectOption[];
  initialPriorities: SelectOption[];
  initialCategories: ITicketCategory[];
  initialCompanies: ICompany[];
  initialTags?: string[];
  nextCursor: string | null;
  onLoadMore: () => Promise<void>;
  onFiltersChanged: (filters: Partial<ITicketListFilters>) => void;
  initialFilterValues: Partial<ITicketListFilters>;
  isLoadingMore: boolean;
  user?: IUser;
  displaySettings?: TicketingDisplaySettings;
}

const useDebounce = <T,>(value: T, delay: number): T => {
  const [debouncedValue, setDebouncedValue] = useState<T>(value);
  useEffect(() => {
    const handler = setTimeout(() => {
      setDebouncedValue(value);
    }, delay);
    return () => {
      clearTimeout(handler);
    };
  }, [value, delay]);
  return debouncedValue;
};

const TicketingDashboard: React.FC<TicketingDashboardProps> = ({
  id = 'ticketing-dashboard',
  initialTickets,
  initialBoards,
  initialStatuses,
  initialPriorities,
  initialCategories,
  initialCompanies,
  initialTags = [],
  nextCursor,
  onLoadMore,
  onFiltersChanged,
  initialFilterValues,
  isLoadingMore,
  user,
  displaySettings
}) => {
  // Pre-fetch tag permissions to prevent individual API calls
  useTagPermissions(['ticket']);
  
  const [tickets, setTickets] = useState<ITicketListItem[]>(initialTickets);
  const [selectedTicketIds, setSelectedTicketIds] = useState<Set<string>>(new Set());
  const [visibleTicketIds, setVisibleTicketIds] = useState<string[]>([]);
  const [ticketToDelete, setTicketToDelete] = useState<string | null>(null);
  const [ticketToDeleteName, setTicketToDeleteName] = useState<string | null>(null);
  const [deleteError, setDeleteError] = useState<string | null>(null);
  const [isIntervalDrawerOpen, setIsIntervalDrawerOpen] = useState(false);
  const [currentUser, setCurrentUser] = useState<any>(user || null);
  const [isBulkDeleteDialogOpen, setIsBulkDeleteDialogOpen] = useState(false);
  const [isBulkDeleting, setIsBulkDeleting] = useState(false);
  const [bulkDeleteErrors, setBulkDeleteErrors] = useState<Array<{ ticketId: string; message: string }>>([]);

  const [boards] = useState<IBoard[]>(initialBoards);
  const [companies] = useState<ICompany[]>(initialCompanies);
  const [categories] = useState<ITicketCategory[]>(initialCategories);
  const [statusOptions] = useState<SelectOption[]>(initialStatuses);
  const [priorityOptions] = useState<SelectOption[]>(initialPriorities);
  
  const [selectedBoard, setSelectedBoard] = useState<string | null>(initialFilterValues.boardId || null);
  const [selectedCompany, setSelectedCompany] = useState<string | null>(initialFilterValues.companyId === undefined ? null : initialFilterValues.companyId); // Keep previous fix for company
  const [selectedStatus, setSelectedStatus] = useState<string>(initialFilterValues.statusId || 'open');
  const [selectedPriority, setSelectedPriority] = useState<string>(initialFilterValues.priorityId || 'all');
  const [selectedCategories, setSelectedCategories] = useState<string[]>(initialFilterValues.categoryId ? [initialFilterValues.categoryId] : []);
  const [excludedCategories, setExcludedCategories] = useState<string[]>([]);
  const [searchQuery, setSearchQuery] = useState<string>(initialFilterValues.searchQuery || '');
  const [boardFilterState, setBoardFilterState] = useState<'active' | 'inactive' | 'all'>(initialFilterValues.boardFilterState || 'active');
  
  const [companyFilterState, setCompanyFilterState] = useState<'active' | 'inactive' | 'all'>('active');
  const [clientTypeFilter, setClientTypeFilter] = useState<'all' | 'company' | 'individual'>('all');

  const [isQuickAddOpen, setIsQuickAddOpen] = useState(false);
  const [isLoadingSelf, setIsLoadingSelf] = useState(false);
  
  // Quick View state
  const [quickViewCompanyId, setQuickViewCompanyId] = useState<string | null>(null);
  const [isQuickViewOpen, setIsQuickViewOpen] = useState(false);
  
  // Tag-related state
  const [selectedTags, setSelectedTags] = useState<string[]>(initialFilterValues.tags || []);
  const ticketTagsRef = useRef<Record<string, ITag[]>>({});
  const [allUniqueTags, setAllUniqueTags] = useState<ITag[]>(
    initialTags.map(tagText => ({ tag_text: tagText } as ITag))
  );
  
  const handleTagsChange = (ticketId: string, tags: ITag[]) => {
    ticketTagsRef.current[ticketId] = tags;
    
    // Update unique tags list if needed
    setAllUniqueTags(current => {
      const currentTagTexts = new Set(current.map(t => t.tag_text));
      const newTags = tags.filter(tag => !currentTagTexts.has(tag.tag_text));
      return [...current, ...newTags];
    });
  };

  useEffect(() => {
    setTickets(initialTickets);
  }, [initialTickets]);

  // Fetch ticket-specific tags when initial tickets change
  useEffect(() => {
    const fetchTags = async () => {
      if (initialTickets.length === 0) return;
      
      try {
        const ticketIds = initialTickets.map(ticket => ticket.ticket_id).filter((id): id is string => id !== undefined);
        
        // Only fetch ticket-specific tags, not all tags again
        const ticketTags = await findTagsByEntityIds(ticketIds, 'ticket');

        const newTicketTags: Record<string, ITag[]> = {};
        ticketTags.forEach(tag => {
          if (!newTicketTags[tag.tagged_id]) {
            newTicketTags[tag.tagged_id] = [];
          }
          newTicketTags[tag.tagged_id].push(tag);
        });

        ticketTagsRef.current = newTicketTags;
      } catch (error) {
        console.error('Error fetching tags:', error);
      }
    };
    fetchTags();
  }, [initialTickets]);

  // No longer need client-side tag fetching since we get all tags from server

  const debouncedSearchQuery = useDebounce(searchQuery, 500);

  // Helper function to generate URL with current filter state
  const getCurrentFiltersQuery = useCallback(() => {
    const params = new URLSearchParams();
    
    // Only add non-default/non-empty values to URL
    if (selectedBoard) params.set('boardId', selectedBoard);
    if (selectedCompany) params.set('companyId', selectedCompany);
    if (selectedStatus && selectedStatus !== 'open') params.set('statusId', selectedStatus);
    if (selectedPriority && selectedPriority !== 'all') params.set('priorityId', selectedPriority);
    if (selectedCategories.length > 0) params.set('categoryId', selectedCategories[0]);
    if (debouncedSearchQuery) params.set('searchQuery', debouncedSearchQuery);
    if (boardFilterState && boardFilterState !== 'active') {
      params.set('boardFilterState', boardFilterState);
    }

    return params.toString();
  }, [selectedBoard, selectedCompany, selectedStatus, selectedPriority, selectedCategories, debouncedSearchQuery, boardFilterState]);

  const hasSyncedInitialFilters = useRef(false);

  useEffect(() => {
    const currentFilters: Partial<ITicketListFilters> = {
      boardId: selectedBoard === null ? undefined : selectedBoard,
      statusId: selectedStatus,
      priorityId: selectedPriority,
      categoryId: selectedCategories.length > 0 ? selectedCategories[0] : undefined,
      companyId: selectedCompany || undefined,
      searchQuery: debouncedSearchQuery,
      boardFilterState: boardFilterState,
      showOpenOnly: selectedStatus === 'open',
      tags: selectedTags.length > 0 ? selectedTags : undefined,
    };
    if (hasSyncedInitialFilters.current) {
      onFiltersChanged(currentFilters);
    } else {
      hasSyncedInitialFilters.current = true;
    }
  }, [
    selectedBoard, 
    selectedStatus, 
    selectedPriority, 
    selectedCategories, 
    selectedCompany, 
    debouncedSearchQuery, 
    boardFilterState,
    selectedTags
    // Removed onFiltersChanged from dependencies to prevent infinite loop
  ]);

  const handleDeleteTicket = (ticketId: string, ticketNameOrNumber: string) => {
    setTicketToDelete(ticketId);
    setTicketToDeleteName(ticketNameOrNumber);
    setDeleteError(null);
  };
  
  const [quickViewCompany, setQuickViewCompany] = useState<ICompany | null>(null);
  
  const onQuickViewCompany = async (companyId: string) => {
    // First try to find the company in our existing data
    const company = initialCompanies.find(c => c.company_id === companyId);
    if (company) {
      setQuickViewCompany(company);
      setQuickViewCompanyId(companyId);
      setIsQuickViewOpen(true);
    }
  };
  
  // Initialize currentUser state from props if available
  useEffect(() => {
    // Only fetch user if not already provided in props
    if (!user) {
      const fetchUser = async () => {
        try {
          setIsLoadingSelf(true);
          const fetchedUser = await getCurrentUser();
          setCurrentUser(fetchedUser);
        } catch (error) {
          console.error('Error fetching current user:', error);
        } finally {
          setIsLoadingSelf(false);
        }
      };
      
      fetchUser();
    }
  }, [user]);
  
  // Use interval tracking hook to get interval count
  const { intervalCount, isLoading: isLoadingIntervals } = useIntervalTracking(currentUser?.id);

  const confirmDeleteTicket = async () => {
    if (!ticketToDelete) return;

    try {
      // Use the current user from state instead of fetching it again
      if (!currentUser) {
        throw new Error('User not found');
      }

      await deleteTicket(ticketToDelete, currentUser);
      setTickets(prev => prev.filter(t => t.ticket_id !== ticketToDelete));
      setSelectedTicketIds(prev => {
        if (!ticketToDelete || !prev.has(ticketToDelete)) {
          return prev;
        }
        const next = new Set(prev);
        next.delete(ticketToDelete);
        return next;
      });
      setTicketToDelete(null);
      setTicketToDeleteName(null);
      setDeleteError(null);
    } catch (error: any) {
      console.error('Failed to delete ticket:', error);
      if (error.message && error.message.startsWith('VALIDATION_ERROR:')) {
        setDeleteError(error.message.replace('VALIDATION_ERROR: ', ''));
      } else {
        setDeleteError('An unexpected error occurred while deleting the ticket.');
      }
    }
  };

  // Custom function for clicking on tickets with filter preservation
  const handleTicketClick = useCallback((ticketId: string) => {
    const filterQuery = getCurrentFiltersQuery();
    const href = filterQuery 
      ? `/msp/tickets/${ticketId}?returnFilters=${encodeURIComponent(filterQuery)}`
      : `/msp/tickets/${ticketId}`;
    window.location.href = href;
  }, [getCurrentFiltersQuery]);
<<<<<<< HEAD
=======


  // Create columns using shared utility
  const columns = useMemo(() =>
    createTicketColumns({
      categories,
      boards,
      displaySettings: displaySettings || undefined,
      onTicketClick: handleTicketClick,
      onDeleteClick: handleDeleteTicket,
      ticketTagsRef,
      onTagsChange: handleTagsChange,
      showClient: true,
      onClientClick: onQuickViewCompany,
    }), [categories, boards, displaySettings, handleTicketClick, handleDeleteTicket, handleTagsChange, ticketTagsRef, onQuickViewCompany]);

>>>>>>> 655677d4
  // Handle saving time entries created from intervals
  const handleCreateTimeEntry = async (timeEntry: any): Promise<void> => {
    try {
      await saveTimeEntry(timeEntry);
      toast.success('Time entry saved successfully');
    } catch (error) {
      console.error('Error saving time entry:', error);
      toast.error('Failed to save time entry');
    }
  };

  // Filter tickets by selected tags
  const filteredTickets = useMemo(() => {
    if (selectedTags.length === 0) return tickets;
    
    return tickets.filter(ticket => {
      const ticketTags = ticketTagsRef.current[ticket.ticket_id || ''] || [];
      const ticketTagTexts = ticketTags.map(tag => tag.tag_text);
      
      // Check if ticket has any of the selected tags
      return selectedTags.some(selectedTag => ticketTagTexts.includes(selectedTag));
    });
  }, [tickets, selectedTags]);

  // Add id to each ticket for DataTable keys
  const ticketsWithIds = useMemo(() =>
    filteredTickets.map((ticket): any => ({
      ...ticket,
      id: ticket.ticket_id 
    })), [filteredTickets]);

  const selectableTicketIds = useMemo(
    () => {
      const ids = ticketsWithIds
        .map(ticket => ticket.ticket_id)
        .filter((id): id is string => typeof id === 'string' && id.length > 0);
      return Array.from(new Set(ids));
    },
    [ticketsWithIds]
  );

  useEffect(() => {
    setSelectedTicketIds(prev => {
      if (prev.size === 0) {
        return prev;
      }

      const validIds = new Set(selectableTicketIds);
      let changed = false;
      const next = new Set<string>();

      prev.forEach(id => {
        if (validIds.has(id)) {
          next.add(id);
        } else {
          changed = true;
        }
      });

      if (!changed && next.size === prev.size) {
        return prev;
      }

      return next;
    });
  }, [selectableTicketIds]);

  const handleTicketSelectionChange = useCallback((ticketId: string, isChecked: boolean) => {
    setSelectedTicketIds(prev => {
      const alreadySelected = prev.has(ticketId);

      if (isChecked && alreadySelected) {
        return prev;
      }

      if (!isChecked && !alreadySelected) {
        return prev;
      }

      const next = new Set(prev);

      if (isChecked) {
        next.add(ticketId);
      } else {
        next.delete(ticketId);
      }

      return next;
    });
  }, []);

  const handleSelectAllVisibleTickets = useCallback((shouldSelect: boolean) => {
    const visibleIds = visibleTicketIds.filter((id): id is string => !!id);

    setSelectedTicketIds(prev => {
      if (visibleIds.length === 0) {
        return prev;
      }

      const next = new Set(prev);

      if (shouldSelect) {
        let changed = false;
        visibleIds.forEach(id => {
          if (!next.has(id)) {
            next.add(id);
            changed = true;
          }
        });
        return changed ? next : prev;
      }

      let changed = false;
      visibleIds.forEach(id => {
        if (next.delete(id)) {
          changed = true;
        }
      });
      return changed ? next : prev;
    });
  }, [visibleTicketIds]);

  const handleSelectAllMatchingTickets = useCallback(() => {
    if (selectableTicketIds.length === 0) {
      return;
    }
    setSelectedTicketIds(new Set(selectableTicketIds));
  }, [selectableTicketIds]);

  const clearSelection = useCallback(() => {
    setSelectedTicketIds(prev => (prev.size === 0 ? prev : new Set<string>()));
  }, []);

  const visibleTicketIdSet = useMemo(() => new Set(visibleTicketIds.filter((id): id is string => !!id)), [visibleTicketIds]);
  const allVisibleTicketsSelected = visibleTicketIds.length > 0 && visibleTicketIds.every(id => selectedTicketIds.has(id));
  const selectedTicketIdsArray = useMemo(() => Array.from(selectedTicketIds), [selectedTicketIds]);
  const hasHiddenSelections = useMemo(
    () => selectedTicketIdsArray.some(id => !visibleTicketIdSet.has(id)),
    [selectedTicketIdsArray, visibleTicketIdSet]
  );
  const allFilteredTicketsSelected = selectableTicketIds.length > 0 && selectableTicketIds.every(id => selectedTicketIds.has(id));
  const isSelectionIndeterminate = selectedTicketIds.size > 0 && (!allVisibleTicketsSelected || hasHiddenSelections) && !allFilteredTicketsSelected;
  const selectedTicketDetails = useMemo(() => {
    if (selectedTicketIds.size === 0) {
      return [] as Array<{ ticket_id: string; ticket_number?: string; title?: string; company_name?: string }>;
    }

    const selectedSet = new Set(selectedTicketIds);

    return tickets
      .filter(ticket => ticket.ticket_id && selectedSet.has(ticket.ticket_id))
      .map(ticket => ({
        ticket_id: ticket.ticket_id as string,
        ticket_number: ticket.ticket_number,
        title: ticket.title,
        company_name: ticket.company_name,
      }))
      .sort((a, b) => {
        if (a.ticket_number && b.ticket_number) {
          return a.ticket_number.localeCompare(b.ticket_number, undefined, { numeric: true, sensitivity: 'base' });
        }
        if (a.title && b.title) {
          return a.title.localeCompare(b.title, undefined, { sensitivity: 'base' });
        }
        return 0;
      });
  }, [tickets, selectedTicketIds]);

  const hasSelection = selectedTicketIds.size > 0;
  const totalSelectableTickets = selectableTicketIds.length;
  const showSelectAllBanner = allVisibleTicketsSelected && !hasHiddenSelections && !allFilteredTicketsSelected && visibleTicketIds.length > 0;
  const showAllSelectedBanner = allFilteredTicketsSelected && totalSelectableTickets > 0;

  const handleVisibleRowsChange = useCallback((rows: ITicketListItem[]) => {
    const ids = rows
      .map(row => row.ticket_id)
      .filter((id): id is string => typeof id === 'string' && id.length > 0);
    const uniqueIds = Array.from(new Set(ids));
    setVisibleTicketIds(prev => {
      if (prev.length === uniqueIds.length && prev.every((value, index) => value === uniqueIds[index])) {
        return prev;
      }
      return uniqueIds;
    });
  }, []);

  const columns = useMemo(() => {
    const baseColumns = createTicketColumns({
      categories,
      channels,
      displaySettings: displaySettings || undefined,
      onTicketClick: handleTicketClick,
      onDeleteClick: handleDeleteTicket,
      ticketTagsRef,
      onTagsChange: handleTagsChange,
      showClient: true,
      onClientClick: onQuickViewCompany,
    });

    const selectionColumn: ColumnDefinition<ITicketListItem> = {
      title: (
        <div
          className="flex justify-center"
          onClick={(event) => event.stopPropagation()}
          onMouseDown={(event) => event.stopPropagation()}
        >
          <Checkbox
            id={`${id}-select-all`}
            checked={allVisibleTicketsSelected}
            indeterminate={isSelectionIndeterminate}
            onChange={(event: React.ChangeEvent<HTMLInputElement>) => {
              event.stopPropagation();
              handleSelectAllVisibleTickets(event.target.checked);
            }}
            containerClassName="mb-0"
            className="m-0"
            skipRegistration
          />
        </div>
      ),
      dataIndex: 'selection',
      width: '4%',
      headerClassName: 'text-center px-4',
      cellClassName: 'text-center px-4',
      sortable: false,
      render: (_value: string, record: ITicketListItem) => {
        const ticketId = record.ticket_id;
        if (!ticketId) {
          return null;
        }

        const isChecked = selectedTicketIds.has(ticketId);

        return (
          <div
            className="flex justify-center"
            onClick={(event) => event.stopPropagation()}
            onMouseDown={(event) => event.stopPropagation()}
          >
            <Checkbox
              id={`${id}-select-${ticketId}`}
              checked={isChecked}
              onChange={(event: React.ChangeEvent<HTMLInputElement>) => {
                event.stopPropagation();
                handleTicketSelectionChange(ticketId, event.target.checked);
              }}
              containerClassName="mb-0"
              className="m-0"
              skipRegistration
            />
          </div>
        );
      },
    };

    return [selectionColumn, ...baseColumns];
  }, [
    categories,
    channels,
    displaySettings,
    handleTicketClick,
    handleDeleteTicket,
    handleTagsChange,
    ticketTagsRef,
    onQuickViewCompany,
    id,
    allVisibleTicketsSelected,
    isSelectionIndeterminate,
    handleSelectAllVisibleTickets,
    handleTicketSelectionChange,
    selectedTicketIds,
  ]);

  const handleBulkDeleteClose = useCallback(() => {
    if (isBulkDeleting) {
      return;
    }
    setIsBulkDeleteDialogOpen(false);
    setBulkDeleteErrors([]);
  }, [isBulkDeleting]);

  const handleConfirmBulkDelete = useCallback(async () => {
    if (selectedTicketIdsArray.length === 0) {
      return;
    }

    if (!currentUser) {
      toast.error('You must be logged in to delete tickets');
      return;
    }

    setIsBulkDeleting(true);
    setBulkDeleteErrors([]);

    try {
      const result = await deleteTickets(selectedTicketIdsArray, currentUser);

      if (result.deletedIds.length > 0) {
        const deletedSet = new Set(result.deletedIds);
        setTickets(prev => prev.filter(ticket => {
          if (!ticket.ticket_id) {
            return true;
          }
          return !deletedSet.has(ticket.ticket_id);
        }));
      }

      if (result.failed.length > 0) {
        setBulkDeleteErrors(result.failed);
        setSelectedTicketIds(() => new Set(result.failed.map(item => item.ticketId)));

        if (result.deletedIds.length > 0) {
          toast.success(`${result.deletedIds.length} ticket${result.deletedIds.length === 1 ? '' : 's'} deleted`);
        }
        toast.error('Some tickets could not be deleted');
      } else {
        if (result.deletedIds.length > 0) {
          toast.success(`${result.deletedIds.length} ticket${result.deletedIds.length === 1 ? '' : 's'} deleted`);
        }
        clearSelection();
        setIsBulkDeleteDialogOpen(false);
      }
    } catch (error) {
      console.error('Failed to delete selected tickets:', error);
      toast.error('Failed to delete selected tickets');
    } finally {
      setIsBulkDeleting(false);
    }
  }, [selectedTicketIdsArray, currentUser, clearSelection]);


  const handleTicketAdded = useCallback((newTicket: ITicket) => {
    // Add the new ticket to the local state
    setTickets(prevTickets => {
      const status = statusOptions.find(s => s.value === newTicket.status_id);
      const priority = priorityOptions.find(p => p.value === newTicket.priority_id);
      const board = boards.find(c => c.board_id === newTicket.board_id);
      
      let categoryName = '';
      if (newTicket.category_id) {
        const category = categories.find(c => c.category_id === newTicket.category_id);
        if (category) {
          categoryName = category.category_name;
        }
      }
      
      // Find the company name
      const company = initialCompanies.find(c => c.company_id === newTicket.company_id);
      const companyName = company ? company.company_name : 'Unknown';
      
      // Convert the new ticket to match the ITicketListItem format
      const newTicketListItem: ITicketListItem = {
        ticket_id: newTicket.ticket_id,
        ticket_number: newTicket.ticket_number,
        title: newTicket.title,
        url: newTicket.url,
        status_id: newTicket.status_id,
        status_name: typeof status?.label === 'string' ? status.label : '',
        priority_id: newTicket.priority_id ?? null,
        priority_name: typeof priority?.label === 'string' ? priority.label : '',
        board_id: newTicket.board_id,
        board_name: board?.board_name || '',
        category_id: newTicket.category_id,
        subcategory_id: newTicket.subcategory_id,
        category_name: categoryName,
        company_id: newTicket.company_id,
        company_name: companyName,
        contact_name_id: newTicket.contact_name_id,
        entered_by: newTicket.entered_by,
        entered_by_name: currentUser ? `${currentUser.first_name} ${currentUser.last_name}` : '',
        updated_by: newTicket.updated_by,
        closed_by: newTicket.closed_by,
        assigned_to: newTicket.assigned_to,
        assigned_to_name: null,
        entered_at: newTicket.entered_at,
        updated_at: newTicket.updated_at,
        closed_at: newTicket.closed_at,
        attributes: newTicket.attributes,
        tenant: newTicket.tenant
      };
      
      return [newTicketListItem, ...prevTickets];
    });
    
    // Close the quick add dialog
    setIsQuickAddOpen(false);
  }, [statusOptions, priorityOptions, boards, categories, currentUser]);

  const handleBoardSelect = useCallback((boardId: string) => {
    setSelectedBoard(boardId);
  }, []);

  const handleCategorySelect = useCallback((newSelectedCategories: string[], newExcludedCategories: string[]) => {
    setSelectedCategories(newSelectedCategories);
    setExcludedCategories(newExcludedCategories);
  }, []);
  
  const handleCompanySelect = useCallback((companyId: string | null) => {
    setSelectedCompany(companyId);
  }, []);

  const handleCompanyFilterStateChange = useCallback((state: 'active' | 'inactive' | 'all') => {
    setCompanyFilterState(state);
  }, []);

  const handleClientTypeFilterChange = useCallback((type: 'all' | 'company' | 'individual') => {
    setClientTypeFilter(type);
  }, []);

  const handleResetFilters = useCallback(() => {
    // Define the true default/reset states
    const defaultBoard: string | null = null;
    const defaultCompany: string | null = null;
    const defaultStatus: string = 'open';
    const defaultPriority: string = 'all';
    const defaultCategories: string[] = [];
    const defaultSearchQuery: string = '';
    const defaultBoardFilterState: 'active' | 'inactive' | 'all' = 'active';

    setSelectedBoard(defaultBoard);
    setSelectedCompany(defaultCompany);
    setSelectedStatus(defaultStatus);
    setSelectedPriority(defaultPriority);
    setSelectedCategories(defaultCategories);
    setExcludedCategories([]);
    setSearchQuery(defaultSearchQuery);
    setBoardFilterState(defaultBoardFilterState);
    setSelectedTags([]);
    
    setCompanyFilterState('active'); 
    setClientTypeFilter('all');

    clearSelection();

    onFiltersChanged({
      boardId: defaultBoard === null ? undefined : defaultBoard,
      companyId: defaultCompany === null ? undefined : defaultCompany,
      statusId: defaultStatus,
      priorityId: defaultPriority,
      categoryId: defaultCategories.length > 0 ? defaultCategories[0] : undefined,
      searchQuery: defaultSearchQuery,
      boardFilterState: defaultBoardFilterState,
      showOpenOnly: defaultStatus === 'open',
    });
  }, [onFiltersChanged, clearSelection]);

  return (
    <ReflectionContainer id={id} label="Ticketing Dashboard">
      <div className="flex justify-between items-center mb-4">
        <h1 className="text-2xl font-bold">Ticketing Dashboard</h1>
        <div className="flex gap-2">
          <Button
            variant="outline"
            onClick={() => setIsIntervalDrawerOpen(true)}
            className="flex items-center gap-2"
            id="view-intervals-button"
          >
            <Clock className="h-4 w-4" />
            View Intervals
            {intervalCount > 0 && (
              <span className="bg-blue-500 text-white rounded-full px-2 py-0.5 text-xs">
                {intervalCount}
              </span>
            )}
          </Button>
          {hasSelection && (
            <Button
              id={`${id}-bulk-delete-button`}
              variant="destructive"
              onClick={() => {
                setBulkDeleteErrors([]);
                setIsBulkDeleteDialogOpen(true);
              }}
              className="flex items-center gap-2"
            >
              Delete Selected ({selectedTicketIds.size})
            </Button>
          )}
          <Button id="add-ticket-button" onClick={() => setIsQuickAddOpen(true)}>Add Ticket</Button>
        </div>
      </div>
      <div className="bg-white shadow rounded-lg p-4">
        <ReflectionContainer id={`${id}-filters`} label="Ticket DashboardFilters">
          <div className="flex items-center gap-3 flex-nowrap">
            <BoardPicker
              id={`${id}-board-picker`}
              boards={boards}
              onSelect={handleBoardSelect}
              selectedBoardId={selectedBoard}
              filterState={boardFilterState}
              onFilterStateChange={setBoardFilterState}
            />
            <CompanyPicker
              id='company-picker'
              data-automation-id={`${id}-company-picker`}
              companies={companies}
              onSelect={handleCompanySelect}
              selectedCompanyId={selectedCompany}
              filterState={companyFilterState}
              onFilterStateChange={handleCompanyFilterStateChange}
              clientTypeFilter={clientTypeFilter}
              onClientTypeFilterChange={handleClientTypeFilterChange}
              fitContent={true}
            />
            <CustomSelect
              data-automation-id={`${id}-status-select`}
              options={statusOptions}
              value={selectedStatus}
              onValueChange={(value) => setSelectedStatus(value)}
              placeholder="Select Status"
            />
            <PrioritySelect
              id={`${id}-priority-select`}
              options={priorityOptions}
              value={selectedPriority}
              onValueChange={(value) => setSelectedPriority(value)}
              placeholder="All Priorities"
            />
            <CategoryPicker
              id={`${id}-category-picker`}
              categories={categories}
              selectedCategories={selectedCategories}
              excludedCategories={excludedCategories}
              onSelect={handleCategorySelect}
              placeholder="Filter by category"
              multiSelect={true}
              showExclude={true}
              showReset={true}
              allowEmpty={true}
              className="text-sm min-w-[200px]"
            />
            <Input
              id={`${id}-search-tickets-input`}
              placeholder="Search tickets..."
              value={searchQuery}
              onChange={(e) => setSearchQuery(e.target.value)}
              className="h-[38px] min-w-[200px] text-sm" // Applied to the <input> element itself
              containerClassName="" // Applied to the wrapping <div>, removes default mb-4
            />
            <TagFilter
              allTags={allUniqueTags}
              selectedTags={selectedTags}
              onTagSelect={(tag) => {
                setSelectedTags(prev => 
                  prev.includes(tag) 
                    ? prev.filter(t => t !== tag)
                    : [...prev, tag]
                );
              }}
            />
            <Button
              variant="outline"
              onClick={handleResetFilters}
              className="whitespace-nowrap flex items-center gap-2 ml-auto"
              id='reset-filters'
            >
              <XCircle className="h-4 w-4" />
              Reset Filters
            </Button>
          </div>
        </ReflectionContainer>
        <h2 className="text-xl font-semibold mt-6 mb-2">
          Tickets
        </h2>
        {/* isLoadingMore prop now correctly reflects loading state from container for pagination or filter changes */}
        {isLoadingMore ? ( 
          <div className="flex justify-center items-center h-32">
            <span>Loading tickets...</span>
          </div>
        ) : (
          <>
            {showSelectAllBanner && (
              <div className="mb-3 flex items-center justify-between rounded-md border border-blue-200 bg-blue-50 px-4 py-2 text-sm text-blue-700">
                <span>
                  All {visibleTicketIds.length} ticket{visibleTicketIds.length === 1 ? '' : 's'} on this page are selected.
                </span>
                <div className="flex items-center gap-2">
                  <Button
                    id={`${id}-select-all-matching`}
                    variant="link"
                    onClick={handleSelectAllMatchingTickets}
                    className="p-0"
                  >
                    Select all {totalSelectableTickets} ticket{totalSelectableTickets === 1 ? '' : 's'} matching your filters
                  </Button>
                  <Button
                    id={`${id}-clear-visible-selection`}
                    variant="link"
                    onClick={clearSelection}
                    className="p-0"
                  >
                    Clear selection
                  </Button>
                </div>
              </div>
            )}
            {showAllSelectedBanner && (
              <div className="mb-3 flex items-center justify-between rounded-md border border-blue-200 bg-blue-50 px-4 py-2 text-sm text-blue-700">
                <span>
                  All {totalSelectableTickets} ticket{totalSelectableTickets === 1 ? '' : 's'} matching your filters are selected.
                </span>
                <Button
                  id={`${id}-clear-all-selection`}
                  variant="link"
                  onClick={clearSelection}
                  className="p-0"
                >
                  Clear selection
                </Button>
              </div>
            )}
            <DataTable
              {...withDataAutomationId({ id: `${id}-tickets-table` })}
              data={ticketsWithIds}
              columns={columns}
              rowClassName={(record: ITicketListItem) =>
                record.ticket_id && selectedTicketIds.has(record.ticket_id)
                  ? '!bg-blue-50'
                  : ''
              }
              onVisibleRowsChange={handleVisibleRowsChange}
            />
            
            {/* Load More Button */}
            {nextCursor && (
              <div className="flex justify-center mt-4">
                <Button
                  id="load-more-button"
                  onClick={onLoadMore}
                  disabled={isLoadingMore}
                  variant="outline"
                >
                  {isLoadingMore ? 'Loading...' : 'Load More Tickets'}
                </Button>
              </div>
            )}
          </>
        )}
      </div>

      <QuickAddTicket
        id={`${id}-quick-add`}
        open={isQuickAddOpen}
        onOpenChange={setIsQuickAddOpen}
        onTicketAdded={handleTicketAdded}
      />
      <ConfirmationDialog
        id={`${id}-delete-ticket-dialog`}
        isOpen={!!ticketToDelete}
        onClose={() => {
          setTicketToDelete(null);
          setTicketToDeleteName(null);
          setDeleteError(null);
        }}
        onConfirm={confirmDeleteTicket}
        title="Delete Ticket"
        message={
          deleteError
            ? deleteError
            : `Are you sure you want to delete ticket "${ticketToDeleteName || ticketToDelete}"? This action cannot be undone.`
        }
        confirmLabel={deleteError ? undefined : "Delete"}
        cancelLabel={deleteError ? "Close" : "Cancel"}
      />
      <Dialog
        isOpen={isBulkDeleteDialogOpen && hasSelection}
        onClose={handleBulkDeleteClose}
        id={`${id}-bulk-delete-dialog`}
        title="Delete Selected Tickets"
      >
        <DialogHeader>
          <DialogTitle>Delete Selected Tickets</DialogTitle>
        </DialogHeader>
        <DialogContent>
          {bulkDeleteErrors.length > 0 && (
            <div className="mb-4 rounded-md border border-red-200 bg-red-50 p-3 text-sm text-red-700">
              <p className="font-medium">The following tickets could not be deleted:</p>
              <ul className="mt-2 space-y-1">
                {bulkDeleteErrors.map(error => {
                  const detail = selectedTicketDetails.find(item => item.ticket_id === error.ticketId);
                  const label = detail?.ticket_number || detail?.title || error.ticketId;
                  return (
                    <li key={error.ticketId}>
                      <span className="font-medium">{label}</span>: {error.message}
                    </li>
                  );
                })}
              </ul>
            </div>
          )}
          <p className="text-gray-600">
            {selectedTicketIdsArray.length === 1
              ? 'Are you sure you want to delete this ticket? This action cannot be undone.'
              : `Are you sure you want to delete these ${selectedTicketIdsArray.length} tickets? This action cannot be undone.`}
          </p>
          <div className="mt-4 max-h-60 overflow-y-auto rounded-md border border-gray-200">
            {selectedTicketDetails.length > 0 ? (
              <ul>
                {selectedTicketDetails.map(detail => (
                  <li key={detail.ticket_id} className="border-b border-gray-200 px-4 py-2 last:border-b-0">
                    <span className="font-medium text-gray-700">
                      {detail.ticket_number || detail.title || detail.ticket_id}
                    </span>
                    {detail.title && detail.ticket_number && (
                      <span className="ml-2 text-sm text-gray-500">{detail.title}</span>
                    )}
                    {detail.company_name && (
                      <span className="ml-2 text-sm text-gray-400">· {detail.company_name}</span>
                    )}
                  </li>
                ))}
              </ul>
            ) : (
              <div className="px-4 py-3 text-sm text-gray-500">
                No tickets selected.
              </div>
            )}
          </div>
        </DialogContent>
        <DialogFooter>
          <Button
            id={`${id}-bulk-delete-cancel`}
            variant="outline"
            onClick={handleBulkDeleteClose}
            disabled={isBulkDeleting}
          >
            Cancel
          </Button>
          <Button
            id={`${id}-bulk-delete-confirm`}
            variant="destructive"
            onClick={handleConfirmBulkDelete}
            disabled={isBulkDeleting || selectedTicketIdsArray.length === 0}
          >
            {isBulkDeleting
              ? 'Deleting...'
              : `Delete ${selectedTicketIdsArray.length} Ticket${selectedTicketIdsArray.length === 1 ? '' : 's'}`}
          </Button>
        </DialogFooter>
      </Dialog>
      
      {/* Interval Management Drawer */}
      {currentUser && (
        <IntervalManagementDrawer
          isOpen={isIntervalDrawerOpen}
          onClose={() => setIsIntervalDrawerOpen(false)}
          userId={currentUser.user_id}
          onCreateTimeEntry={handleCreateTimeEntry}
        />
      )}
      
      {/* Company Quick View Drawer */}
      <Drawer
        isOpen={isQuickViewOpen}
        onClose={() => {
          setIsQuickViewOpen(false);
          setQuickViewCompanyId(null);
          setQuickViewCompany(null);
        }}
      >
        {quickViewCompany && (
          <CompanyDetails
            company={quickViewCompany}
            isInDrawer={true}
            quickView={true}
          />
        )}
      </Drawer>
    </ReflectionContainer>
  );
};

export default TicketingDashboard;<|MERGE_RESOLUTION|>--- conflicted
+++ resolved
@@ -305,8 +305,6 @@
       : `/msp/tickets/${ticketId}`;
     window.location.href = href;
   }, [getCurrentFiltersQuery]);
-<<<<<<< HEAD
-=======
 
 
   // Create columns using shared utility
@@ -323,7 +321,6 @@
       onClientClick: onQuickViewCompany,
     }), [categories, boards, displaySettings, handleTicketClick, handleDeleteTicket, handleTagsChange, ticketTagsRef, onQuickViewCompany]);
 
->>>>>>> 655677d4
   // Handle saving time entries created from intervals
   const handleCreateTimeEntry = async (timeEntry: any): Promise<void> => {
     try {
