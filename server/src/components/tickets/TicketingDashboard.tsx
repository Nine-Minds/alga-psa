--- conflicted
+++ resolved
@@ -25,28 +25,17 @@
 import { MoreHorizontal, XCircle } from 'lucide-react';
 import * as DropdownMenu from '@radix-ui/react-dropdown-menu';
 import { ReflectionContainer } from '../../types/ui-reflection/ReflectionContainer';
-<<<<<<< HEAD
 import { useAutomationIdAndRegister } from '@/types/ui-reflection/useAutomationIdAndRegister';
 import { ContainerComponent } from '@/types/ui-reflection/types';
-=======
-import { useAutomationIdAndRegister } from '../../types/ui-reflection/useAutomationIdAndRegister';
-import { ContainerComponent, ButtonComponent } from '../../types/ui-reflection/types';
->>>>>>> fb305414
 
 interface TicketingDashboardProps {
   id?: string;
   initialTickets: ITicketListItem[];
 }
 
-<<<<<<< HEAD
 const TicketingDashboard: React.FC<TicketingDashboardProps> = ({
   id = 'ticketing-dashboard',
   initialTickets
-=======
-const TicketingDashboard: React.FC<TicketingDashboardProps> = ({ 
-  id = 'ticketing-dashboard',
-  initialTickets 
->>>>>>> fb305414
 }) => {
   const [tickets, setTickets] = useState<ITicketListItem[]>(initialTickets);
   const [openDropdownId, setOpenDropdownId] = useState<string | null>(null);
@@ -123,7 +112,6 @@
     }
   };
 
-<<<<<<< HEAD
   const { automationIdProps: getTicketLinkProps } = useAutomationIdAndRegister<ContainerComponent>({
     id: `${id}`,
     type: 'container',
@@ -214,121 +202,6 @@
       ),
     }
   ], []);
-=======
-// Pre-register automation props for ticket links and actions
-const getTicketLinkProps = useCallback((ticketId: string) => {
-  return useAutomationIdAndRegister<ContainerComponent>({
-    id: `${id}-ticket-${ticketId}-link`,
-    type: 'container',
-    label: 'Ticket Link'
-  }).automationIdProps;
-}, [id]);
-
-const getTicketMenuButtonProps = useCallback((ticketId: string) => {
-  return useAutomationIdAndRegister<ButtonComponent>({
-    id: `${id}-ticket-${ticketId}-menu-btn`,
-    type: 'button',
-    label: 'Menu Button',
-    actions: ['click']
-  }).automationIdProps;
-}, [id]);
-
-const getTicketDeleteButtonProps = useCallback((ticketId: string) => {
-  return useAutomationIdAndRegister<ButtonComponent>({
-    id: `${id}-ticket-${ticketId}-delete-btn`,
-    type: 'button',
-    label: 'Delete Button',
-    actions: ['click']
-  }).automationIdProps;
-}, [id]);
-
-const createTicketColumns = useCallback((categories: ITicketCategory[]): ColumnDefinition<ITicketListItem>[] => [
-  {
-    title: 'Ticket Number',
-    dataIndex: 'ticket_number',
-    render: (value: string, record: ITicketListItem) => (
-      <Link 
-        {...getTicketLinkProps(record.ticket_id!)} 
-        href={`/msp/tickets/${record.ticket_id}`} 
-        className="text-blue-500 hover:underline"
-      >
-        {value}
-      </Link>
-    ),
-  },
-  {
-    title: 'Title',
-    dataIndex: 'title',
-  },
-  {
-    title: 'Status',
-    dataIndex: 'status_name',
-  },
-  {
-    title: 'Priority',
-    dataIndex: 'priority_name',
-  },
-  {
-    title: 'Channel',
-    dataIndex: 'channel_name',
-  },
-  {
-    title: 'Category',
-    dataIndex: 'category_id',
-    render: (value: string, record: ITicketListItem) => {
-      if (!value && !record.subcategory_id) return 'No Category';
-      
-      // If there's a subcategory, use that for display
-      if (record.subcategory_id) {
-        const subcategory = categories.find(c => c.category_id === record.subcategory_id);
-        if (!subcategory) return 'Unknown Category';
-        
-        const parent = categories.find(c => c.category_id === subcategory.parent_category);
-        return parent ? `${parent.category_name} → ${subcategory.category_name}` : subcategory.category_name;
-      }
-      
-      // Otherwise use the main category
-      const category = categories.find(c => c.category_id === value);
-      if (!category) return 'Unknown Category';
-      return category.category_name;
-    },
-  },
-  {
-    title: 'Created By',
-    dataIndex: 'entered_by_name',
-  },
-  {
-    title: 'Actions',
-    dataIndex: 'actions',
-    render: (value: string, record: ITicketListItem) => (
-      <DropdownMenu.Root>
-        <DropdownMenu.Trigger asChild>
-          <Button 
-            {...getTicketMenuButtonProps(record.ticket_id!)}
-            variant="ghost" 
-            className="h-8 w-8 p-0"
-          >
-            <span className="sr-only">Open menu</span>
-            <MoreHorizontal className="h-4 w-4" />
-          </Button>
-        </DropdownMenu.Trigger>
-        
-        <DropdownMenu.Content 
-          className="w-48 rounded-md bg-white shadow-lg ring-1 ring-black ring-opacity-5 focus:outline-none z-50"
-        >
-          <DropdownMenu.Item
-            {...getTicketDeleteButtonProps(record.ticket_id!)}
-            className="px-4 py-2 text-sm text-red-600 hover:bg-gray-100 cursor-pointer outline-none"
-            onSelect={() => handleDeleteTicket(record.ticket_id as string)}
-          >
-            Delete
-          </DropdownMenu.Item>
-        </DropdownMenu.Content>
-      </DropdownMenu.Root>
-    ),
-  }
-], [getTicketLinkProps, getTicketMenuButtonProps, getTicketDeleteButtonProps]);
->>>>>>> fb305414
 
   const [filteredTickets, setFilteredTickets] = useState<ITicketListItem[]>(initialTickets);
   const [channels, setChannels] = useState<IChannel[]>([]);
@@ -567,32 +440,18 @@
   }, []);
 
   return (
-<<<<<<< HEAD
     <ReflectionContainer {...getTicketLinkProps}>
       <div className="flex justify-between items-center mb-4">
         <h1 className="text-2xl font-bold">
           Ticketing Dashboard
         </h1>
         <Button
-=======
-    <ReflectionContainer id={id} label="Ticketing Dashboard">
-      <div className="flex justify-between items-center mb-4">
-        <h1 {...titleProps} className="text-2xl font-bold">
-          Ticketing Dashboard
-        </h1>
-        <Button 
-          {...addButtonProps}
->>>>>>> fb305414
           onClick={() => setIsQuickAddOpen(true)}
         >
           Add Ticket
         </Button>
       </div>
 
-<<<<<<< HEAD
-=======
-      <ReflectionContainer id={`${id}-filters`} label="Filters">
->>>>>>> fb305414
         <div className="bg-white shadow rounded-lg p-4">
           <div className="flex items-center justify-between gap-3">
             <div className="flex items-center gap-3">
@@ -618,28 +477,12 @@
                 fitContent={true}
               />
               <CustomSelect
-<<<<<<< HEAD
-=======
-                {...useAutomationIdAndRegister<ContainerComponent>({
-                  id: `${id}-status-select`,
-                  type: 'container',
-                  label: 'Status Select'
-                }).automationIdProps}
->>>>>>> fb305414
                 options={statusOptions}
                 value={selectedStatus}
                 onValueChange={(value) => setSelectedStatus(value)}
                 placeholder="All Statuses"
               />
               <CustomSelect
-<<<<<<< HEAD
-=======
-                {...useAutomationIdAndRegister<ContainerComponent>({
-                  id: `${id}-priority-select`,
-                  type: 'container',
-                  label: 'Priority Select'
-                }).automationIdProps}
->>>>>>> fb305414
                 options={priorityOptions}
                 value={selectedPriority}
                 onValueChange={(value) => setSelectedPriority(value)}
@@ -659,10 +502,6 @@
                 className="text-sm min-w-[200px]"
               />
               <input
-<<<<<<< HEAD
-=======
-                {...searchInputProps}
->>>>>>> fb305414
                 type="text"
                 placeholder="Search tickets..."
                 value={searchQuery}
@@ -671,10 +510,6 @@
               />
             </div>
             <Button
-<<<<<<< HEAD
-=======
-              {...resetButtonProps}
->>>>>>> fb305414
               variant="outline"
               onClick={handleResetFilters}
               className="whitespace-nowrap flex items-center gap-2"
@@ -683,7 +518,6 @@
               Reset Filters
             </Button>
           </div>
-<<<<<<< HEAD
         </div>
 
       {/* <ReflectionContainer id={`${id}-tickets-table`} label="Tickets Table"> */}
@@ -704,29 +538,6 @@
         )}
       </div>
       {/* </ReflectionContainer> */}
-=======
-        </div>
-      </ReflectionContainer>
-
-      <ReflectionContainer id={`${id}-table`} label="Tickets Table">
-        <div className="bg-white shadow rounded-lg p-4">
-          <h2 {...headingProps} className="text-xl font-semibold mb-2">
-            Tickets
-          </h2>
-          {isLoading ? (
-            <div {...loadingProps} className="flex justify-center items-center h-32">
-              <span>Loading...</span>
-            </div>
-          ) : (
-            <DataTable
-              {...tableProps}
-              data={ticketsWithIds}
-              columns={columns}
-            />
-          )}
-        </div>
-      </ReflectionContainer>
->>>>>>> fb305414
 
       <QuickAddTicket
         id={`${id}-quick-add`}
@@ -735,11 +546,7 @@
         onTicketAdded={handleTicketAdded}
       />
       <ConfirmationDialog
-<<<<<<< HEAD
         id={`${id}-delete-dialog`}
-=======
-        {...deleteDialogProps}
->>>>>>> fb305414
         isOpen={!!ticketToDelete}
         onClose={() => setTicketToDelete(null)}
         onConfirm={confirmDeleteTicket}
