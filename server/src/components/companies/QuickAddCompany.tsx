--- conflicted
+++ resolved
@@ -470,13 +470,8 @@
               </h3>
               
               <div>
-<<<<<<< HEAD
-                <Label htmlFor="client_name" className="block text-sm font-medium text-gray-700 mb-1">
-                  Company Name *
-=======
                 <Label htmlFor="company_name" className="block text-sm font-medium text-gray-700 mb-1">
                   Client Name *
->>>>>>> 45241e27
                 </Label>
                 <Input
                   id="company-name"
@@ -485,12 +480,9 @@
                   onChange={(e) => {
                     handleCompanyChange('company_name', e.target.value);
                   }}
-<<<<<<< HEAD
                   onBlur={() => {
                     validateField('company_name', formData.company_name);
                   }}
-=======
->>>>>>> 45241e27
                   placeholder="Enter client name"
                   disabled={isSubmitting}
                   className={`w-full text-lg font-semibold p-2 border rounded-md resize-none focus:outline-none focus:ring-2 focus:ring-purple-500 ${fieldErrors.company_name ? 'border-red-500' : 'border-gray-300'}`}
