'use client';

import React, { useState, useEffect, useRef, useCallback } from 'react';
import { IDocument } from 'server/src/interfaces/document.interface';
import { PartialBlock } from '@blocknote/core';
import { IContact } from 'server/src/interfaces/contact.interfaces';
import { ICompany } from 'server/src/interfaces/company.interfaces';
import UserPicker from 'server/src/components/ui/UserPicker';
import { getAllUsers } from 'server/src/lib/actions/user-actions/userActions';
import { BillingCycleType } from 'server/src/interfaces/billing.interfaces';
import Documents from 'server/src/components/documents/Documents';
import CompanyContactsList from 'server/src/components/contacts/CompanyContactsList';
import { Flex, Text, Heading } from '@radix-ui/themes';
import { Switch } from 'server/src/components/ui/Switch';
import BillingConfiguration from './BillingConfiguration';
import { updateCompany, uploadCompanyLogo, deleteCompanyLogo, getCompanyById } from 'server/src/lib/actions/companyActions';
import CustomTabs from 'server/src/components/ui/CustomTabs';
import { QuickAddTicket } from '../tickets/QuickAddTicket';
import { Button } from 'server/src/components/ui/Button';
import BackNav from 'server/src/components/ui/BackNav';
import TaxSettingsForm from 'server/src/components/TaxSettingsForm';
import InteractionsFeed from '../interactions/InteractionsFeed';
import { IInteraction } from 'server/src/interfaces/interaction.interfaces';
import { useDrawer } from "server/src/context/DrawerContext";
import TimezonePicker from 'server/src/components/ui/TimezonePicker';
import { getCurrentUser } from 'server/src/lib/actions/user-actions/userActions';
import { IUserWithRoles } from 'server/src/interfaces/auth.interfaces';
import { useRouter, usePathname, useSearchParams } from 'next/navigation';
import CompanyAssets from './CompanyAssets';
import CompanyTickets from './CompanyTickets';
import CompanyLocations from './CompanyLocations';
import TextEditor, { DEFAULT_BLOCK } from '../editor/TextEditor';
import { ITicket, ITicketCategory } from 'server/src/interfaces';
import { IChannel } from 'server/src/interfaces/channel.interface';
import { SelectOption } from 'server/src/components/ui/CustomSelect';
import { Card } from 'server/src/components/ui/Card';
import { Input } from 'server/src/components/ui/Input';
import { withDataAutomationId } from 'server/src/types/ui-reflection/withDataAutomationId';
import { ReflectionContainer } from 'server/src/types/ui-reflection/ReflectionContainer';
import { createBlockDocument, updateBlockContent, getBlockContent } from 'server/src/lib/actions/document-actions/documentBlockContentActions';
import { getDocument, getImageUrl } from 'server/src/lib/actions/document-actions/documentActions';
import ClientBillingDashboard from '../billing-dashboard/ClientBillingDashboard';
import { useToast } from 'server/src/hooks/use-toast';
import EntityImageUpload from 'server/src/components/ui/EntityImageUpload';
import { getTicketFormOptions } from 'server/src/lib/actions/ticket-actions/optimizedTicketActions';


const SwitchDetailItem: React.FC<{
  value: boolean;
  onEdit: (value: boolean) => void;
}> = ({ value, onEdit }) => {
  return (
    <div className="flex items-center justify-between py-3">
      <div>
        <div className="text-gray-900 font-medium">Status</div>
        <div className="text-sm text-gray-500">Set company status as active or inactive</div>
      </div>
      <div className="flex items-center gap-2">
        <span className="text-sm text-gray-700">
          {value ? 'Active' : 'Inactive'}
        </span>
        <Switch
          checked={value}
          onCheckedChange={onEdit}
          className="data-[state=checked]:bg-primary-500"
        />
      </div>
    </div>
  );
};

const TextDetailItem: React.FC<{
  label: string;
  value: string;
  onEdit: (value: string) => void;
}> = ({ label, value, onEdit }) => {
  const [localValue, setLocalValue] = useState(value);

  const handleBlur = () => {
    if (localValue !== value) {
      onEdit(localValue);
    }
  };
  
  return (
    <div className="space-y-2">
      <Text as="label" size="2" className="text-gray-700 font-medium">{label}</Text>
      <Input
        type="text"
        value={localValue}
        onChange={(e) => setLocalValue(e.target.value)}
        onBlur={handleBlur}
        className="w-full px-3 py-2 text-sm border border-gray-200 rounded-md focus:outline-none focus:ring-2 focus:ring-purple-500 focus:border-transparent"
      />
    </div>
  );
};

interface CompanyDetailsProps {
  id?: string;
  company: ICompany;
  documents?: IDocument[];
  contacts?: IContact[];
  isInDrawer?: boolean;
}

const CompanyDetails: React.FC<CompanyDetailsProps> = ({
  id = 'company-details',
  company,
  documents = [],
  contacts = [],
  isInDrawer = false
}) => {
  const [editedCompany, setEditedCompany] = useState<ICompany>(company);
  const [hasUnsavedChanges, setHasUnsavedChanges] = useState(false);
  const [isQuickAddTicketOpen, setIsQuickAddTicketOpen] = useState(false);
  const [interactions, setInteractions] = useState<IInteraction[]>([]);
  const [currentUser, setCurrentUser] = useState<IUserWithRoles | null>(null);
  const [internalUsers, setInternalUsers] = useState<IUserWithRoles[]>([]);
  const [isLoadingUsers, setIsLoadingUsers] = useState(false);
  const [isDocumentSelectorOpen, setIsDocumentSelectorOpen] = useState(false);
  const [hasUnsavedNoteChanges, setHasUnsavedNoteChanges] = useState(false);
  const [isUploadingLogo, setIsUploadingLogo] = useState(false);
  const [isDeletingLogo, setIsDeletingLogo] = useState(false);
  const [isEditingLogo, setIsEditingLogo] = useState(false);
  const [currentContent, setCurrentContent] = useState<PartialBlock[]>(DEFAULT_BLOCK);
  const [noteDocument, setNoteDocument] = useState<IDocument | null>(null);
  const [ticketFormOptions, setTicketFormOptions] = useState<{
    statusOptions: SelectOption[];
    priorityOptions: SelectOption[];
    channelOptions: IChannel[];
    categories: ITicketCategory[];
  } | null>(null);
  const router = useRouter();
  const pathname = usePathname();
  const searchParams = useSearchParams();
  const { toast } = useToast();
  const fileInputRef = useRef<HTMLInputElement>(null);
  const drawer = useDrawer();

  // 1. Implement refreshCompanyData function
  const refreshCompanyData = useCallback(async () => {
    if (!company?.company_id) return; // Ensure company_id is available

    console.log(`Refreshing company data for ID: ${company.company_id}`);
    try {
      const latestCompanyData = await getCompanyById(company.company_id);
      if (latestCompanyData) {
        setEditedCompany(latestCompanyData);
        console.log('Company data refreshed successfully');
      }
    } catch (error) {
      console.error('Error refreshing company data:', error);
      toast({
        title: "Refresh Failed",
        description: "Could not fetch latest company data.",
        variant: "destructive"
      });
    }
  }, [company?.company_id, toast]);

  // 2. Implement Initial Load Logic
  useEffect(() => {
    // Set initial state when the company prop changes
    setEditedCompany(company);
    // Reset unsaved changes flag when company prop changes
    setHasUnsavedChanges(false);
  }, [company]); // Dependency on the company prop
  
  useEffect(() => {
    if (editedCompany?.logoUrl !== company?.logoUrl) {
      console.log("Logo URL updated in state:", editedCompany?.logoUrl);
    }
  }, [editedCompany?.logoUrl, company?.logoUrl]);

  // Existing useEffect for fetching user and users
  useEffect(() => {
    const fetchUser = async () => {
      try {
        const user = await getCurrentUser();
        setCurrentUser(user);
      } catch (error) {
        console.error('Error fetching current user:', error);
      }
    };
    const fetchAllUsers = async () => {
      if (internalUsers.length > 0) return;
      setIsLoadingUsers(true);
      try {
        const users = await getAllUsers();
        setInternalUsers(users);
      } catch (error) {
        console.error("Error fetching internal users:", error);
      } finally {
        setIsLoadingUsers(false);
      }
    };

    fetchUser();
    fetchAllUsers();
  }, [internalUsers.length]);

  // Separate useEffect for ticket form options
  useEffect(() => {
    const fetchTicketFormOptions = async () => {
      if (!currentUser) return;
      try {
        const options = await getTicketFormOptions(currentUser);
        setTicketFormOptions({
          statusOptions: options.statusOptions,
          priorityOptions: options.priorityOptions,
          channelOptions: options.channelOptions,
          categories: options.categories
        });
      } catch (error) {
        console.error('Error fetching ticket form options:', error);
      }
    };

    if (currentUser) {
      fetchTicketFormOptions();
    }
  }, [currentUser]);

  // Load note content and document metadata when component mounts
  useEffect(() => {
    const loadNoteContent = async () => {
      if (editedCompany.notes_document_id) {
        try {
          const document = await getDocument(editedCompany.notes_document_id);
          setNoteDocument(document);
          const content = await getBlockContent(editedCompany.notes_document_id);
          if (content && content.block_data) {
            const blockData = typeof content.block_data === 'string'
              ? JSON.parse(content.block_data)
              : content.block_data;
            setCurrentContent(blockData);
          } else {
             setCurrentContent(DEFAULT_BLOCK);
          }
        } catch (error) {
          console.error('Error loading note content:', error);
           setCurrentContent(DEFAULT_BLOCK);
        }
      } else {
         setCurrentContent(DEFAULT_BLOCK);
         setNoteDocument(null);
      }
    };

    loadNoteContent();
  }, [editedCompany.notes_document_id]);


  const handleFieldChange = (field: string, value: string | boolean) => {
    setEditedCompany(prevCompany => {
      // Create a deep copy of the previous company
      const updatedCompany = JSON.parse(JSON.stringify(prevCompany)) as ICompany;
      
      if (field.startsWith('properties.') && field !== 'properties.account_manager_id') {
        const propertyField = field.split('.')[1];
        
        // Ensure properties object exists
        if (!updatedCompany.properties) {
          updatedCompany.properties = {};
        }
        
        // Update the specific property using type assertion
        (updatedCompany.properties as any)[propertyField] = value;
        
        // Sync url with properties.website when website is updated
        if (propertyField === 'website' && typeof value === 'string') {
          updatedCompany.url = value;
        }
      } else if (field === 'url') {
        // Update the URL field
        updatedCompany.url = value as string;
        
        // Sync properties.website with url
        if (!updatedCompany.properties) {
          updatedCompany.properties = {};
        }
        
        // Use type assertion to set the website property
        (updatedCompany.properties as any).website = value as string;
      } else {
        // For all other fields, use type assertion to update directly
        (updatedCompany as any)[field] = value;
      }
      
      return updatedCompany;
    });
    
    setHasUnsavedChanges(true);
  };

  const handleSave = async () => {
    try {
      // Prepare data for update, handling top-level account_manager_id
      const { account_manager_full_name, ...restOfEditedCompany } = editedCompany;
      const dataToUpdate: Partial<Omit<ICompany, 'account_manager_full_name'>> = {
        ...restOfEditedCompany,
        properties: restOfEditedCompany.properties ? { ...restOfEditedCompany.properties } : {},
        account_manager_id: editedCompany.account_manager_id === '' ? null : editedCompany.account_manager_id,
      };
      const updatedCompanyResult = await updateCompany(company.company_id, dataToUpdate);
      // Assuming updateCompany returns the full updated company object matching ICompany
      const updatedCompany = updatedCompanyResult as ICompany; // Cast if necessary, or adjust based on actual return type
      setEditedCompany(updatedCompany);
      setHasUnsavedChanges(false);
    } catch (error) {
      console.error('Error saving company:', error);
    }
  };

  const handleBillingConfigSave = async (updatedBillingConfig: Partial<ICompany>) => {
    try {
      const updatedCompany = await updateCompany(company.company_id, updatedBillingConfig);
      setEditedCompany(prevCompany => {
        const newCompany = { ...prevCompany };
        Object.keys(updatedBillingConfig).forEach(key => {
          (newCompany as any)[key] = (updatedCompany as any)[key];
        });
        return newCompany;
      });
    } catch (error) {
      console.error('Error updating company:', error);
    }
  };

  const handleTicketAdded = (ticket: ITicket) => {
    setIsQuickAddTicketOpen(false);
  };

  const handleInteractionAdded = (newInteraction: IInteraction) => {
    setInteractions(prevInteractions => {
      const updatedInteractions = [newInteraction, ...prevInteractions];
      return updatedInteractions.filter((interaction, index, self) =>
        index === self.findIndex((t) => t.interaction_id === interaction.interaction_id)
      );
    });
  };

  const handleContentChange = (blocks: PartialBlock[]) => {
    setCurrentContent(blocks);
    setHasUnsavedNoteChanges(true);
  };

  const handleSaveNote = async () => {
    try {
      if (!currentUser) {
        console.error('Cannot save note: No current user');
        return;
      }

      // Convert blocks to JSON string
      const blockData = JSON.stringify(currentContent);
      
      if (company.notes_document_id) {
        // Update existing note document
        await updateBlockContent(company.notes_document_id, {
          block_data: blockData,
          user_id: currentUser.user_id
        });
      } else {
        // Create new note document
        const { document_id } = await createBlockDocument({
          document_name: `${company.company_name} Notes`,
          user_id: currentUser.user_id,
          block_data: blockData,
          entityId: company.company_id,
          entityType: 'company'
        });
        
        // Update company with the new notes_document_id
        await updateCompany(company.company_id, {
          notes_document_id: document_id
        });
        
        // Update local state
        setEditedCompany(prev => ({
          ...prev,
          notes_document_id: document_id
        }));
      }
      
      setHasUnsavedNoteChanges(false);
    } catch (error) {
      console.error('Error saving note:', error);
    }
  };
  

  const handleTabChange = async (tabValue: string) => {
    const params = new URLSearchParams(searchParams?.toString() || '');
    params.set('tab', tabValue);
    router.push(`${pathname}?${params.toString()}`);
  };

  const tabContent = [
    {
      label: "Details",
      content: (
        <div className="space-y-6 bg-white p-6 rounded-lg shadow-sm">
          <div className="grid grid-cols-1 md:grid-cols-2 gap-6">
            {/* Left Column - Company Info */}
            <TextDetailItem
              label="Client Name"
              value={editedCompany.company_name}
              onEdit={(value) => handleFieldChange('company_name', value)}
            />
            <TextDetailItem
              label="Phone"
              value={editedCompany.phone_no || ''}
              onEdit={(value) => handleFieldChange('phone_no', value)}
            />
            
            <TextDetailItem
              label="Industry"
              value={editedCompany.properties?.industry || ''}
              onEdit={(value) => handleFieldChange('properties.industry', value)}
            />
            <TextDetailItem
              label="Email"
              value={editedCompany.email || ''}
              onEdit={(value) => handleFieldChange('email', value)}
            />
            
            <div className="space-y-2">
              <Text as="label" size="2" className="text-gray-700 font-medium">Account Manager</Text>
              <UserPicker
                value={editedCompany.account_manager_id || ''}
                onValueChange={(value) => handleFieldChange('account_manager_id', value)}
                users={internalUsers}
                disabled={isLoadingUsers}
                placeholder={isLoadingUsers ? "Loading users..." : "Select Account Manager"}
                buttonWidth="full"
              />
            </div>
            <TextDetailItem
              label="Website"
              value={editedCompany.properties?.website || ''}
              onEdit={(value) => handleFieldChange('properties.website', value)}
            />
            
            <TextDetailItem
              label="Company Size"
              value={editedCompany.properties?.company_size || ''}
              onEdit={(value) => handleFieldChange('properties.company_size', value)}
            />
            <TextDetailItem
              label="Address"
              value={editedCompany.address || ''}
              onEdit={(value) => handleFieldChange('address', value)}
            />
            
            <TextDetailItem
              label="Annual Revenue"
              value={editedCompany.properties?.annual_revenue || ''}
              onEdit={(value) => handleFieldChange('properties.annual_revenue', value)}
            />
            <SwitchDetailItem
              value={!editedCompany.is_inactive || false}
              onEdit={(isActive) => handleFieldChange('is_inactive', !isActive)}
            />
          </div>
<<<<<<< HEAD
=======
          <TextDetailItem
            label="Industry"
            value={editedCompany.properties?.industry || ''}
            onEdit={(value) => handleFieldChange('properties.industry', value)}
          />
          <TextDetailItem
            label="Phone"
            value={editedCompany.phone_no || ''}
            onEdit={(value) => handleFieldChange('phone_no', value)}
          />
          <TextDetailItem
            label="Email"
            value={editedCompany.email || ''}
            onEdit={(value) => handleFieldChange('email', value)}
          />
          <TextDetailItem
            label="Website"
            value={editedCompany.properties?.website || ''}
            onEdit={(value) => handleFieldChange('properties.website', value)}
          />
          <div className="flex flex-col space-y-2">
            <span className="text-sm font-medium text-gray-700">Locations</span>
            <CompanyLocations 
              companyId={editedCompany.company_id} 
              isEditing={true}
            />
          </div>
          <TextDetailItem
            label="Company Size"
            value={editedCompany.properties?.company_size || ''}
            onEdit={(value) => handleFieldChange('properties.company_size', value)}
          />
          <TextDetailItem
            label="Annual Revenue"
            value={editedCompany.properties?.annual_revenue || ''}
            onEdit={(value) => handleFieldChange('properties.annual_revenue', value)}
          />
          <SwitchDetailItem
            value={!editedCompany.is_inactive || false}
            onEdit={(isActive) => handleFieldChange('is_inactive', !isActive)}
          />
>>>>>>> a2ac53d9
          
          <Flex gap="4" justify="end" align="center" className="pt-6">
            <Button
              id="save-company-changes-btn"
              onClick={handleSave}
              className="bg-[rgb(var(--color-primary-500))] text-white hover:bg-[rgb(var(--color-primary-600))] transition-colors"
            >
              Save Changes
            </Button>
            <Button
              id="add-ticket-btn"
              onClick={() => setIsQuickAddTicketOpen(true)}
              className="bg-[rgb(var(--color-primary-500))] text-white hover:bg-[rgb(var(--color-primary-600))] transition-colors"
            >
              Add Ticket
            </Button>
          </Flex>
        </div>
      )
    },
    {
      label: "Tickets",
      content: (
        <div className="bg-white p-6 rounded-lg shadow-sm">
          {ticketFormOptions ? (
            <CompanyTickets 
              companyId={company.company_id}
              companyName={company.company_name}
              initialChannels={ticketFormOptions.channelOptions}
              initialStatuses={ticketFormOptions.statusOptions}
              initialPriorities={ticketFormOptions.priorityOptions}
              initialCategories={ticketFormOptions.categories}
            />
          ) : (
            <div className="flex justify-center items-center h-32">
              <span>Loading ticket filters...</span>
            </div>
          )}
        </div>
      )
    },
    // {
    //   label: "Assets",
    //   content: (
    //     <CompanyAssets companyId={company.company_id} />
    //   )
    // },
    {
      label: "Billing",
      content: (
        <div className="bg-white p-6 rounded-lg shadow-sm">
          <BillingConfiguration
            company={editedCompany}
            onSave={handleBillingConfigSave}
            contacts={contacts}
          />
        </div>
      )
    },
    {
      label: "Billing Dashboard",
      content: (
        <div className="bg-white p-6 rounded-lg shadow-sm">
          <ClientBillingDashboard companyId={company.company_id} />
        </div>
      )
    },
    {
      label: "Contacts",
      content: (
        <div className="bg-white p-6 rounded-lg shadow-sm">
          <CompanyContactsList
            companyId={company.company_id}
            companies={[company]}
          />
        </div>
      )
    },
    {
      label: "Documents",
      content: (
        <div className="bg-white p-6 rounded-lg shadow-sm">
          {currentUser ? (
            <Documents
              id={`${id}-documents`}
              documents={documents}
              gridColumns={3}
              userId={currentUser.user_id}
              entityId={company.company_id}
              entityType="company"
              onDocumentCreated={async () => {
                return Promise.resolve();
              }}
            />
          ) : (
            <div>Loading...</div>
          )}
        </div>
      )
    },
    {
      label: "Tax Settings",
      content: (
        <div className="bg-white p-6 rounded-lg shadow-sm">
          <TaxSettingsForm companyId={company.company_id} />
        </div>
      )
    },
    {
      label: "Additional Info",
      content: (
        <div className="space-y-6 bg-white p-6 rounded-lg shadow-sm">
          <div className="grid grid-cols-2 gap-4">
            <TextDetailItem
              label="Tax ID"
              value={editedCompany.properties?.tax_id ?? ""}
              onEdit={(value) => handleFieldChange('properties.tax_id', value)}
            />
            <TextDetailItem
              label="Payment Terms"
              value={editedCompany.properties?.payment_terms ?? ""}
              onEdit={(value) => handleFieldChange('properties.payment_terms', value)}
            />
            <TextDetailItem
              label="Parent Company"
              value={editedCompany.properties?.parent_company_name ?? ""}
              onEdit={(value) => handleFieldChange('properties.parent_company_name', value)}
            />
            <div className="space-y-2">
              <Text as="label" size="2" className="text-gray-700 font-medium">Timezone</Text>
              <TimezonePicker
                value={editedCompany.timezone ?? ""}
                onValueChange={(value) => handleFieldChange('timezone', value)}
              />
            </div>
            <TextDetailItem
              label="Last Contact Date"
              value={editedCompany.properties?.last_contact_date ?? ""}
              onEdit={(value) => handleFieldChange('properties.last_contact_date', value)}
            />
          </div>
          
          <Flex gap="4" justify="end" align="center">
            <Button
              id="save-additional-info-btn"
              onClick={handleSave}
              className="bg-[rgb(var(--color-primary-500))] text-white hover:bg-[rgb(var(--color-primary-600))] transition-colors"
              disabled={!hasUnsavedChanges}
            >
              Save Changes
            </Button>
          </Flex>
        </div>
      )
    },
    {
      label: "Notes",
      content: (
        <div className="space-y-6 bg-white p-6 rounded-lg shadow-sm">
          {editedCompany.notes && editedCompany.notes.trim() !== '' && (
            <div className="bg-gray-100 border border-gray-200 rounded-md p-4">
              <h4 className="text-sm font-semibold text-gray-700 mb-2">Initial Note</h4>
              <p className="text-sm text-gray-700 whitespace-pre-wrap">{editedCompany.notes}</p>
            </div>
          )}

          {/* Rich Text Editor Section Label */}
          <h4 className="text-md font-semibold text-gray-800 pt-2">Formatted Notes</h4>

          {/* Note metadata */}
          {noteDocument && (
            <div className="bg-gray-50 p-3 rounded-md border border-gray-200 text-xs text-gray-600">
              <div className="flex justify-between items-center flex-wrap gap-2"> 
                <div>
                  <span className="font-medium">Created by:</span> {noteDocument.created_by_full_name || "Unknown"}
                  {noteDocument.entered_at && (
                    <span className="ml-2">
                      on {new Date(noteDocument.entered_at).toLocaleDateString()} at {new Date(noteDocument.entered_at).toLocaleTimeString([], { hour: 'numeric', minute: '2-digit' })} {/* Formatted time */}
                    </span>
                  )}
                </div>
                {noteDocument.updated_at && noteDocument.updated_at !== noteDocument.entered_at && (
                  <div>
                    <span className="font-medium">Last updated:</span> {new Date(noteDocument.updated_at).toLocaleDateString()} at {new Date(noteDocument.updated_at).toLocaleTimeString([], { hour: 'numeric', minute: '2-digit' })} {/* Formatted time */}
                  </div>
                )}
              </div>
            </div>
          )}

          <TextEditor
            id={`${id}-editor`}
            initialContent={currentContent}
            onContentChange={handleContentChange}
          />
          <div className="flex justify-end space-x-2">
            <Button
              id={`${id}-save-note-btn`}
              onClick={handleSaveNote}
              disabled={!hasUnsavedNoteChanges}
              className={`text-white transition-colors ${
                hasUnsavedNoteChanges
                  ? "bg-[rgb(var(--color-primary-500))] hover:bg-[rgb(var(--color-primary-600))]"
                  : "bg-[rgb(var(--color-border-400))] cursor-not-allowed"
              }`}
            >
              Save Note
            </Button>
          </div>
        </div>
      )
    },
    {
      label: "Interactions",
      content: (
        <div className="bg-white p-6 rounded-lg shadow-sm">
          <InteractionsFeed
            entityId={company.company_id}
            entityType="company"
            interactions={interactions}
            setInteractions={setInteractions}
          />
        </div>
      )
    }
  ];

  // Find the matching tab label case-insensitively
  const findTabLabel = (urlTab: string | null | undefined): string => {
    if (!urlTab) return 'Details';
    
    const matchingTab = tabContent.find(
      tab => tab.label.toLowerCase() === urlTab.toLowerCase()
    );
    return matchingTab?.label || 'Details';
  };

  return (
    <ReflectionContainer id={id} label="Company Details">
      <div className="flex items-center space-x-5 mb-4 pt-2">
        <BackNav href={!isInDrawer ? "/msp/companies" : undefined}>
          {isInDrawer ? 'Back' : 'Back to Clients'}
        </BackNav>
        
        {/* Logo Display and Edit Container */}
        <div className="flex items-center space-x-3">
          <EntityImageUpload
            entityType="company"
            entityId={editedCompany.company_id}
            entityName={editedCompany.company_name}
            imageUrl={editedCompany.logoUrl ?? null}
            uploadAction={uploadCompanyLogo}
            deleteAction={deleteCompanyLogo}
            onImageChange={(newLogoUrl) => {
              console.log("CompanyDetails: Logo URL changed:", newLogoUrl);
              setEditedCompany(prev => {
                if (!prev) return prev;
                return {
                  ...prev,
                  logoUrl: newLogoUrl
                };
              });
            }}
            size="md"
          />
        </div>

        <Heading size="6">{editedCompany.company_name}</Heading>
      </div>

      {/* Content Area */}
      <div>
        <CustomTabs
          tabs={tabContent}
          defaultTab={findTabLabel(searchParams?.get('tab'))}
          onTabChange={handleTabChange}
        />

        <QuickAddTicket
          id={`${id}-quick-add-ticket`}
          open={isQuickAddTicketOpen}
          onOpenChange={setIsQuickAddTicketOpen}
          onTicketAdded={handleTicketAdded}
          prefilledCompany={{
            id: editedCompany.company_id,
            name: editedCompany.company_name
          }}
        />
      </div>
    </ReflectionContainer>
  );
};

export default CompanyDetails;<|MERGE_RESOLUTION|>--- conflicted
+++ resolved
@@ -448,11 +448,13 @@
               value={editedCompany.properties?.company_size || ''}
               onEdit={(value) => handleFieldChange('properties.company_size', value)}
             />
-            <TextDetailItem
-              label="Address"
-              value={editedCompany.address || ''}
-              onEdit={(value) => handleFieldChange('address', value)}
-            />
+            <div className="flex flex-col space-y-2">
+              <span className="text-sm font-medium text-gray-700">Locations</span>
+              <CompanyLocations 
+                companyId={editedCompany.company_id} 
+                isEditing={true}
+              />
+            </div>
             
             <TextDetailItem
               label="Annual Revenue"
@@ -464,50 +466,6 @@
               onEdit={(isActive) => handleFieldChange('is_inactive', !isActive)}
             />
           </div>
-<<<<<<< HEAD
-=======
-          <TextDetailItem
-            label="Industry"
-            value={editedCompany.properties?.industry || ''}
-            onEdit={(value) => handleFieldChange('properties.industry', value)}
-          />
-          <TextDetailItem
-            label="Phone"
-            value={editedCompany.phone_no || ''}
-            onEdit={(value) => handleFieldChange('phone_no', value)}
-          />
-          <TextDetailItem
-            label="Email"
-            value={editedCompany.email || ''}
-            onEdit={(value) => handleFieldChange('email', value)}
-          />
-          <TextDetailItem
-            label="Website"
-            value={editedCompany.properties?.website || ''}
-            onEdit={(value) => handleFieldChange('properties.website', value)}
-          />
-          <div className="flex flex-col space-y-2">
-            <span className="text-sm font-medium text-gray-700">Locations</span>
-            <CompanyLocations 
-              companyId={editedCompany.company_id} 
-              isEditing={true}
-            />
-          </div>
-          <TextDetailItem
-            label="Company Size"
-            value={editedCompany.properties?.company_size || ''}
-            onEdit={(value) => handleFieldChange('properties.company_size', value)}
-          />
-          <TextDetailItem
-            label="Annual Revenue"
-            value={editedCompany.properties?.annual_revenue || ''}
-            onEdit={(value) => handleFieldChange('properties.annual_revenue', value)}
-          />
-          <SwitchDetailItem
-            value={!editedCompany.is_inactive || false}
-            onEdit={(isActive) => handleFieldChange('is_inactive', !isActive)}
-          />
->>>>>>> a2ac53d9
           
           <Flex gap="4" justify="end" align="center" className="pt-6">
             <Button
