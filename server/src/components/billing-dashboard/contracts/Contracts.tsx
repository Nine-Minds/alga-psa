--- conflicted
+++ resolved
@@ -1,10 +1,6 @@
 'use client';
 
-<<<<<<< HEAD
 import React, { useEffect, useState } from 'react';
-=======
-import React, { useEffect, useRef, useState } from 'react';
->>>>>>> 054ceb20
 import { useRouter, useSearchParams } from 'next/navigation';
 import { Box, Card, Heading } from '@radix-ui/themes';
 import { Button } from 'server/src/components/ui/Button';
@@ -38,7 +34,6 @@
 const Contracts: React.FC = () => {
   const router = useRouter();
   const searchParams = useSearchParams();
-<<<<<<< HEAD
 
   // Get active sub-tab from URL or default to 'templates'
   const activeSubTab = (searchParams?.get('subtab') as ContractSubTab) || 'templates';
@@ -54,8 +49,6 @@
     'Client Contracts': 'client-contracts'
   };
 
-=======
->>>>>>> 054ceb20
   const [templateContracts, setTemplateContracts] = useState<IContract[]>([]);
   const [clientContracts, setClientContracts] = useState<IContractWithClient[]>([]);
   const [showTemplateWizard, setShowTemplateWizard] = useState(false);
@@ -574,7 +567,6 @@
           ) : (
             <CustomTabs
               tabs={tabs}
-<<<<<<< HEAD
               defaultTab={subtabToLabel[activeSubTab]}
               onTabChange={(tab) => {
                 const targetSubtab = labelToSubtab[tab] || tab.toLowerCase();
@@ -587,14 +579,6 @@
                 params.set('tab', 'contracts');
                 params.set('subtab', targetSubtab);
                 router.push(`/msp/billing?${params.toString()}`);
-=======
-              defaultTab={activeView}
-              onTabChange={(tab) => {
-                const view = tab === 'Client Contracts' ? 'Client Contracts' : 'Templates';
-                pendingViewRef.current = view;
-                setActiveView(view);
-                updateUrlForView(view);
->>>>>>> 054ceb20
               }}
             />
           )}
