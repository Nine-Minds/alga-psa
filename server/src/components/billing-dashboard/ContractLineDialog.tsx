'use client'

import React, { useState, useEffect } from 'react';
import { Dialog, DialogContent, DialogFooter } from '../ui/Dialog';
import { Button } from '../ui/Button';
import { Label } from '../ui/Label';
import { Input } from '../ui/Input';
import CustomSelect from '../ui/CustomSelect';
import { Switch } from '../ui/Switch';
import { Alert, AlertDescription } from 'server/src/components/ui/Alert';
import {
<<<<<<< HEAD
  createContractLinePreset,
  updateContractLinePreset,
  updateContractLinePresetFixedConfig,
  getContractLinePresetFixedConfig,
  updateContractLinePresetServices,
  getContractLinePresetServices,
} from 'server/src/lib/actions/contractLinePresetActions';
import { IContractLinePreset } from 'server/src/interfaces/billing.interfaces';
=======
  createContractLine,
  updateContractLine,
  updateContractLineFixedConfig,
  getContractLineFixedConfig,
  upsertContractLineTerms,
} from 'server/src/lib/actions/contractLineAction';
import { IContractLine } from 'server/src/interfaces/billing.interfaces';
>>>>>>> 054ceb20
import { useTenant } from '../TenantProvider';
import { Package, Clock, Activity, Plus, X, DollarSign } from 'lucide-react';
import { BILLING_FREQUENCY_OPTIONS } from 'server/src/constants/billing';
import { IService } from 'server/src/interfaces';
import { getServices } from 'server/src/lib/actions/serviceActions';
import { SwitchWithLabel } from '../ui/SwitchWithLabel';
import { BucketOverlayFields } from './contracts/BucketOverlayFields';
import { BucketOverlayInput } from './contracts/ContractWizard';

type PlanType = 'Fixed' | 'Hourly' | 'Usage';

const BILLING_TIMING_OPTIONS = [
  {
    value: 'arrears',
    label: 'Arrears – invoice after the period closes',
  },
  {
    value: 'advance',
    label: 'Advance – invoice at the start of the period',
  },
] as const;

interface ContractLineDialogProps {
  onPlanAdded: (newPresetId?: string) => void;
  editingPlan?: IContractLinePreset | null;
  onClose?: () => void;
  triggerButton?: React.ReactNode;
  allServiceTypes: { id: string; name: string; billing_method: 'fixed' | 'hourly' | 'usage'; is_standard: boolean }[];
}

export function ContractLineDialog({ onPlanAdded, editingPlan, onClose, triggerButton }: ContractLineDialogProps) {
  const [open, setOpen] = useState(false);
  const [planName, setPlanName] = useState('');
  const [planType, setPlanType] = useState<PlanType | null>(null);
  const [billingFrequency, setBillingFrequency] = useState<string>('monthly');
<<<<<<< HEAD
=======
  const [isCustom, setIsCustom] = useState(false);
  const [billingTiming, setBillingTiming] = useState<'arrears' | 'advance'>('arrears');
>>>>>>> 054ceb20

  // Fixed plan state
  const [baseRate, setBaseRate] = useState<number | undefined>(undefined);
  const [baseRateInput, setBaseRateInput] = useState<string>('');
  const [enableProration, setEnableProration] = useState<boolean>(false);
  const [billingCycleAlignment, setBillingCycleAlignment] = useState<'start' | 'end' | 'prorated'>('start');

  // Services state
  const [services, setServices] = useState<IService[]>([]);
  const [isLoadingServices, setIsLoadingServices] = useState(true);
  const [fixedServices, setFixedServices] = useState<Array<{ service_id: string; service_name: string; quantity: number }>>([]);
  const [hourlyServices, setHourlyServices] = useState<Array<{
    service_id: string;
    service_name: string;
    hourly_rate: number | undefined;
    bucket_overlay?: BucketOverlayInput | null;
  }>>([]);
  const [hourlyServiceRateInputs, setHourlyServiceRateInputs] = useState<Record<number, string>>({});
  const [usageServices, setUsageServices] = useState<Array<{
    service_id: string;
    service_name: string;
    unit_rate: number | undefined;
    unit_of_measure: string;
    bucket_overlay?: BucketOverlayInput | null;
  }>>([]);
  const [usageServiceRateInputs, setUsageServiceRateInputs] = useState<Record<number, string>>({});

  // Hourly plan state
  const [minimumBillableTime, setMinimumBillableTime] = useState<number | undefined>(undefined);
  const [roundUpToNearest, setRoundUpToNearest] = useState<number | undefined>(undefined);

  const [validationErrors, setValidationErrors] = useState<string[]>([]);
  const [hasAttemptedSubmit, setHasAttemptedSubmit] = useState(false);
  const [isSaving, setIsSaving] = useState(false);
  const [isDirty, setIsDirty] = useState(false);
  const tenant = useTenant()!;

  const markDirty = () => setIsDirty(true);

  // Load services
  useEffect(() => {
    loadServices();
  }, []);

  const loadServices = async () => {
    try {
      const result = await getServices();
      if (result && Array.isArray(result.services)) {
        setServices(result.services);
      }
    } catch (error) {
      console.error('Error loading services:', error);
    } finally {
      setIsLoadingServices(false);
    }
  };

  // Open dialog when editingPlan is provided
  useEffect(() => {
    if (editingPlan) {
      setOpen(true);
      setPlanName(editingPlan.preset_name);
      setBillingFrequency(editingPlan.billing_frequency);
      setPlanType(editingPlan.contract_line_type as PlanType);
<<<<<<< HEAD
      if (editingPlan.preset_id && editingPlan.contract_line_type === 'Fixed') {
        getContractLinePresetFixedConfig(editingPlan.preset_id)
=======
      setIsCustom(editingPlan.is_custom);
      setBillingTiming(editingPlan.billing_timing ?? 'arrears');
      if (editingPlan.contract_line_id && editingPlan.contract_line_type === 'Fixed') {
        getContractLineFixedConfig(editingPlan.contract_line_id)
>>>>>>> 054ceb20
          .then((cfg) => {
            if (cfg) {
              setBaseRate(cfg.base_rate ?? undefined);
              setEnableProration(!!cfg.enable_proration);
              setBillingCycleAlignment((cfg.billing_cycle_alignment ?? 'start') as any);
            }
          })
          .catch(() => {});
      }
      // Load services for existing preset
      if (editingPlan.preset_id) {
        getContractLinePresetServices(editingPlan.preset_id)
          .then((presetServices) => {
            // Load services based on type
            if (editingPlan.contract_line_type === 'Fixed') {
              const fixedSvcs = presetServices.map(s => ({
                service_id: s.service_id,
                service_name: services.find(svc => svc.service_id === s.service_id)?.service_name || '',
                quantity: s.quantity || 1
              }));
              setFixedServices(fixedSvcs);
            } else if (editingPlan.contract_line_type === 'Hourly') {
              const hourlySvcs = presetServices.map(s => ({
                service_id: s.service_id,
                service_name: services.find(svc => svc.service_id === s.service_id)?.service_name || '',
                hourly_rate: s.custom_rate ? s.custom_rate / 100 : undefined,
                bucket_overlay: (s.bucket_total_minutes != null || s.bucket_overage_rate != null || s.bucket_allow_rollover != null) ? {
                  total_minutes: s.bucket_total_minutes ?? undefined,
                  overage_rate: s.bucket_overage_rate ?? undefined,
                  allow_rollover: s.bucket_allow_rollover ?? false,
                  billing_period: editingPlan.billing_frequency as 'weekly' | 'monthly'
                } : null
              }));
              setHourlyServices(hourlySvcs);
            } else if (editingPlan.contract_line_type === 'Usage') {
              const usageSvcs = presetServices.map(s => ({
                service_id: s.service_id,
                service_name: services.find(svc => svc.service_id === s.service_id)?.service_name || '',
                unit_rate: s.custom_rate ? s.custom_rate / 100 : undefined,
                unit_of_measure: s.unit_of_measure || '',
                bucket_overlay: (s.bucket_total_minutes != null || s.bucket_overage_rate != null || s.bucket_allow_rollover != null) ? {
                  total_minutes: s.bucket_total_minutes ?? undefined,
                  overage_rate: s.bucket_overage_rate ?? undefined,
                  allow_rollover: s.bucket_allow_rollover ?? false,
                  billing_period: editingPlan.billing_frequency as 'weekly' | 'monthly'
                } : null
              }));
              setUsageServices(usageSvcs);
            }
          })
          .catch(() => {});
      }
      setIsDirty(false);
    }
    // eslint-disable-next-line react-hooks/exhaustive-deps
  }, [editingPlan]);

  useEffect(() => {
    if (planType !== 'Fixed' && billingTiming !== 'arrears') {
      setBillingTiming('arrears');
    }
  }, [planType, billingTiming]);

  // Reset form when dialog closes
  useEffect(() => {
    if (!open && !editingPlan) {
      resetForm();
    }
    // eslint-disable-next-line react-hooks/exhaustive-deps
  }, [open]);

  const clearErrorIfSubmitted = () => {
    if (hasAttemptedSubmit) {
      setValidationErrors([]);
    }
  };

  const validateForm = (): string[] => {
    const errors: string[] = [];
    if (!planName.trim()) errors.push('Contract Line Preset Name is required');
    if (!billingFrequency) errors.push('Billing frequency is required');
    if (!planType) errors.push('Contract Line Type is required');

    if (planType === 'Fixed') {
      if (fixedServices.length === 0) {
        errors.push('At least one fixed service is required');
      }
      // Base rate is now optional for presets - it can be set when creating actual contracts
      // Check that all services are selected
      fixedServices.forEach((service, index) => {
        if (!service.service_id) {
          errors.push(`Service ${index + 1}: Please select a service`);
        }
      });
    } else if (planType === 'Hourly') {
      if (hourlyServices.length === 0) {
        errors.push('At least one hourly service is required');
      }
      // Check that all services have rates
      hourlyServices.forEach((service, index) => {
        if (!service.service_id) {
          errors.push(`Service ${index + 1}: Please select a service`);
        }
        if (!service.hourly_rate || service.hourly_rate === 0) {
          errors.push(`Service ${index + 1}: Hourly rate is required`);
        }
      });
    } else if (planType === 'Usage') {
      if (usageServices.length === 0) {
        errors.push('At least one usage-based service is required');
      }
      // Check that all services have rates and units
      usageServices.forEach((service, index) => {
        if (!service.service_id) {
          errors.push(`Service ${index + 1}: Please select a service`);
        }
        if (!service.unit_rate || service.unit_rate === 0) {
          errors.push(`Service ${index + 1}: Unit rate is required`);
        }
        if (!service.unit_of_measure?.trim()) {
          errors.push(`Service ${index + 1}: Unit of measure is required`);
        }
      });
    }

    return errors;
  };

  const handleSubmit = async (e: React.FormEvent) => {
    e.preventDefault();
    setHasAttemptedSubmit(true);
    const errors = validateForm();
    if (errors.length > 0) {
      setValidationErrors(errors);
      return;
    }
    await savePlan();
  };

  const savePlan = async () => {
    setIsSaving(true);
    setValidationErrors([]);
    try {
      const presetData: Partial<IContractLinePreset> = {
        preset_name: planName,
        billing_frequency: billingFrequency,
        contract_line_type: planType!,
        tenant,
        // Add hourly-specific fields if this is an hourly preset
        ...(planType === 'Hourly' ? {
          minimum_billable_time: minimumBillableTime ?? null,
          round_up_to_nearest: roundUpToNearest ?? null,
        } : {}),
      };

      let savedPresetId: string | undefined;
      if (editingPlan?.preset_id) {
        const { preset_id, ...updateData } = presetData;
        const updatedPreset = await updateContractLinePreset(editingPlan.preset_id, updateData);
        savedPresetId = updatedPreset.preset_id;
      } else {
        const { preset_id, ...createData } = presetData;
        const newPreset = await createContractLinePreset(createData as any);
        savedPresetId = newPreset.preset_id;
      }

      // Save services based on plan type
      if (savedPresetId) {
        const servicesToSave: any[] = [];

        if (planType === 'Fixed') {
          // Save Fixed config
          await updateContractLinePresetFixedConfig(savedPresetId, {
            base_rate: baseRate ?? null,
            enable_proration: enableProration,
            billing_cycle_alignment: 'start',
          });

          // Save Fixed services
          fixedServices.forEach(service => {
            if (service.service_id) {
              servicesToSave.push({
                preset_id: savedPresetId,
                service_id: service.service_id,
                quantity: service.quantity || 1,
                custom_rate: null,
                unit_of_measure: null
              });
            }
          });
        } else if (planType === 'Hourly') {
          // Save Hourly services
          hourlyServices.forEach(service => {
            if (service.service_id && service.hourly_rate) {
              servicesToSave.push({
                preset_id: savedPresetId,
                service_id: service.service_id,
                quantity: null,
                custom_rate: service.hourly_rate, // Already in cents from handleHourlyRateChange
                unit_of_measure: null,
                // Add bucket overlay fields
                bucket_total_minutes: service.bucket_overlay?.total_minutes ?? null,
                bucket_overage_rate: service.bucket_overlay?.overage_rate ?? null,
                bucket_allow_rollover: service.bucket_overlay?.allow_rollover ?? null
              });
            }
          });
        } else if (planType === 'Usage') {
          // Save Usage services
          usageServices.forEach(service => {
            if (service.service_id && service.unit_rate) {
              servicesToSave.push({
                preset_id: savedPresetId,
                service_id: service.service_id,
                quantity: null,
                custom_rate: service.unit_rate, // Already in cents from handleUsageRateChange
                unit_of_measure: service.unit_of_measure || '',
                // Add bucket overlay fields
                bucket_total_minutes: service.bucket_overlay?.total_minutes ?? null,
                bucket_overage_rate: service.bucket_overlay?.overage_rate ?? null,
                bucket_allow_rollover: service.bucket_overlay?.allow_rollover ?? null
              });
            }
          });
        }

        // Update services for the preset
        await updateContractLinePresetServices(savedPresetId, servicesToSave);
      }

      if (savedPlanId) {
        await upsertContractLineTerms(savedPlanId, planType === 'Fixed' ? billingTiming : 'arrears');
      }

      resetForm();
      setOpen(false);
      onPlanAdded(savedPresetId);
    } catch (error) {
      console.error('Error saving contract line preset:', error);
      const errorMessage = error instanceof Error ? error.message : 'Failed to save contract line preset';
      setValidationErrors([errorMessage]);
    } finally {
      setIsSaving(false);
    }
  };

  const resetForm = () => {
    setPlanName('');
    setPlanType(null);
    setBillingFrequency('monthly');
<<<<<<< HEAD
=======
    setIsCustom(false);
    setBillingTiming('arrears');
>>>>>>> 054ceb20
    setBaseRate(undefined);
    setBaseRateInput('');
    setEnableProration(false);
    setBillingCycleAlignment('start');
    setMinimumBillableTime(undefined);
    setRoundUpToNearest(undefined);
    setFixedServices([]);
    setHourlyServices([]);
    setHourlyServiceRateInputs({});
    setUsageServices([]);
    setUsageServiceRateInputs({});
    setValidationErrors([]);
    setHasAttemptedSubmit(false);
    setIsDirty(false);
  };

  const closeDialog = () => {
    setOpen(false);
    resetForm();
    onClose?.();
  };

  const handleCloseRequest = (force = false) => {
    if (!force && isDirty) {
      setOpen(true);
      return;
    }
    closeDialog();
  };

  const formatCurrency = (cents: number | undefined) => {
    if (!cents) return '$0.00';
    return `$${(cents / 100).toFixed(2)}`;
  };

  const renderFixedConfig = () => {
    // Filter to only show services with billing_method === 'fixed'
    const fixedServiceOptions = services
      .filter(service => service.billing_method === 'fixed')
      .map(service => ({
        value: service.service_id,
        label: service.service_name
      }));
    const handleAddFixedService = () => {
      setFixedServices([...fixedServices, { service_id: '', service_name: '', quantity: 1 }]);
    };

    const handleRemoveFixedService = (index: number) => {
      const newServices = fixedServices.filter((_, i) => i !== index);
      setFixedServices(newServices);
    };

    const handleFixedServiceChange = (index: number, serviceId: string) => {
      const service = services.find(s => s.service_id === serviceId);
      const newServices = [...fixedServices];
      newServices[index] = {
        ...newServices[index],
        service_id: serviceId,
        service_name: service?.service_name || ''
      };
      setFixedServices(newServices);
    };

    const handleQuantityChange = (index: number, quantity: number) => {
      const newServices = [...fixedServices];
      newServices[index] = { ...newServices[index], quantity };
      setFixedServices(newServices);
    };

    return (
      <div className="space-y-4">
        <div className="p-4 bg-amber-50 border border-amber-200 rounded-md">
          <p className="text-sm text-amber-800">
            <strong>What are Fixed Fee Services?</strong> These services have a set recurring price. You'll still track time entries
            for these services, but billing is based on the fixed rate, not hours worked.
          </p>
        </div>

        <div className="space-y-4">
          <Label className="flex items-center gap-2">
            <Package className="h-4 w-4" />
            Services
          </Label>

          {fixedServices.map((service, index) => (
            <div key={index} className="flex items-start gap-3 p-4 border border-gray-200 rounded-md bg-gray-50">
              <div className="flex-1 space-y-3">
                <div className="space-y-2">
                  <Label htmlFor={`fixed-service-${index}`} className="text-sm">
                    Service {index + 1}
                  </Label>
                  <CustomSelect
                    value={service.service_id}
                    onValueChange={(value: string) => handleFixedServiceChange(index, value)}
                    options={fixedServiceOptions}
                    placeholder={isLoadingServices ? "Loading..." : "Select a service"}
                    disabled={isLoadingServices}
                    className="w-full"
                  />
                </div>

                <div className="space-y-2">
                  <Label htmlFor={`quantity-${index}`} className="text-sm">
                    Quantity
                  </Label>
                  <Input
                    id={`quantity-${index}`}
                    type="number"
                    value={service.quantity}
                    onChange={(e) => handleQuantityChange(index, parseInt(e.target.value) || 1)}
                    min="1"
                    className="w-24"
                  />
                </div>
              </div>

              <Button
                id={`remove-fixed-service-${index}`}
                type="button"
                variant="ghost"
                size="sm"
                onClick={() => handleRemoveFixedService(index)}
                className="mt-8 text-red-600 hover:text-red-700 hover:bg-red-50"
              >
                <X className="h-4 w-4" />
              </Button>
            </div>
          ))}

          <Button
            id="add-fixed-service-button"
            type="button"
            variant="outline"
            onClick={handleAddFixedService}
            className="w-full"
          >
            <Plus className="h-4 w-4 mr-2" />
            Add Service
          </Button>
        </div>

        {fixedServices.length === 0 && (
          <div className="p-4 bg-gray-50 border border-gray-200 rounded-md">
            <p className="text-sm text-gray-600 text-center">
              No fixed fee services added yet. Click "Add Service" above to get started.
            </p>
          </div>
        )}
      </div>
    );
  };

  const renderHourlyConfig = () => {
    // Filter to only show services with billing_method === 'hourly'
    const hourlyServiceOptions = services
      .filter(service => service.billing_method === 'hourly')
      .map(service => ({
        value: service.service_id,
        label: service.service_name
      }));
    const handleAddHourlyService = () => {
      setHourlyServices([...hourlyServices, { service_id: '', service_name: '', hourly_rate: undefined }]);
    };

    const handleRemoveHourlyService = (index: number) => {
      const newServices = hourlyServices.filter((_, i) => i !== index);
      setHourlyServices(newServices);
      const newInputs = { ...hourlyServiceRateInputs };
      delete newInputs[index];
      setHourlyServiceRateInputs(newInputs);
    };

    const handleHourlyServiceChange = (index: number, serviceId: string) => {
      const service = services.find(s => s.service_id === serviceId);
      const newServices = [...hourlyServices];
      newServices[index] = {
        ...newServices[index],
        service_id: serviceId,
        service_name: service?.service_name || '',
        hourly_rate: service?.default_rate || undefined
      };
      setHourlyServices(newServices);

      if (service?.default_rate) {
        setHourlyServiceRateInputs(prev => ({ ...prev, [index]: (service.default_rate! / 100).toFixed(2) }));
      }
    };

    const handleHourlyRateChange = (index: number, rate: number) => {
      const newServices = [...hourlyServices];
      newServices[index] = { ...newServices[index], hourly_rate: rate };
      setHourlyServices(newServices);
    };

    return (
      <div className="space-y-4">
        <div className="p-4 bg-amber-50 border border-amber-200 rounded-md">
          <p className="text-sm text-amber-800">
            <strong>What are Hourly Services?</strong> These services are billed based on actual time tracked.
            Each time entry will be multiplied by the hourly rate to calculate the invoice amount.
          </p>
        </div>

        {hourlyServices.length > 0 && (
          <>
            <div className="space-y-2">
              <Label htmlFor="minimum-billable-time" className="flex items-center gap-2">
                <Clock className="h-4 w-4" />
                Minimum Billable Time (minutes)
              </Label>
              <Input
                id="minimum-billable-time"
                type="number"
                value={minimumBillableTime || ''}
                onChange={(e) => setMinimumBillableTime(parseInt(e.target.value) || undefined)}
                placeholder="15"
                min="0"
                step="15"
                className="w-32"
              />
              <p className="text-xs text-gray-500">e.g., 15 minutes - any time entry less than this will be rounded up</p>
            </div>

            <div className="space-y-2">
              <Label htmlFor="round-up-to-nearest" className="flex items-center gap-2">
                <Clock className="h-4 w-4" />
                Round Up To Nearest (minutes)
              </Label>
              <Input
                id="round-up-to-nearest"
                type="number"
                value={roundUpToNearest || ''}
                onChange={(e) => setRoundUpToNearest(parseInt(e.target.value) || undefined)}
                placeholder="15"
                min="0"
                step="15"
                className="w-32"
              />
              <p className="text-xs text-gray-500">e.g., 15 minutes - time entries will be rounded up to the nearest interval</p>
            </div>
          </>
        )}

        <div className="space-y-4">
          <Label className="flex items-center gap-2">
            <Clock className="h-4 w-4" />
            Hourly Services
          </Label>

          {hourlyServices.map((service, index) => (
            <div key={index} className="flex items-start gap-3 p-4 border border-gray-200 rounded-md bg-gray-50">
              <div className="flex-1 space-y-3">
                <div className="space-y-2">
                  <Label htmlFor={`hourly-service-${index}`} className="text-sm">
                    Service {index + 1}
                  </Label>
                  <CustomSelect
                    value={service.service_id}
                    onValueChange={(value: string) => handleHourlyServiceChange(index, value)}
                    options={hourlyServiceOptions}
                    placeholder={isLoadingServices ? "Loading..." : "Select a service"}
                    disabled={isLoadingServices}
                    className="w-full"
                  />
                </div>

                <div className="space-y-2">
                  <Label htmlFor={`hourly-rate-${index}`} className="text-sm flex items-center gap-2">
                    <DollarSign className="h-3 w-3" />
                    Hourly Rate
                  </Label>
                  <div className="relative">
                    <span className="absolute left-3 top-1/2 -translate-y-1/2 text-gray-500">$</span>
                    <Input
                      id={`hourly-rate-${index}`}
                      type="text"
                      inputMode="decimal"
                      value={hourlyServiceRateInputs[index] || ''}
                      onChange={(e) => {
                        const value = e.target.value.replace(/[^0-9.]/g, '');
                        const decimalCount = (value.match(/\./g) || []).length;
                        if (decimalCount <= 1) {
                          setHourlyServiceRateInputs(prev => ({ ...prev, [index]: value }));
                        }
                      }}
                      onBlur={() => {
                        const inputValue = hourlyServiceRateInputs[index] || '';
                        if (inputValue.trim() === '' || inputValue === '.') {
                          setHourlyServiceRateInputs(prev => ({ ...prev, [index]: '' }));
                          handleHourlyRateChange(index, 0);
                        } else {
                          const dollars = parseFloat(inputValue) || 0;
                          const cents = Math.round(dollars * 100);
                          handleHourlyRateChange(index, cents);
                          setHourlyServiceRateInputs(prev => ({ ...prev, [index]: (cents / 100).toFixed(2) }));
                        }
                      }}
                      placeholder="0.00"
                      className="pl-7"
                    />
                  </div>
                  <p className="text-xs text-gray-500">
                    {service.hourly_rate ? `${formatCurrency(service.hourly_rate)}/hour` : 'Enter hourly rate'}
                  </p>
                </div>

                {/* Bucket Overlay Section */}
                <div className="space-y-3 pt-3 border-t border-dashed border-gray-200">
                  <SwitchWithLabel
                    label="Recommend bucket of hours"
                    checked={Boolean(service.bucket_overlay)}
                    onCheckedChange={(checked) => {
                      const newServices = [...hourlyServices];
                      if (checked) {
                        newServices[index] = {
                          ...newServices[index],
                          bucket_overlay: {
                            total_minutes: undefined,
                            overage_rate: undefined,
                            allow_rollover: false,
                            billing_period: billingFrequency as 'weekly' | 'monthly'
                          }
                        };
                      } else {
                        newServices[index] = {
                          ...newServices[index],
                          bucket_overlay: null
                        };
                      }
                      setHourlyServices(newServices);
                      markDirty();
                    }}
                  />
                  {service.bucket_overlay && (
                    <BucketOverlayFields
                      mode="hours"
                      value={service.bucket_overlay}
                      onChange={(overlay) => {
                        const newServices = [...hourlyServices];
                        newServices[index] = {
                          ...newServices[index],
                          bucket_overlay: overlay
                        };
                        setHourlyServices(newServices);
                        markDirty();
                      }}
                      automationId={`hourly-bucket-${index}`}
                      billingFrequency={billingFrequency}
                    />
                  )}
                </div>
              </div>

              <Button
                id={`remove-hourly-service-${index}`}
                type="button"
                variant="ghost"
                size="sm"
                onClick={() => handleRemoveHourlyService(index)}
                className="mt-8 text-red-600 hover:text-red-700 hover:bg-red-50"
              >
                <X className="h-4 w-4" />
              </Button>
            </div>
          ))}

          <Button
            id="add-hourly-service-button"
            type="button"
            variant="outline"
            onClick={handleAddHourlyService}
            className="w-full"
          >
            <Plus className="h-4 w-4 mr-2" />
            Add Hourly Service
          </Button>
        </div>

        {hourlyServices.length === 0 && (
          <div className="p-4 bg-gray-50 border border-gray-200 rounded-md">
            <p className="text-sm text-gray-600 text-center">
              No hourly services added yet. Click "Add Hourly Service" above to get started.
            </p>
          </div>
        )}
      </div>
    );
  };

  const renderUsageConfig = () => {
    // Filter to only show services with billing_method === 'usage'
    const usageServiceOptions = services
      .filter(service => service.billing_method === 'usage')
      .map(service => ({
        value: service.service_id,
        label: service.service_name
      }));
    const handleAddUsageService = () => {
      setUsageServices([...usageServices, { service_id: '', service_name: '', unit_rate: undefined, unit_of_measure: 'unit' }]);
    };

    const handleRemoveUsageService = (index: number) => {
      const newServices = usageServices.filter((_, i) => i !== index);
      setUsageServices(newServices);
      const newInputs = { ...usageServiceRateInputs };
      delete newInputs[index];
      setUsageServiceRateInputs(newInputs);
    };

    const handleUsageServiceChange = (index: number, serviceId: string) => {
      const service = services.find(s => s.service_id === serviceId);
      const newServices = [...usageServices];
      newServices[index] = {
        ...newServices[index],
        service_id: serviceId,
        service_name: service?.service_name || '',
        unit_rate: service?.default_rate || undefined,
        unit_of_measure: service?.unit_of_measure || 'unit'
      };
      setUsageServices(newServices);

      if (service?.default_rate) {
        setUsageServiceRateInputs(prev => ({ ...prev, [index]: (service.default_rate! / 100).toFixed(2) }));
      }
    };

    const handleUsageRateChange = (index: number, rate: number) => {
      const newServices = [...usageServices];
      newServices[index] = { ...newServices[index], unit_rate: rate };
      setUsageServices(newServices);
    };

    const handleUnitChange = (index: number, unit: string) => {
      const newServices = [...usageServices];
      newServices[index] = { ...newServices[index], unit_of_measure: unit };
      setUsageServices(newServices);
    };

    return (
      <div className="space-y-4">
        <div className="p-4 bg-amber-50 border border-amber-200 rounded-md">
          <p className="text-sm text-amber-800">
            <strong>What are Usage-Based Services?</strong> These services are billed based on actual consumption or usage metrics.
            Each unit consumed will be multiplied by the unit rate to calculate the invoice amount.
          </p>
        </div>

        <div className="space-y-4">
          <Label className="flex items-center gap-2">
            <Activity className="h-4 w-4" />
            Usage-Based Services
          </Label>

          {usageServices.map((service, index) => (
            <div key={index} className="flex items-start gap-3 p-4 border border-gray-200 rounded-md bg-gray-50">
              <div className="flex-1 space-y-3">
                <div className="space-y-2">
                  <Label htmlFor={`usage-service-${index}`} className="text-sm">
                    Service {index + 1}
                  </Label>
                  <CustomSelect
                    value={service.service_id}
                    onValueChange={(value: string) => handleUsageServiceChange(index, value)}
                    options={usageServiceOptions}
                    placeholder={isLoadingServices ? "Loading..." : "Select a service"}
                    disabled={isLoadingServices}
                    className="w-full"
                  />
                </div>

                <div className="grid grid-cols-2 gap-3">
                  <div className="space-y-2">
                    <Label htmlFor={`unit-rate-${index}`} className="text-sm flex items-center gap-2">
                      <DollarSign className="h-3 w-3" />
                      Rate per Unit
                    </Label>
                    <div className="relative">
                      <span className="absolute left-3 top-1/2 -translate-y-1/2 text-gray-500">$</span>
                      <Input
                        id={`unit-rate-${index}`}
                        type="text"
                        inputMode="decimal"
                        value={usageServiceRateInputs[index] || ''}
                        onChange={(e) => {
                          const value = e.target.value.replace(/[^0-9.]/g, '');
                          const decimalCount = (value.match(/\./g) || []).length;
                          if (decimalCount <= 1) {
                            setUsageServiceRateInputs(prev => ({ ...prev, [index]: value }));
                          }
                        }}
                        onBlur={() => {
                          const inputValue = usageServiceRateInputs[index] || '';
                          if (inputValue.trim() === '' || inputValue === '.') {
                            setUsageServiceRateInputs(prev => ({ ...prev, [index]: '' }));
                            handleUsageRateChange(index, 0);
                          } else {
                            const dollars = parseFloat(inputValue) || 0;
                            const cents = Math.round(dollars * 100);
                            handleUsageRateChange(index, cents);
                            setUsageServiceRateInputs(prev => ({ ...prev, [index]: (cents / 100).toFixed(2) }));
                          }
                        }}
                        placeholder="0.00"
                        className="pl-7"
                      />
                    </div>
                    <p className="text-xs text-gray-500">
                      {service.unit_rate ? `${formatCurrency(service.unit_rate)}/${service.unit_of_measure || 'unit'}` : 'Enter unit rate'}
                    </p>
                  </div>

                  <div className="space-y-2">
                    <Label htmlFor={`unit-measure-${index}`} className="text-sm">
                      Unit of Measure
                    </Label>
                    <Input
                      id={`unit-measure-${index}`}
                      type="text"
                      value={service.unit_of_measure || 'unit'}
                      onChange={(e) => handleUnitChange(index, e.target.value)}
                      placeholder="e.g., GB, API call, user"
                    />
                    <p className="text-xs text-gray-500">
                      e.g., GB, API call, transaction
                    </p>
                  </div>
                </div>

                {/* Bucket Overlay Section */}
                <div className="space-y-3 pt-3 border-t border-dashed border-gray-200">
                  <SwitchWithLabel
                    label="Recommend bucket of consumption"
                    checked={Boolean(service.bucket_overlay)}
                    onCheckedChange={(checked) => {
                      const newServices = [...usageServices];
                      if (checked) {
                        newServices[index] = {
                          ...newServices[index],
                          bucket_overlay: {
                            total_minutes: undefined,
                            overage_rate: undefined,
                            allow_rollover: false,
                            billing_period: billingFrequency as 'weekly' | 'monthly'
                          }
                        };
                      } else {
                        newServices[index] = {
                          ...newServices[index],
                          bucket_overlay: null
                        };
                      }
                      setUsageServices(newServices);
                      markDirty();
                    }}
                  />
                  {service.bucket_overlay && (
                    <BucketOverlayFields
                      mode="usage"
                      value={service.bucket_overlay}
                      onChange={(overlay) => {
                        const newServices = [...usageServices];
                        newServices[index] = {
                          ...newServices[index],
                          bucket_overlay: overlay
                        };
                        setUsageServices(newServices);
                        markDirty();
                      }}
                      unitLabel={service.unit_of_measure || 'units'}
                      automationId={`usage-bucket-${index}`}
                      billingFrequency={billingFrequency}
                    />
                  )}
                </div>
              </div>

              <Button
                id={`remove-usage-service-${index}`}
                type="button"
                variant="ghost"
                size="sm"
                onClick={() => handleRemoveUsageService(index)}
                className="mt-8 text-red-600 hover:text-red-700 hover:bg-red-50"
              >
                <X className="h-4 w-4" />
              </Button>
            </div>
          ))}

          <Button
            id="add-usage-service-button"
            type="button"
            variant="outline"
            onClick={handleAddUsageService}
            className="w-full"
          >
            <Plus className="h-4 w-4 mr-2" />
            Add Usage-Based Service
          </Button>
        </div>

        {usageServices.length === 0 && (
          <div className="p-4 bg-gray-50 border border-gray-200 rounded-md">
            <p className="text-sm text-gray-600 text-center">
              No usage-based services added yet. Click "Add Usage-Based Service" above to get started.
            </p>
          </div>
        )}
      </div>
    );
  };

  return (
    <>
      {triggerButton && (
        <div
          onClick={() => {
            if (editingPlan) {
              setPlanName(editingPlan.preset_name);
              setBillingFrequency(editingPlan.billing_frequency);
              setPlanType(editingPlan.contract_line_type as PlanType);
              setIsDirty(false);
            }
            setOpen(true);
          }}
        >
          {triggerButton}
        </div>
      )}
      <Dialog
        isOpen={open}
        onClose={() => handleCloseRequest(false)}
        title={editingPlan ? 'Edit Contract Line Preset' : 'Add Contract Line Preset'}
        className="max-w-3xl"
        hideCloseButton={!!editingPlan}
      >
        <DialogContent>
          <form onSubmit={handleSubmit} className="space-y-6" noValidate>
            {hasAttemptedSubmit && validationErrors.length > 0 && (
              <Alert variant="destructive">
                <AlertDescription>
                  <p className="font-medium mb-2">Please correct the following:</p>
                  <ul className="list-disc list-inside space-y-1">
                    {validationErrors.map((err, idx) => (
                      <li key={idx}>{err}</li>
                    ))}
                  </ul>
                </AlertDescription>
              </Alert>
            )}

            <section className="space-y-4">
              <div>
                <h3 className="text-lg font-semibold">Contract Line Preset Basics</h3>
                <p className="text-sm text-gray-600">
                  Create a reusable template that can be quickly added to contracts or contract templates. Define the billing model, services, and default rates that will be copied when this preset is used.
                </p>
              </div>
              <div className="space-y-3">
                <div>
                  <Label htmlFor="name">Contract Line Preset Name *</Label>
                  <Input
                    id="name"
                    value={planName}
                    onChange={(e) => {
                      setPlanName(e.target.value);
                      clearErrorIfSubmitted();
                      markDirty();
                    }}
                    placeholder="e.g. Managed Support – Gold"
                    required
                    className={hasAttemptedSubmit && !planName.trim() ? 'border-red-500' : ''}
                  />
                </div>
                <div>
                  <Label htmlFor="frequency">Billing Frequency *</Label>
                  <CustomSelect
                    id="frequency"
                    value={billingFrequency}
                    onValueChange={(value) => {
                      setBillingFrequency(value);
                      clearErrorIfSubmitted();
                      markDirty();
                    }}
                    options={BILLING_FREQUENCY_OPTIONS}
                    placeholder="Select billing frequency"
                    className={hasAttemptedSubmit && !billingFrequency ? 'ring-1 ring-red-500' : ''}
                  />
                </div>
                <div>
                  <Label htmlFor="billing-timing">Billing Timing *</Label>
                  <CustomSelect
                    id="billing-timing"
                    value={billingTiming}
                    onValueChange={(value) => {
                      if (planType !== 'Fixed') {
                        return;
                      }
                      setBillingTiming(value as 'arrears' | 'advance');
                      clearErrorIfSubmitted();
                      markDirty();
                    }}
                    options={BILLING_TIMING_OPTIONS.map((option) => ({
                      value: option.value,
                      label: option.label,
                    }))}
                    disabled={planType !== 'Fixed'}
                    placeholder="Select billing timing"
                  />
                  {planType !== 'Fixed' ? (
                    <p className="text-xs text-gray-500 mt-1">
                      Hourly and usage-based lines always bill in arrears.
                    </p>
                  ) : (
                    <p className="text-xs text-gray-500 mt-1">
                      Advance billing invoices the upcoming period at the cycle start.
                    </p>
                  )}
                </div>
              </div>
            </section>

            <section className="space-y-4">
              <div>
                <h3 className="text-lg font-semibold">Choose a Billing Model *</h3>
                <p className="text-sm text-gray-600">
                  Select the billing behavior that fits this offering. Services and overlays can be attached once the line exists.
                </p>
              </div>
              <div className="grid grid-cols-1 gap-4 md:grid-cols-3">
                {(
                  [
                    {
                      key: 'Fixed' as PlanType,
                      title: 'Fixed Fee',
                      description: 'Charge a flat amount every billing period.',
                      icon: Package,
                      accent: 'text-blue-600',
                    },
                    {
                      key: 'Hourly' as PlanType,
                      title: 'Hourly',
                      description: 'Bill based on approved time entries and hourly overlays.',
                      icon: Clock,
                      accent: 'text-emerald-600',
                    },
                    {
                      key: 'Usage' as PlanType,
                      title: 'Usage-Based',
                      description: 'Invoice for units consumed such as devices or licenses.',
                      icon: Activity,
                      accent: 'text-orange-600',
                    },
                  ] as const
                ).map(({ key, title, description, icon: Icon, accent }) => (
                  <button
                    type="button"
                    key={key}
                    onClick={() => {
                      setPlanType(key);
                      clearErrorIfSubmitted();
                      markDirty();
                    }}
                    className={`text-left p-4 border-2 rounded-lg transition-all focus:outline-none ${
                      planType === key ? 'border-blue-500 bg-blue-50' : 'border-gray-200 hover:border-blue-500 hover:bg-blue-50'
                    }`}
                  >
                    <div className="flex items-start gap-3">
                      <Icon className={`h-8 w-8 mt-1 flex-shrink-0 ${accent}`} />
                      <div>
                        <h4 className="font-semibold text-gray-900 mb-1">{title}</h4>
                        <p className="text-sm text-gray-600">{description}</p>
                      </div>
                    </div>
                  </button>
                ))}
              </div>
            </section>

            {planType === 'Fixed' && (
              <section className="space-y-4">
                <div>
                  <h3 className="text-lg font-semibold">Fixed Fee Services</h3>
                  <p className="text-sm text-gray-600">
                    Set up services that are billed at a fixed recurring rate, regardless of usage.
                  </p>
                </div>
                {renderFixedConfig()}

                {fixedServices.length > 0 && (
                  <>
                    <div className="space-y-2 pt-4 border-t">
                      <Label htmlFor="base-rate">Recurring Base Rate (Optional)</Label>
                      <div className="relative">
                        <span className="absolute left-3 top-1/2 -translate-y-1/2 text-gray-500">$</span>
                        <Input
                          id="base-rate"
                          type="text"
                          inputMode="decimal"
                          value={baseRateInput}
                          onChange={(e) => {
                            const value = e.target.value.replace(/[^0-9.]/g, '');
                            const decimalCount = (value.match(/\./g) || []).length;
                            if (decimalCount <= 1) {
                              setBaseRateInput(value);
                              markDirty();
                            }
                          }}
                          onBlur={() => {
                            if (baseRateInput.trim() === '' || baseRateInput === '.') {
                              setBaseRateInput('');
                              setBaseRate(undefined);
                            } else {
                              const dollars = parseFloat(baseRateInput) || 0;
                              const cents = Math.round(dollars * 100);
                              setBaseRate(cents);
                              setBaseRateInput((cents / 100).toFixed(2));
                            }
                          }}
                          placeholder="0.00"
                          className="pl-7"
                        />
                      </div>
                      <p className="text-xs text-gray-500">Suggested recurring fee for all fixed services. Can be overridden when adding this preset to a contract.</p>
                    </div>

                    <div className="border border-gray-200 rounded-md p-4 bg-white space-y-3">
                      <div className="flex items-center justify-between">
                        <Label htmlFor="enable-proration" className="font-medium text-gray-800">
                          Enable Proration
                        </Label>
                        <Switch
                          id="enable-proration"
                          checked={enableProration}
                          onCheckedChange={(checked) => {
                            setEnableProration(checked);
                            markDirty();
                          }}
                        />
                      </div>
                      <p className="text-xs text-gray-500">
                        When enabled, the recurring fee will be prorated for partial billing periods based on the start/end date
                      </p>
                    </div>
                  </>
                )}
              </section>
            )}

            {planType === 'Hourly' && (
              <section className="space-y-4">
                <div>
                  <h3 className="text-lg font-semibold">Hourly Services</h3>
                  <p className="text-sm text-gray-600">
                    Configure services that are billed based on time tracked. Perfect for T&M (Time & Materials) work.
                  </p>
                </div>
                {renderHourlyConfig()}
              </section>
            )}

            {planType === 'Usage' && (
              <section className="space-y-4">
                <div>
                  <h3 className="text-lg font-semibold">Usage-Based Services</h3>
                  <p className="text-sm text-gray-600">
                    Configure services that are billed based on usage or consumption.
                  </p>
                </div>
                {renderUsageConfig()}
              </section>
            )}

            <DialogFooter>
              <Button id="contract-line-cancel" variant="outline" onClick={() => handleCloseRequest(true)}>
                Cancel
              </Button>
              <Button
                id="contract-line-submit"
                type="submit"
                disabled={isSaving}
                className={!planName.trim() || !planType || !billingFrequency ? 'opacity-50' : ''}
              >
                {isSaving ? 'Saving…' : editingPlan ? 'Update Contract Line Preset' : 'Create Contract Line Preset'}
              </Button>
            </DialogFooter>
          </form>
        </DialogContent>
      </Dialog>
    </>
  );
}<|MERGE_RESOLUTION|>--- conflicted
+++ resolved
@@ -9,7 +9,6 @@
 import { Switch } from '../ui/Switch';
 import { Alert, AlertDescription } from 'server/src/components/ui/Alert';
 import {
-<<<<<<< HEAD
   createContractLinePreset,
   updateContractLinePreset,
   updateContractLinePresetFixedConfig,
@@ -18,15 +17,6 @@
   getContractLinePresetServices,
 } from 'server/src/lib/actions/contractLinePresetActions';
 import { IContractLinePreset } from 'server/src/interfaces/billing.interfaces';
-=======
-  createContractLine,
-  updateContractLine,
-  updateContractLineFixedConfig,
-  getContractLineFixedConfig,
-  upsertContractLineTerms,
-} from 'server/src/lib/actions/contractLineAction';
-import { IContractLine } from 'server/src/interfaces/billing.interfaces';
->>>>>>> 054ceb20
 import { useTenant } from '../TenantProvider';
 import { Package, Clock, Activity, Plus, X, DollarSign } from 'lucide-react';
 import { BILLING_FREQUENCY_OPTIONS } from 'server/src/constants/billing';
@@ -62,11 +52,7 @@
   const [planName, setPlanName] = useState('');
   const [planType, setPlanType] = useState<PlanType | null>(null);
   const [billingFrequency, setBillingFrequency] = useState<string>('monthly');
-<<<<<<< HEAD
-=======
-  const [isCustom, setIsCustom] = useState(false);
   const [billingTiming, setBillingTiming] = useState<'arrears' | 'advance'>('arrears');
->>>>>>> 054ceb20
 
   // Fixed plan state
   const [baseRate, setBaseRate] = useState<number | undefined>(undefined);
@@ -131,15 +117,9 @@
       setPlanName(editingPlan.preset_name);
       setBillingFrequency(editingPlan.billing_frequency);
       setPlanType(editingPlan.contract_line_type as PlanType);
-<<<<<<< HEAD
+      setBillingTiming(editingPlan.billing_timing ?? 'arrears');
       if (editingPlan.preset_id && editingPlan.contract_line_type === 'Fixed') {
         getContractLinePresetFixedConfig(editingPlan.preset_id)
-=======
-      setIsCustom(editingPlan.is_custom);
-      setBillingTiming(editingPlan.billing_timing ?? 'arrears');
-      if (editingPlan.contract_line_id && editingPlan.contract_line_type === 'Fixed') {
-        getContractLineFixedConfig(editingPlan.contract_line_id)
->>>>>>> 054ceb20
           .then((cfg) => {
             if (cfg) {
               setBaseRate(cfg.base_rate ?? undefined);
@@ -370,10 +350,6 @@
         await updateContractLinePresetServices(savedPresetId, servicesToSave);
       }
 
-      if (savedPlanId) {
-        await upsertContractLineTerms(savedPlanId, planType === 'Fixed' ? billingTiming : 'arrears');
-      }
-
       resetForm();
       setOpen(false);
       onPlanAdded(savedPresetId);
@@ -390,11 +366,7 @@
     setPlanName('');
     setPlanType(null);
     setBillingFrequency('monthly');
-<<<<<<< HEAD
-=======
-    setIsCustom(false);
     setBillingTiming('arrears');
->>>>>>> 054ceb20
     setBaseRate(undefined);
     setBaseRateInput('');
     setEnableProration(false);
