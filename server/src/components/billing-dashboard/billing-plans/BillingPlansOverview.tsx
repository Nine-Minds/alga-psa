'use client';

import React, { useState, useEffect } from 'react';
import { useRouter } from 'next/navigation';
import { Box, Card, Heading } from '@radix-ui/themes';
import { toast } from 'react-hot-toast'; // Import toast
import { Button } from 'server/src/components/ui/Button';
import { MoreVertical, Plus } from 'lucide-react';
import {
  DropdownMenu,
  DropdownMenuContent,
  DropdownMenuItem,
  DropdownMenuTrigger,
} from 'server/src/components/ui/DropdownMenu';
import { BillingPlanDialog } from '../BillingPlanDialog';
import { getBillingPlans, deleteBillingPlan } from 'server/src/lib/actions/billingPlanAction';
import { IBillingPlan, IServiceType } from 'server/src/interfaces/billing.interfaces'; // Added IServiceType
import { getServiceTypesForSelection } from 'server/src/lib/actions/serviceActions'; // Added import for fetching types
import { DataTable } from 'server/src/components/ui/DataTable';
import { ColumnDefinition } from 'server/src/interfaces/dataTable.interfaces';
import { PLAN_TYPE_DISPLAY, BILLING_FREQUENCY_DISPLAY } from 'server/src/constants/billing';

const BillingPlansOverview: React.FC = () => {
  const [billingPlans, setBillingPlans] = useState<IBillingPlan[]>([]);
  const [editingPlan, setEditingPlan] = useState<IBillingPlan | null>(null);
  const [error, setError] = useState<string | null>(null);
  const [allServiceTypes, setAllServiceTypes] = useState<{ id: string; name: string; billing_method: 'fixed' | 'per_unit'; is_standard: boolean }[]>([]); // Added state for service types
  const router = useRouter();

  useEffect(() => {
    fetchBillingPlans();
    fetchAllServiceTypes(); // Fetch service types on mount
  }, []);

  const fetchBillingPlans = async () => {
    try {
      const plans = await getBillingPlans();
      setBillingPlans(plans);
      setError(null);
    } catch (error) {
      console.error('Error fetching contract lines:', error);
      setError('Failed to fetch contract lines');
    }
  };

  // Function to fetch all service types
  const fetchAllServiceTypes = async () => {
    try {
      const types = await getServiceTypesForSelection();
      setAllServiceTypes(types);
    } catch (error) {
      console.error('Error fetching service types:', error);
      // Optionally set an error state specific to service types
    }
  };

  const handleDeletePlan = async (planId: string) => {
    try {
      await deleteBillingPlan(planId);
      fetchBillingPlans();
    } catch (error) {
      console.error('Error deleting contract line:', error); // Keep console log for debugging
      if (error instanceof Error) {
<<<<<<< HEAD
        // Check for the specific error message for plans assigned to companies
        if (error.message === "Cannot delete billing plan: It is currently assigned to one or more companies.") {
            toast.error("Cannot delete contract line: It is currently assigned to one or more companies.");
=======
        // Check for the specific error message for plans assigned to clients
        if (error.message === "Cannot delete billing plan: It is currently assigned to one or more clients.") {
            toast.error(error.message);
>>>>>>> 9a652a70
        // Check for the specific error message for plans with associated services (from pre-check)
        } else if (error.message.includes('associated services')) {
          toast.error(error.message); // Use the exact message from the action
        } else {
          // Display other specific error messages directly
          toast.error(error.message);
        }
      } else {
        // Fallback for non-Error objects
        toast.error('An unexpected error occurred while deleting the contract line.');
      }
    }
  };

  const billingPlanColumns: ColumnDefinition<IBillingPlan>[] = [
    {
      title: 'Contract Line Name',
      dataIndex: 'plan_name',
    },
    {
      title: 'Billing Frequency',
      dataIndex: 'billing_frequency',
      render: (value) => BILLING_FREQUENCY_DISPLAY[value] || value,
    },
    {
      title: 'Contract Line Type',
      dataIndex: 'plan_type',
      render: (value) => PLAN_TYPE_DISPLAY[value] || value,
    },
    {
      title: 'Is Custom',
      dataIndex: 'is_custom',
      render: (value) => value ? 'Yes' : 'No',
    },
    {
      title: 'Actions',
      dataIndex: 'plan_id',
      render: (value, record) => (
        <DropdownMenu>
          <DropdownMenuTrigger asChild>
            <Button
              id="contract-line-actions-menu"
              variant="ghost"
              className="h-8 w-8 p-0"
              onClick={(e) => e.stopPropagation()}
            >
              <span className="sr-only">Open menu</span>
              <MoreVertical className="h-4 w-4" />
            </Button>
          </DropdownMenuTrigger>
          <DropdownMenuContent align="end">
            <DropdownMenuItem
              id="edit-contract-line-menu-item"
              onClick={(e) => {
                e.stopPropagation();
                if (record.plan_id) {
                  router.push(`/msp/billing?tab=contract-lines&planId=${record.plan_id}`);
                }
              }}
            >
              Edit
            </DropdownMenuItem>
            <DropdownMenuItem
              id="delete-contract-line-menu-item"
              className="text-red-600 focus:text-red-600"
              onClick={async (e) => {
                e.stopPropagation();
                if (record.plan_id) {
                  handleDeletePlan(record.plan_id);
                }
              }}
            >
              Delete
            </DropdownMenuItem>
          </DropdownMenuContent>
        </DropdownMenu>
      ),
    },
  ];

  const handleBillingPlanClick = (plan: IBillingPlan) => {
    if (plan.plan_id) {
      router.push(`/msp/billing?tab=contract-lines&planId=${plan.plan_id}`);
    }
  };

  return (
    <Card size="2">
      <Box p="4">
        <div className="flex justify-between items-center mb-4">
          <Heading as="h3" size="4">Contract Lines</Heading>
          <BillingPlanDialog
            onPlanAdded={(newPlanId) => {
              if (newPlanId) {
                // Navigate directly. PlanTypeRouter will fetch the plan details.
                router.push(`/msp/billing?tab=contract-lines&planId=${newPlanId}`);
              }
            }}
            editingPlan={editingPlan}
            onClose={() => setEditingPlan(null)}
            triggerButton={
              <Button id='add-contract-line-button'>
                <Plus className="h-4 w-4 mr-2" />
                Add Contract Line
              </Button>
            }
            allServiceTypes={allServiceTypes} // Pass the fetched service types
          />
        </div>
        
        {error && (
          <div className="bg-red-100 border border-red-400 text-red-700 px-4 py-3 rounded mb-4">
            {error}
          </div>
        )}
        
        <DataTable
          data={billingPlans.filter(plan => plan.plan_id !== undefined)}
          columns={billingPlanColumns}
          pagination={true}
          onRowClick={handleBillingPlanClick}
          rowClassName={() => "cursor-pointer"}
        />
      </Box>
    </Card>
  );
};

export default BillingPlansOverview;<|MERGE_RESOLUTION|>--- conflicted
+++ resolved
@@ -61,15 +61,9 @@
     } catch (error) {
       console.error('Error deleting contract line:', error); // Keep console log for debugging
       if (error instanceof Error) {
-<<<<<<< HEAD
-        // Check for the specific error message for plans assigned to companies
-        if (error.message === "Cannot delete billing plan: It is currently assigned to one or more companies.") {
-            toast.error("Cannot delete contract line: It is currently assigned to one or more companies.");
-=======
         // Check for the specific error message for plans assigned to clients
         if (error.message === "Cannot delete billing plan: It is currently assigned to one or more clients.") {
             toast.error(error.message);
->>>>>>> 9a652a70
         // Check for the specific error message for plans with associated services (from pre-check)
         } else if (error.message.includes('associated services')) {
           toast.error(error.message); // Use the exact message from the action
