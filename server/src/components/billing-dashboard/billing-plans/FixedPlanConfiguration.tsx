// server/src/components/billing-dashboard/FixedPlanConfiguration.tsx
'use client'

import React, { useState, useEffect, useCallback } from 'react';
import { CurrencyInput } from 'server/src/components/ui/CurrencyInput';
import { Label } from 'server/src/components/ui/Label';
import { Card, CardContent, CardHeader, CardTitle } from 'server/src/components/ui/Card';
import { Switch } from 'server/src/components/ui/Switch';
import CustomSelect from 'server/src/components/ui/CustomSelect';
import { Alert, AlertDescription } from 'server/src/components/ui/Alert';
import { AlertCircle } from 'lucide-react';
import { Button } from 'server/src/components/ui/Button';
import Spinner from 'server/src/components/ui/Spinner';
import LoadingIndicator from 'server/src/components/ui/LoadingIndicator';
import { getServices } from 'server/src/lib/actions/serviceActions';
import {
  getBillingPlanById,
  getCombinedFixedPlanConfiguration, // Correct name for fetching base_rate
  updatePlanServiceFixedConfigRate, // Correct name for updating base_rate
  getBillingPlanFixedConfig,
  updateBillingPlanFixedConfig
} from 'server/src/lib/actions/billingPlanAction';
import { getPlanServices } from 'server/src/lib/actions/planServiceActions';
import { IService, IBillingPlan, IPlanService } from 'server/src/interfaces/billing.interfaces';
import FixedPlanServicesList from '../FixedPlanServicesList'; // Import the actual component

interface FixedPlanConfigurationProps {
  planId: string;
  className?: string;
}

export function FixedPlanConfiguration({
  planId,
  className = '',
}: FixedPlanConfigurationProps) {
  const [plan, setPlan] = useState<IBillingPlan | null>(null);
  const [baseRate, setBaseRate] = useState<number | undefined>(undefined);
  const [enableProration, setEnableProration] = useState<boolean>(false);
  const [billingCycleAlignment, setBillingCycleAlignment] = useState<string>('start');

  const [services, setServices] = useState<IService[]>([]);
<<<<<<< HEAD
  const [planServices, setPlanServices] = useState<IPlanService[]>([]);
  const [loading, setLoading] = useState(true);
=======
  const [planLoading, setPlanLoading] = useState(true);
  const [servicesLoading, setServicesLoading] = useState(true);
>>>>>>> 28be7b55
  const [saving, setSaving] = useState(false);
  const [error, setError] = useState<string | null>(null);
  const [saveError, setSaveError] = useState<string | null>(null);
  const [validationErrors, setValidationErrors] = useState<{
    baseRate?: string;
    serviceCatalogId?: string;
    services?: string;
  }>({});

  const fetchPlanData = useCallback(async () => {
    setPlanLoading(true);
    setError(null);
    try {
      // Fetch the basic plan data
      const fetchedPlan = await getBillingPlanById(planId);
      if (fetchedPlan && fetchedPlan.plan_type === 'Fixed') {
        setPlan(fetchedPlan);
        
        // Fetch plan-level fixed configuration (base_rate, proration, alignment)
        const planFixedConfig = await getBillingPlanFixedConfig(planId);
        if (planFixedConfig) {
          // Assuming base_rate is now part of the return type of getBillingPlanFixedConfig
          setBaseRate(planFixedConfig.base_rate ?? undefined);
          setEnableProration(planFixedConfig.enable_proration);
          setBillingCycleAlignment(planFixedConfig.billing_cycle_alignment);
        } else {
          // Defaults if no plan-level config exists yet
          setBaseRate(undefined); // Default base rate if no config
          setEnableProration(false);
          setBillingCycleAlignment('start');
        }
        
        // Fetch plan services to check if any services are associated
        const services = await getPlanServices(planId);
        setPlanServices(services);
      } else {
        setError('Invalid plan type or plan not found.');
      }
    } catch (err) {
      console.error('Error fetching plan data:', err);
      setError('Failed to load plan configuration. Please try again.');
    } finally {
      setPlanLoading(false);
    }
  }, [planId]);

  const fetchServices = useCallback(async () => {
    // Fetch services for the service list component
    setServicesLoading(true);
    try {
        const response = await getServices();
        // Extract the services array from the paginated response
        setServices(Array.isArray(response) ? response : (response.services || []));
    } catch (err) {
        console.error('Error fetching services:', err);
        setError(prev => prev ? `${prev}\nFailed to load services.` : 'Failed to load services.');
    } finally {
        setServicesLoading(false);
    }
  }, []); // No dependencies needed

  useEffect(() => {
    fetchPlanData();
    fetchServices(); // Fetch services initially
  }, [fetchPlanData, fetchServices]);

  // Validate inputs only after plan data loads
  useEffect(() => {
<<<<<<< HEAD
    const errors: { baseRate?: string; services?: string } = {};
=======
    if (planLoading) return; // avoid showing errors before data is fetched
    const errors: { baseRate?: string } = {};
>>>>>>> 28be7b55
    if (baseRate === undefined || baseRate === null) {
      errors.baseRate = 'Base rate is required';
    } else if (baseRate < 0) {
      errors.baseRate = 'Base rate cannot be negative';
    }
    if (planServices.length === 0) {
      errors.services = 'At least one service must be added to the plan';
    }
    setValidationErrors(errors);
<<<<<<< HEAD
  }, [baseRate, planServices]);
=======
  }, [baseRate, planLoading]);
>>>>>>> 28be7b55

  const handleBaseRateChange = (value: number | undefined) => {
    setBaseRate(value);
  };

  const handleSave = async () => {
    // Only base rate is required
    // Check for other validation errors or if the plan hasn't loaded
    if (!plan || Object.keys(validationErrors).length > 0) {
        setSaveError("Cannot save due to validation errors or plan not being loaded.");
        return;
    }
    setSaving(true);
    setSaveError(null);
    try {
        // 1. Update Plan-Level Configuration (Proration, Alignment)
        // Update Plan-Level Configuration including base_rate
        await updateBillingPlanFixedConfig(planId, {
          base_rate: baseRate ?? null, // Pass the baseRate state
          enable_proration: enableProration,
          // Ensure alignment is only sent if proration is enabled, default to 'start' otherwise
          billing_cycle_alignment: enableProration ? billingCycleAlignment as 'start' | 'end' : 'start',
        });

        // Remove the loop updating individual service rates

        // Optionally re-fetch data to confirm changes
        await fetchPlanData();

        // Show success feedback
        console.log('Fixed plan configuration updated successfully');

    } catch (err) {
        console.error('Error saving plan configuration:', err);
        setSaveError('Failed to save configuration. Please try again.');
    } finally {
        setSaving(false);
    }
  };


  const alignmentOptions = [
    { value: 'start', label: 'Start of Billing Cycle' },
    { value: 'end', label: 'End of Billing Cycle' },
    { value: 'calendar', label: 'Calendar Month' },
    { value: 'anniversary', label: 'Anniversary Date' }
  ];

  const alignmentDescriptions: Record<string, string> = {
    start: 'Proration is calculated based on the start date of the billing cycle.',
    end: 'Proration is calculated based on the end date of the billing cycle.',
    calendar: 'Proration aligns to the calendar month (e.g., the 1st of the month).',
    anniversary: 'Proration aligns to the anniversary date of the subscription or plan start.'
  };

  // Service options might only be needed if the service is selectable/changeable here.
  // Add a check to ensure services is an array before mapping
  const serviceOptions = Array.isArray(services) ? services.map(service => ({
    value: service.service_id,
    label: service.service_name
  })) : [];

  if (planLoading && !plan) {
    return <div className="flex justify-center items-center p-8"><Spinner size="sm" /></div>;
  }

  if (error) {
    return (
      <Alert variant="destructive" className={`m-4 ${className}`}>
        <AlertCircle className="h-4 w-4" />
        <AlertDescription>{error}</AlertDescription>
      </Alert>
    );
  }

  if (!plan) {
      return <div className="p-4">Plan not found or invalid type.</div>; // Should not happen if error handling is correct
  }

  return (
    <div className={`space-y-6 ${className}`}>
      <Card>
        <CardHeader>
          <CardTitle>Edit Plan: {plan?.plan_name || '...'} (Fixed)</CardTitle>
        </CardHeader>
        <CardContent className="space-y-4">
          {saveError && (
            <Alert variant="destructive" className="mb-4">
              <AlertCircle className="h-4 w-4" />
              <AlertDescription>{saveError}</AlertDescription>
            </Alert>
          )}

          {/* Validation Error Alert */}
          {Object.keys(validationErrors).length > 0 && (
            <Alert variant="destructive" className="mb-4">
              <AlertCircle className="h-4 w-4" />
              <AlertDescription>
                Please fix the following errors:
                <ul className="list-disc pl-5 mt-1">
                  {Object.values(validationErrors).map((errorMsg, index) => (
                    <li key={index}>{errorMsg}</li>
                  ))}
                </ul>
              </AlertDescription>
            </Alert>
          )}
          <div className="grid gap-4 md:grid-cols-2">
            <div>
              <Label htmlFor="fixed-plan-base-rate">Base Rate</Label>
              <CurrencyInput
                id="fixed-plan-base-rate"
                value={baseRate}
                onChange={handleBaseRateChange}
                placeholder="Enter base rate"
                disabled={saving}
              />
              <p className="text-sm text-muted-foreground mt-1">
                The base rate for this fixed plan. This rate will be applied to all services associated with this plan.
              </p>
            </div>
          </div>

          <div className="space-y-4 pt-4">
             <div className="flex items-center space-x-2">
                <Switch
                    id="fixed-plan-enable-proration"
                    checked={enableProration}
                    onCheckedChange={setEnableProration}
                    disabled={saving}
                />
                <Label htmlFor="fixed-plan-enable-proration" className="cursor-pointer">
                    Enable Proration
                </Label>
             </div>

             {enableProration && (
                <div className="pl-8 space-y-2">
                  <Label htmlFor="fixed-plan-billing-cycle-alignment">Billing Cycle Alignment</Label>
                  <CustomSelect
                    id="fixed-plan-billing-cycle-alignment"
                    options={alignmentOptions}
                    onValueChange={setBillingCycleAlignment}
                    value={billingCycleAlignment}
                    placeholder="Select alignment"
                    className="w-full md:w-1/2"
                    disabled={saving}
                  />
                  <p className="text-sm text-muted-foreground">
                    {alignmentDescriptions[billingCycleAlignment]}
                  </p>
                </div>
             )}
          </div>

          <div className="flex justify-end pt-4">
            <Button id="save-fixed-config-button" onClick={handleSave} disabled={saving || Object.keys(validationErrors).length > 0}>
              {saving ? <LoadingIndicator spinnerProps={{ size: "xs" }} text="Save Configuration" /> : "Save Configuration"}
            </Button>
          </div>
        </CardContent>
      </Card>

      {/* Placeholder for Services List */}
      <Card>
          <CardHeader>
              <CardTitle>Associated Services</CardTitle>
          </CardHeader>
          <CardContent>
              <FixedPlanServicesList
                  planId={planId}
                  onServiceAdded={async () => {
                      // Refresh the plan services count for validation
                      const services = await getPlanServices(planId);
                      setPlanServices(services);
                  }}
              />
          </CardContent>
      </Card>
    </div>
  );
}<|MERGE_RESOLUTION|>--- conflicted
+++ resolved
@@ -39,13 +39,9 @@
   const [billingCycleAlignment, setBillingCycleAlignment] = useState<string>('start');
 
   const [services, setServices] = useState<IService[]>([]);
-<<<<<<< HEAD
   const [planServices, setPlanServices] = useState<IPlanService[]>([]);
-  const [loading, setLoading] = useState(true);
-=======
   const [planLoading, setPlanLoading] = useState(true);
   const [servicesLoading, setServicesLoading] = useState(true);
->>>>>>> 28be7b55
   const [saving, setSaving] = useState(false);
   const [error, setError] = useState<string | null>(null);
   const [saveError, setSaveError] = useState<string | null>(null);
@@ -114,12 +110,8 @@
 
   // Validate inputs only after plan data loads
   useEffect(() => {
-<<<<<<< HEAD
-    const errors: { baseRate?: string; services?: string } = {};
-=======
     if (planLoading) return; // avoid showing errors before data is fetched
-    const errors: { baseRate?: string } = {};
->>>>>>> 28be7b55
+    const errors: { baseRate?: string, services?: string | undefined } = {};
     if (baseRate === undefined || baseRate === null) {
       errors.baseRate = 'Base rate is required';
     } else if (baseRate < 0) {
@@ -129,11 +121,7 @@
       errors.services = 'At least one service must be added to the plan';
     }
     setValidationErrors(errors);
-<<<<<<< HEAD
-  }, [baseRate, planServices]);
-=======
-  }, [baseRate, planLoading]);
->>>>>>> 28be7b55
+  }, [baseRate, planServices, planLoading]);
 
   const handleBaseRateChange = (value: number | undefined) => {
     setBaseRate(value);
