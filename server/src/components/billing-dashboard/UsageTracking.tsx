'use client';

import React, { useState, useEffect } from 'react';
import { getEligibleContractLinesForUI } from 'server/src/lib/utils/planDisambiguation';
import { Button } from 'server/src/components/ui/Button';
import { Card, CardContent, CardHeader } from 'server/src/components/ui/Card';
import { Dialog, DialogContent, DialogFooter } from 'server/src/components/ui/Dialog';
import { Input } from 'server/src/components/ui/Input';
import { DatePicker } from 'server/src/components/ui/DatePicker';
import { Label } from 'server/src/components/ui/Label';
import CustomSelect from 'server/src/components/ui/CustomSelect';
import { Plus, AlertTriangle, Info, MoreVertical, Package } from 'lucide-react';
import { useToast } from 'server/src/hooks/use-toast';
import { IUsageRecord, ICreateUsageRecord, IUsageFilter } from 'server/src/interfaces/usage.interfaces';
import { IService } from 'server/src/interfaces/billing.interfaces';
import { IClient } from 'server/src/interfaces/client.interfaces';
import { createUsageRecord, deleteUsageRecord, getUsageRecords, updateUsageRecord } from 'server/src/lib/actions/usageActions';
import { getAllClients } from 'server/src/lib/actions/client-actions/clientActions';
import { ClientPicker } from '../clients/ClientPicker';
import { ReflectionContainer } from 'server/src/types/ui-reflection/ReflectionContainer';
import { useAutomationIdAndRegister } from 'server/src/types/ui-reflection/useAutomationIdAndRegister';
import { ContainerComponent } from 'server/src/types/ui-reflection/types';
import { DataTable } from 'server/src/components/ui/DataTable';
import { ColumnDefinition } from 'server/src/interfaces/dataTable.interfaces';
import { ConfirmationDialog } from '../ui/ConfirmationDialog';
import {
  DropdownMenu,
  DropdownMenuTrigger,
  DropdownMenuContent,
  DropdownMenuItem,
} from 'server/src/components/ui/DropdownMenu';
import { getRemainingBucketUnits, RemainingBucketUnitsResult } from 'server/src/lib/actions/report-actions';
import BucketUsageChart from './BucketUsageChart';
import { Skeleton } from 'server/src/components/ui/Skeleton';

interface UsageTrackingProps {
  initialServices: IService[];
}

const UsageTracking: React.FC<UsageTrackingProps> = ({ initialServices }) => {
  const { toast } = useToast();
  const [isAddModalOpen, setIsAddModalOpen] = useState(false);
  const [isDeleteDialogOpen, setIsDeleteDialogOpen] = useState(false);
  const [isLoading, setIsLoading] = useState(true);
  const [isSaving, setIsSaving] = useState(false);
  const [usageRecords, setUsageRecords] = useState<IUsageRecord[]>([]);
  const [clients, setClients] = useState<IClient[]>([]);
  const [selectedClient, setSelectedClient] = useState<string | null>(null);
  const [selectedService, setSelectedService] = useState<string>('');
  const [editingUsage, setEditingUsage] = useState<IUsageRecord | null>(null);
  const [usageToDelete, setUsageToDelete] = useState<string | null>(null);
  const [filterState, setFilterState] = useState<'all' | 'active' | 'inactive'>('active');
  const [clientTypeFilter, setClientTypeFilter] = useState<'all' | 'company' | 'individual'>('all');
  const [newUsage, setNewUsage] = useState<ICreateUsageRecord>({
    client_id: '',
    service_id: '',
    quantity: 0,
    usage_date: new Date().toISOString(),
  });
  const [eligibleContractLines, setEligibleContractLines] = useState<Array<{
    client_contract_line_id: string;
    contract_line_name: string;
    contract_line_type: string;
  }>>([]);
<<<<<<< HEAD
  const [showBillingPlanSelector, setShowBillingPlanSelector] = useState(false);
  const [bucketData, setBucketData] = useState<RemainingBucketUnitsResult[]>([]);
  const [loadingBuckets, setLoadingBuckets] = useState(false);
=======
  const [showContractLineSelector, setShowContractLineSelector] = useState(false);
>>>>>>> ca0b3bbe

  const { automationIdProps: containerProps } = useAutomationIdAndRegister<ContainerComponent>({
    type: 'container',
    id: 'usage-tracking',
    label: 'Usage Tracking'
  });

  useEffect(() => {
    loadClients();
  }, []);

  useEffect(() => {
    loadUsageRecords();
  }, [selectedClient, selectedService]);

  useEffect(() => {
    if (selectedClient && selectedClient !== 'all_clients') {
      loadBucketUsageForClient(selectedClient);
    } else {
      // No client selected; clear bucket view
      setBucketData([]);
      setLoadingBuckets(false);
    }
  }, [selectedClient]);
  
  // Load eligible contract lines when client and service change in the form
  useEffect(() => {
    const loadEligibleContractLines = async () => {
      if (!newUsage.client_id || !newUsage.service_id) {
        setEligibleContractLines([]);
        setShowContractLineSelector(false);
        return;
      }

      try {
        const plans = await getEligibleContractLinesForUI(newUsage.client_id, newUsage.service_id);
        setEligibleContractLines(plans);

        // Always show the contract line selector, but set a default when appropriate
        setShowContractLineSelector(true);

        // If no contract line is selected yet, try to set a default
        if (!newUsage.contract_line_id) {
          if (plans.length === 1) {
            // If there's only one contract line, use it automatically
            setNewUsage(prev => ({ ...prev, contract_line_id: plans[0].client_contract_line_id }));
          } else if (plans.length > 1) {
            // Check for bucket contract lines first
            const bucketPlans = plans.filter(plan => plan.contract_line_type === 'Bucket');
            if (bucketPlans.length === 1) {
              // If there's only one bucket contract line, use it as default
              setNewUsage(prev => ({ ...prev, contract_line_id: bucketPlans[0].client_contract_line_id }));
            }
          }
        } else if (plans.length === 0) {
          // Clear any existing contract line selection if no contract lines are available
          setNewUsage(prev => ({ ...prev, contract_line_id: undefined }));
        }
      } catch (error) {
        console.error('Error loading eligible contract lines:', error);
      }
    };

    loadEligibleContractLines();
  }, [newUsage.client_id, newUsage.service_id]);

  const loadClients = async () => {
    try {
      const fetchedClients = await getAllClients();
      setClients(fetchedClients);
    } catch (error) {
      toast({
        title: "Error",
        description: "Failed to load clients",
        variant: "destructive",
      });
    }
  };

  const loadBucketUsageForClient = async (clientId: string) => {
    try {
      setLoadingBuckets(true);
      const currentDate = new Date().toISOString().split('T')[0];
      const buckets = await getRemainingBucketUnits({ clientId, currentDate });
      setBucketData(buckets);
    } catch (error) {
      console.error('Error loading bucket usage:', error);
    } finally {
      setLoadingBuckets(false);
    }
  };

  const loadUsageRecords = async () => {
    try {
      setIsLoading(true);
      const filter: IUsageFilter = {};
      if (selectedClient !== null && selectedClient !== 'all_clients') filter.client_id = selectedClient;
      if (selectedService && selectedService !== 'all_services') filter.service_id = selectedService;
      
      const records = await getUsageRecords(filter);
      setUsageRecords(records);
    } catch (error) {
      toast({
        title: "Error",
        description: "Failed to load usage records",
        variant: "destructive",
      });
    } finally {
      setIsLoading(false);
    }
  };

  const handleAddUsage = async () => {
    try {
      setIsSaving(true);
      await createUsageRecord(newUsage);
      setIsAddModalOpen(false);
      loadUsageRecords();
      toast({
        title: "Success",
        description: "Usage record created successfully",
      });
    } catch (error) {
      toast({
        title: "Error",
        description: "Failed to create usage record",
        variant: "destructive",
      });
    } finally {
      setIsSaving(false);
    }
  };

  const handleEditUsage = async () => {
    if (!editingUsage) return;
    
    try {
      setIsSaving(true);
      await updateUsageRecord({
        usage_id: editingUsage.usage_id,
        ...newUsage,
      });
      setEditingUsage(null);
      loadUsageRecords();
      toast({
        title: "Success",
        description: "Usage record updated successfully",
      });
    } catch (error) {
      toast({
        title: "Error",
        description: "Failed to update usage record",
        variant: "destructive",
      });
    } finally {
      setIsSaving(false);
    }
  };

  const handleDeleteUsage = async (usageId: string) => {
    setUsageToDelete(usageId);
    setIsDeleteDialogOpen(true);
  };

  const confirmDeleteUsage = async () => {
    if (!usageToDelete) return;

    try {
      setIsSaving(true);
      await deleteUsageRecord(usageToDelete);
      loadUsageRecords();
      toast({
        title: "Success",
        description: "Usage record deleted successfully",
      });
    } catch (error) {
      toast({
        title: "Error",
        description: "Failed to delete usage record",
        variant: "destructive",
      });
    } finally {
      setIsSaving(false);
      setIsDeleteDialogOpen(false);
      setUsageToDelete(null);
    }
  };

  const resetForm = () => {
    setNewUsage({
      client_id: '',
      service_id: '',
      quantity: 0,
      usage_date: new Date().toISOString(),
      contract_line_id: undefined,
    });
    setEditingUsage(null);
    setEligibleContractLines([]);
    setShowContractLineSelector(false);
  };

  const columns: ColumnDefinition<IUsageRecord>[] = [
    {
      title: 'Client',
      dataIndex: 'client_name',
    },
    {
      title: 'Service',
      dataIndex: 'service_name',
    },
    {
      title: 'Quantity',
      dataIndex: 'quantity',
    },
    {
      title: 'Usage Date',
      dataIndex: 'usage_date',
      render: (value) => new Date(value).toLocaleDateString(),
    },
    {
      title: 'Contract Line',
      dataIndex: 'contract_line_id',
      render: (value, record) => {
        // This would ideally be populated from a join in the backend
        // For now, we'll just show the ID or "Default"
        return value ? `Contract Line: ${value.substring(0, 8)}...` : "Default Contract Line";
      },
    },
    {
      title: 'Actions',
      dataIndex: 'usage_id',
      width: '5%',
      render: (_, record) => (
        <DropdownMenu>
          <DropdownMenuTrigger asChild>
            <Button
              variant="ghost"
              className="h-8 w-8 p-0"
              id={`usage-actions-menu-${record.usage_id}`}
              onClick={(e) => e.stopPropagation()}
            >
              <span className="sr-only">Open menu</span>
              <MoreVertical className="h-4 w-4" />
            </Button>
          </DropdownMenuTrigger>
          <DropdownMenuContent align="end">
            <DropdownMenuItem
              id={`edit-usage-${record.usage_id}`}
              onClick={() => {
                setEditingUsage(record);
                setNewUsage({
                  client_id: record.client_id,
                  service_id: record.service_id,
                  quantity: record.quantity,
                  usage_date: record.usage_date,
                  contract_line_id: record.contract_line_id,
                });
                setIsAddModalOpen(true);
              }}
              disabled={isSaving}
            >
              Edit
            </DropdownMenuItem>
            <DropdownMenuItem
              id={`delete-usage-${record.usage_id}`}
              onClick={() => handleDeleteUsage(record.usage_id)}
              disabled={isSaving}
            >
              Delete
            </DropdownMenuItem>
          </DropdownMenuContent>
        </DropdownMenu>
      ),
    },
  ];

  return (
    <ReflectionContainer {...containerProps}>
      {/* Bucket Usage Overview */}
      {(loadingBuckets || bucketData.length > 0) && (
        <Card className="mb-6">
          <CardHeader>
            <div className="flex items-center">
              <Package className="h-5 w-5 text-blue-600 mr-2" />
              <h3 className="text-lg font-semibold">Bucket Hours Overview</h3>
            </div>
          </CardHeader>
          <CardContent>
            {loadingBuckets ? (
              <div className="grid grid-cols-1 md:grid-cols-2 lg:grid-cols-3 gap-4">
                {[1, 2, 3].map(i => (
                  <Skeleton key={i} className="h-40 w-full" />
                ))}
              </div>
            ) : bucketData.length > 0 ? (
              <div className="grid grid-cols-1 md:grid-cols-2 lg:grid-cols-3 gap-6">
                {bucketData.map((bucket) => (
                  <BucketUsageChart
                    key={`${bucket.plan_id}-${bucket.service_id}`}
                    bucketData={bucket}
                  />
                ))}
              </div>
            ) : (
              <p className="text-sm text-gray-500">No active bucket plans found.</p>
            )}
          </CardContent>
        </Card>
      )}

      {/* Usage Records Table */}
      <Card>
        <CardHeader>
          <div className="flex justify-between items-center">
            <h3 className="text-lg font-semibold">Usage Records</h3>
            <Button
              id="add-usage-button"
              onClick={() => {
                resetForm();
                setIsAddModalOpen(true);
              }}
              className="flex items-center gap-2"
              disabled={isSaving}
            >
              <Plus className="h-4 w-4" />
              Add Usage
            </Button>
          </div>
        </CardHeader>
        <CardContent>
          <div className="space-y-4">
            <div className="flex items-center space-x-2 mb-4">
              <div className="flex-1">
                <Label htmlFor="client-filter">Client</Label>
                <CustomSelect
                  id="client-filter"
                  value={selectedClient || 'all_clients'}
                  onValueChange={value => setSelectedClient(value === 'all_clients' ? null : value)}
                  placeholder="Filter by client"
                  options={[
                    { value: 'all_clients', label: 'All Clients' },
                    ...clients.map(client => ({
                      value: client.client_id,
                      label: client.client_name
                    }))
                  ]}
                />
              </div>
              <div className="flex-1">
                <Label htmlFor="service-filter">Service</Label>
                <CustomSelect
                  id="service-filter"
                  value={selectedService || 'all_services'}
                  onValueChange={value => setSelectedService(value === 'all_services' ? '' : value)}
                  placeholder="Filter by service"
                  options={[
                    { value: 'all_services', label: 'All Services' },
                    ...initialServices.map(service => ({
                      label: service.service_name,
                      value: service.service_id
                    }))
                  ]}
                />
              </div>
              <div className="flex items-end">
                <Button
                  id="clear-filters-button"
                  variant="outline"
                  onClick={() => {
                    setSelectedService('all_services');
                    setSelectedClient('all_clients');
                  }}
                >
                  Clear Filters
                </Button>
              </div>
            </div>

            {isLoading ? (
              <div className="flex items-center justify-center py-8">
                <div className="animate-spin rounded-full h-8 w-8 border-b-2 border-gray-900"></div>
              </div>
            ) : (
              <DataTable
                data={usageRecords}
                columns={columns}
                pagination={true}
                onRowClick={(record) => {
                  setEditingUsage(record);
                  setNewUsage({
                    client_id: record.client_id,
                    service_id: record.service_id,
                    quantity: record.quantity,
                    usage_date: record.usage_date,
                    contract_line_id: record.contract_line_id,
                  });
                  setIsAddModalOpen(true);
                }}
              />
            )}
          </div>
        </CardContent>
      </Card>

      <Dialog
        isOpen={isAddModalOpen}
        onClose={() => {
          setIsAddModalOpen(false);
          resetForm();
        }}
        id="usage-form-dialog"
        title={editingUsage ? 'Edit Usage Record' : 'Add Usage Record'}
      >
        <DialogContent>
          <div className="space-y-4">
            <div>
              <Label htmlFor="client-select">Client</Label>
              <ClientPicker
                id="client-select"
                clients={clients}
                selectedClientId={newUsage.client_id}
                onSelect={(id) => setNewUsage({ ...newUsage, client_id: id || '' })}
                filterState={filterState}
                onFilterStateChange={setFilterState}
                clientTypeFilter={clientTypeFilter}
                onClientTypeFilterChange={setClientTypeFilter}
              />
            </div>
            <div>
              <Label htmlFor="service-select">Service</Label>
              <CustomSelect
                id="service-select"
                value={newUsage.service_id}
                onValueChange={(value: string) => setNewUsage({ ...newUsage, service_id: value })}
                placeholder="Select service"
                options={initialServices
                  .filter(service => service.billing_method === 'per_unit')
                  .map(service => ({
                    label: service.service_name,
                    value: service.service_id
                  }))}
              />
            </div>
            <div>
              <Label htmlFor="quantity-input">Quantity</Label>
              <Input
                id="quantity-input"
                type="number"
                value={newUsage.quantity}
                onChange={(e) => setNewUsage({ ...newUsage, quantity: Number(e.target.value) })}
              />
            </div>
            <div>
              <Label htmlFor="usage-date-input">Usage Date</Label>
              <Input
                id="usage-date-input"
                type="date"
                value={newUsage.usage_date
                  ? new Date(newUsage.usage_date).toISOString().split('T')[0]
                  : ''}
                onChange={(e) => setNewUsage({ ...newUsage, usage_date: new Date(e.target.value).toISOString() })}
              />
            </div>
            <div>
              <Label htmlFor="comments-input">Comments (Optional)</Label>
              <Input
                id="comments-input"
                type="text"
                onChange={(e) => setNewUsage({ ...newUsage, comments: e.target.value })}
              />
            </div>
            
            {/* Contract Line Selector with enhanced guidance */}
            {showContractLineSelector && (
              <div>
                {eligibleContractLines.length > 1 && (
                  <div className="p-3 bg-blue-50 border border-blue-100 rounded-md mb-2">
                    <div className="flex items-center">
                      <Info className="h-5 w-5 text-blue-500 mr-2 flex-shrink-0" />
                      <p className="text-sm text-blue-700">
                        This service appears in multiple contract lines. Please select which contract line to bill against.
                      </p>
                    </div>
                  </div>
                )}

                <div className="flex items-center space-x-1">
                  <label className={`block text-sm font-medium ${eligibleContractLines.length > 1 ? 'text-blue-700' : 'text-gray-700'}`}>
                    Contract Line <span className="text-red-500">*</span>
                  </label>
                  <div className="relative inline-block">
                    <div
                      className="cursor-help"
                      title={!newUsage.client_id
                        ? "Client information not available. The system will use the default contract line."
                        : eligibleContractLines.length > 1
                          ? "This service appears in multiple contract lines. Please select which contract line to use. Bucket contract lines are typically used first until depleted."
                          : eligibleContractLines.length === 1
                            ? `This usage will be billed under the "${eligibleContractLines[0].contract_line_name}" contract line.`
                            : "No eligible contract lines found for this service."}
                    >
                      <svg xmlns="http://www.w3.org/2000/svg" viewBox="0 0 24 24" fill="none" stroke="currentColor" strokeWidth="2" strokeLinecap="round" strokeLinejoin="round" className="h-4 w-4 text-gray-500">
                        <circle cx="12" cy="12" r="10"></circle>
                        <path d="M12 16v-4M12 8h.01"></path>
                      </svg>
                    </div>
                  </div>
                </div>
                
                <CustomSelect
                  id="contract-line-select"
                  value={newUsage.contract_line_id || ''}
                  onValueChange={(value: string) => setNewUsage({ ...newUsage, contract_line_id: value })}
                  disabled={!newUsage.client_id || eligibleContractLines.length <= 1}
                  className={`${eligibleContractLines.length > 1 ? 'border-blue-300 focus:border-blue-500 focus:ring-blue-500' : ''}`}
                  placeholder={!newUsage.client_id
                    ? "Using default contract line"
                    : eligibleContractLines.length === 0
                      ? "No eligible contract lines"
                      : eligibleContractLines.length === 1
                        ? `Using ${eligibleContractLines[0].contract_line_name}`
                        : "Select a contract line"}
                  options={eligibleContractLines.map(plan => ({
                    value: plan.client_contract_line_id,
                    label: `${plan.contract_line_name} (${plan.contract_line_type})`
                  }))}
                />
                
                {eligibleContractLines.length > 1 && (
                  <div className="mt-1 text-xs text-gray-600">
                    <span className="flex items-center">
                      <AlertTriangle className="h-3 w-3 text-amber-500 mr-1" />
                      Selecting the wrong contract line may result in incorrect billing
                    </span>
                  </div>
                )}

                {!newUsage.client_id ? (
                  <small className="text-gray-500 mt-1">
                    Client information not available. The system will use the default contract line.
                  </small>
                ) : eligibleContractLines.length === 0 ? (
                  <small className="text-gray-500 mt-1">
                    No eligible contract lines found for this service.
                  </small>
                ) : <></>}
              </div>
            )}
            <DialogFooter>
              <Button 
                id="cancel-usage-button"
                variant="outline" 
                onClick={() => setIsAddModalOpen(false)}
                disabled={isSaving}
              >
                Cancel
              </Button>
              <Button 
                id="submit-usage-button"
                onClick={editingUsage ? handleEditUsage : handleAddUsage}
                disabled={isSaving}
              >
                {editingUsage ? 'Update' : 'Add'} Usage
              </Button>
            </DialogFooter>
          </div>
        </DialogContent>
      </Dialog>

      <ConfirmationDialog
        isOpen={isDeleteDialogOpen}
        onClose={() => setIsDeleteDialogOpen(false)}
        onConfirm={confirmDeleteUsage}
        title="Delete Usage Record"
        message="Are you sure you want to delete this usage record? This action cannot be undone."
        confirmLabel="Delete"
        cancelLabel="Cancel"
      />
    </ReflectionContainer>
  );
};

export default UsageTracking;<|MERGE_RESOLUTION|>--- conflicted
+++ resolved
@@ -62,13 +62,9 @@
     contract_line_name: string;
     contract_line_type: string;
   }>>([]);
-<<<<<<< HEAD
-  const [showBillingPlanSelector, setShowBillingPlanSelector] = useState(false);
+  const [showContractLineSelector, setShowContractLineSelector] = useState(false);
   const [bucketData, setBucketData] = useState<RemainingBucketUnitsResult[]>([]);
   const [loadingBuckets, setLoadingBuckets] = useState(false);
-=======
-  const [showContractLineSelector, setShowContractLineSelector] = useState(false);
->>>>>>> ca0b3bbe
 
   const { automationIdProps: containerProps } = useAutomationIdAndRegister<ContainerComponent>({
     type: 'container',
@@ -93,7 +89,7 @@
       setLoadingBuckets(false);
     }
   }, [selectedClient]);
-  
+
   // Load eligible contract lines when client and service change in the form
   useEffect(() => {
     const loadEligibleContractLines = async () => {
@@ -167,7 +163,7 @@
       const filter: IUsageFilter = {};
       if (selectedClient !== null && selectedClient !== 'all_clients') filter.client_id = selectedClient;
       if (selectedService && selectedService !== 'all_services') filter.service_id = selectedService;
-      
+
       const records = await getUsageRecords(filter);
       setUsageRecords(records);
     } catch (error) {
@@ -204,7 +200,7 @@
 
   const handleEditUsage = async () => {
     if (!editingUsage) return;
-    
+
     try {
       setIsSaving(true);
       await updateUsageRecord({
@@ -540,7 +536,7 @@
                 onChange={(e) => setNewUsage({ ...newUsage, comments: e.target.value })}
               />
             </div>
-            
+
             {/* Contract Line Selector with enhanced guidance */}
             {showContractLineSelector && (
               <div>
@@ -577,7 +573,7 @@
                     </div>
                   </div>
                 </div>
-                
+
                 <CustomSelect
                   id="contract-line-select"
                   value={newUsage.contract_line_id || ''}
@@ -596,7 +592,7 @@
                     label: `${plan.contract_line_name} (${plan.contract_line_type})`
                   }))}
                 />
-                
+
                 {eligibleContractLines.length > 1 && (
                   <div className="mt-1 text-xs text-gray-600">
                     <span className="flex items-center">
@@ -618,15 +614,15 @@
               </div>
             )}
             <DialogFooter>
-              <Button 
+              <Button
                 id="cancel-usage-button"
-                variant="outline" 
+                variant="outline"
                 onClick={() => setIsAddModalOpen(false)}
                 disabled={isSaving}
               >
                 Cancel
               </Button>
-              <Button 
+              <Button
                 id="submit-usage-button"
                 onClick={editingUsage ? handleEditUsage : handleAddUsage}
                 disabled={isSaving}
