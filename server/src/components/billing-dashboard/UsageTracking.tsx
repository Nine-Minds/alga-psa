'use client';

import React, { useState, useEffect } from 'react';
import { getEligibleBillingPlansForUI } from 'server/src/lib/utils/planDisambiguation';
import { Button } from 'server/src/components/ui/Button';
import { Card, CardContent, CardHeader } from 'server/src/components/ui/Card';
import { Dialog, DialogContent, DialogFooter } from 'server/src/components/ui/Dialog';
import { Input } from 'server/src/components/ui/Input';
import { DatePicker } from 'server/src/components/ui/DatePicker';import { Label } from 'server/src/components/ui/Label';
import CustomSelect from 'server/src/components/ui/CustomSelect';
import { Plus, AlertTriangle, Info, MoreVertical, Package } from 'lucide-react';
import { useToast } from 'server/src/hooks/use-toast';
import { IUsageRecord, ICreateUsageRecord, IUsageFilter } from 'server/src/interfaces/usage.interfaces';
import { IService } from 'server/src/interfaces/billing.interfaces';
import { IClient } from 'server/src/interfaces/client.interfaces';
import { createUsageRecord, deleteUsageRecord, getUsageRecords, updateUsageRecord } from 'server/src/lib/actions/usageActions';
import { getAllClients } from 'server/src/lib/actions/client-actions/clientActions';
import { ClientPicker } from '../clients/ClientPicker';
import { ReflectionContainer } from 'server/src/types/ui-reflection/ReflectionContainer';
import { useAutomationIdAndRegister } from 'server/src/types/ui-reflection/useAutomationIdAndRegister';
import { ContainerComponent } from 'server/src/types/ui-reflection/types';
import { DataTable } from 'server/src/components/ui/DataTable';
import { ColumnDefinition } from 'server/src/interfaces/dataTable.interfaces';
import { ConfirmationDialog } from '../ui/ConfirmationDialog';
import {
  DropdownMenu,
  DropdownMenuTrigger,
  DropdownMenuContent,
  DropdownMenuItem,
} from 'server/src/components/ui/DropdownMenu';
import { getRemainingBucketUnits, RemainingBucketUnitsResult } from 'server/src/lib/actions/report-actions';
import BucketUsageChart from './BucketUsageChart';
import { Skeleton } from 'server/src/components/ui/Skeleton';

interface UsageTrackingProps {
  initialServices: IService[];
}

const UsageTracking: React.FC<UsageTrackingProps> = ({ initialServices }) => {
  const { toast } = useToast();
  const [isAddModalOpen, setIsAddModalOpen] = useState(false);
  const [isDeleteDialogOpen, setIsDeleteDialogOpen] = useState(false);
  const [isLoading, setIsLoading] = useState(true);
  const [isSaving, setIsSaving] = useState(false);
  const [usageRecords, setUsageRecords] = useState<IUsageRecord[]>([]);
  const [clients, setClients] = useState<IClient[]>([]);
  const [selectedClient, setSelectedClient] = useState<string | null>(null);
  const [selectedService, setSelectedService] = useState<string>('');
  const [editingUsage, setEditingUsage] = useState<IUsageRecord | null>(null);
  const [usageToDelete, setUsageToDelete] = useState<string | null>(null);
  const [filterState, setFilterState] = useState<'all' | 'active' | 'inactive'>('active');
  const [clientTypeFilter, setClientTypeFilter] = useState<'all' | 'company' | 'individual'>('all');
  const [newUsage, setNewUsage] = useState<ICreateUsageRecord>({
    client_id: '',
    service_id: '',
    quantity: 0,
    usage_date: new Date().toISOString(),
  });
  const [eligibleBillingPlans, setEligibleBillingPlans] = useState<Array<{
    client_billing_plan_id: string;
    plan_name: string;
    plan_type: string;
  }>>([]);
  const [showBillingPlanSelector, setShowBillingPlanSelector] = useState(false);
  const [bucketData, setBucketData] = useState<RemainingBucketUnitsResult[]>([]);
  const [loadingBuckets, setLoadingBuckets] = useState(true);

  const { automationIdProps: containerProps } = useAutomationIdAndRegister<ContainerComponent>({
    type: 'container',
    id: 'usage-tracking',
    label: 'Usage Tracking'
  });

  useEffect(() => {
<<<<<<< HEAD
    loadCompanies();
    loadAllBucketUsage();
=======
    loadClients();
>>>>>>> 9a652a70
  }, []);

  useEffect(() => {
    loadUsageRecords();
<<<<<<< HEAD
  }, [selectedCompany, selectedService]);

  useEffect(() => {
    if (selectedCompany && selectedCompany !== 'all_companies') {
      loadBucketUsageForCompany(selectedCompany);
    } else {
      loadAllBucketUsage();
    }
  }, [selectedCompany]);
=======
  }, [selectedClient, selectedService]);
>>>>>>> 9a652a70
  
  // Load eligible billing plans when client and service change in the form
  useEffect(() => {
    const loadEligibleBillingPlans = async () => {
      if (!newUsage.client_id || !newUsage.service_id) {
        setEligibleBillingPlans([]);
        setShowBillingPlanSelector(false);
        return;
      }
      
      try {
        const plans = await getEligibleBillingPlansForUI(newUsage.client_id, newUsage.service_id);
        setEligibleBillingPlans(plans);
        
        // Always show the plan selector, but set a default when appropriate
        setShowBillingPlanSelector(true);
        
        // If no plan is selected yet, try to set a default
        if (!newUsage.billing_plan_id) {
          if (plans.length === 1) {
            // If there's only one plan, use it automatically
            setNewUsage(prev => ({ ...prev, billing_plan_id: plans[0].client_billing_plan_id }));
          } else if (plans.length > 1) {
            // Check for bucket plans first
            const bucketPlans = plans.filter(plan => plan.plan_type === 'Bucket');
            if (bucketPlans.length === 1) {
              // If there's only one bucket plan, use it as default
              setNewUsage(prev => ({ ...prev, billing_plan_id: bucketPlans[0].client_billing_plan_id }));
            }
          }
        } else if (plans.length === 0) {
          // Clear any existing billing plan selection if no plans are available
          setNewUsage(prev => ({ ...prev, billing_plan_id: undefined }));
        }
      } catch (error) {
        console.error('Error loading eligible billing plans:', error);
      }
    };
    
    loadEligibleBillingPlans();
  }, [newUsage.client_id, newUsage.service_id]);

  const loadClients = async () => {
    try {
      const fetchedClients = await getAllClients();
      setClients(fetchedClients);
    } catch (error) {
      toast({
        title: "Error",
        description: "Failed to load clients",
        variant: "destructive",
      });
    }
  };

  const loadAllBucketUsage = async () => {
    try {
      setLoadingBuckets(true);
      const buckets = await getRemainingBucketUnits({});
      setBucketData(buckets);
    } catch (error) {
      console.error('Error loading bucket usage:', error);
    } finally {
      setLoadingBuckets(false);
    }
  };

  const loadBucketUsageForCompany = async (companyId: string) => {
    try {
      setLoadingBuckets(true);
      const buckets = await getRemainingBucketUnits({ companyId });
      setBucketData(buckets);
    } catch (error) {
      console.error('Error loading bucket usage:', error);
    } finally {
      setLoadingBuckets(false);
    }
  };

  const loadUsageRecords = async () => {
    try {
      setIsLoading(true);
      const filter: IUsageFilter = {};
      if (selectedClient !== null && selectedClient !== 'all_clients') filter.client_id = selectedClient;
      if (selectedService && selectedService !== 'all_services') filter.service_id = selectedService;
      
      const records = await getUsageRecords(filter);
      setUsageRecords(records);
    } catch (error) {
      toast({
        title: "Error",
        description: "Failed to load usage records",
        variant: "destructive",
      });
    } finally {
      setIsLoading(false);
    }
  };

  const handleAddUsage = async () => {
    try {
      setIsSaving(true);
      await createUsageRecord(newUsage);
      setIsAddModalOpen(false);
      loadUsageRecords();
      toast({
        title: "Success",
        description: "Usage record created successfully",
      });
    } catch (error) {
      toast({
        title: "Error",
        description: "Failed to create usage record",
        variant: "destructive",
      });
    } finally {
      setIsSaving(false);
    }
  };

  const handleEditUsage = async () => {
    if (!editingUsage) return;
    
    try {
      setIsSaving(true);
      await updateUsageRecord({
        usage_id: editingUsage.usage_id,
        ...newUsage,
      });
      setEditingUsage(null);
      loadUsageRecords();
      toast({
        title: "Success",
        description: "Usage record updated successfully",
      });
    } catch (error) {
      toast({
        title: "Error",
        description: "Failed to update usage record",
        variant: "destructive",
      });
    } finally {
      setIsSaving(false);
    }
  };

  const handleDeleteUsage = async (usageId: string) => {
    setUsageToDelete(usageId);
    setIsDeleteDialogOpen(true);
  };

  const confirmDeleteUsage = async () => {
    if (!usageToDelete) return;

    try {
      setIsSaving(true);
      await deleteUsageRecord(usageToDelete);
      loadUsageRecords();
      toast({
        title: "Success",
        description: "Usage record deleted successfully",
      });
    } catch (error) {
      toast({
        title: "Error",
        description: "Failed to delete usage record",
        variant: "destructive",
      });
    } finally {
      setIsSaving(false);
      setIsDeleteDialogOpen(false);
      setUsageToDelete(null);
    }
  };

  const resetForm = () => {
    setNewUsage({
      client_id: '',
      service_id: '',
      quantity: 0,
      usage_date: new Date().toISOString(),
      billing_plan_id: undefined,
    });
    setEditingUsage(null);
    setEligibleBillingPlans([]);
    setShowBillingPlanSelector(false);
  };

  const columns: ColumnDefinition<IUsageRecord>[] = [
    {
      title: 'Client',
      dataIndex: 'client_name',
    },
    {
      title: 'Service',
      dataIndex: 'service_name',
    },
    {
      title: 'Quantity',
      dataIndex: 'quantity',
    },
    {
      title: 'Usage Date',
      dataIndex: 'usage_date',
      render: (value) => new Date(value).toLocaleDateString(),
    },
    {
      title: 'Billing Plan',
      dataIndex: 'billing_plan_id',
      render: (value, record) => {
        // This would ideally be populated from a join in the backend
        // For now, we'll just show the ID or "Default"
        return value ? `Plan: ${value.substring(0, 8)}...` : "Default Plan";
      },
    },
    {
      title: 'Actions',
      dataIndex: 'usage_id',
      width: '5%',
      render: (_, record) => (
        <DropdownMenu>
          <DropdownMenuTrigger asChild>
            <Button
              variant="ghost"
              className="h-8 w-8 p-0"
              id={`usage-actions-menu-${record.usage_id}`}
              onClick={(e) => e.stopPropagation()}
            >
              <span className="sr-only">Open menu</span>
              <MoreVertical className="h-4 w-4" />
            </Button>
          </DropdownMenuTrigger>
          <DropdownMenuContent align="end">
            <DropdownMenuItem
              id={`edit-usage-${record.usage_id}`}
              onClick={() => {
                setEditingUsage(record);
                setNewUsage({
                  client_id: record.client_id,
                  service_id: record.service_id,
                  quantity: record.quantity,
                  usage_date: record.usage_date,
                  billing_plan_id: record.billing_plan_id,
                });
                setIsAddModalOpen(true);
              }}
              disabled={isSaving}
            >
              Edit
            </DropdownMenuItem>
            <DropdownMenuItem
              id={`delete-usage-${record.usage_id}`}
              onClick={() => handleDeleteUsage(record.usage_id)}
              disabled={isSaving}
            >
              Delete
            </DropdownMenuItem>
          </DropdownMenuContent>
        </DropdownMenu>
      ),
    },
  ];

  return (
    <ReflectionContainer {...containerProps}>
      {/* Bucket Usage Overview */}
      {(loadingBuckets || bucketData.length > 0) && (
        <Card className="mb-6">
          <CardHeader>
            <div className="flex items-center">
              <Package className="h-5 w-5 text-blue-600 mr-2" />
              <h3 className="text-lg font-semibold">Bucket Hours Overview</h3>
            </div>
          </CardHeader>
          <CardContent>
            {loadingBuckets ? (
              <div className="grid grid-cols-1 md:grid-cols-2 lg:grid-cols-3 gap-4">
                {[1, 2, 3].map(i => (
                  <Skeleton key={i} className="h-40 w-full" />
                ))}
              </div>
            ) : bucketData.length > 0 ? (
              <div className="grid grid-cols-1 md:grid-cols-2 lg:grid-cols-3 gap-6">
                {bucketData.map((bucket) => (
                  <BucketUsageChart
                    key={`${bucket.plan_id}-${bucket.service_id}`}
                    bucketData={bucket}
                  />
                ))}
              </div>
            ) : (
              <p className="text-sm text-gray-500">No active bucket plans found.</p>
            )}
          </CardContent>
        </Card>
      )}

      {/* Usage Records Table */}
      <Card>
        <CardHeader>
          <div className="flex justify-between items-center">
            <h3 className="text-lg font-semibold">Usage Records</h3>
            <Button
              id="add-usage-button"
              onClick={() => {
                resetForm();
                setIsAddModalOpen(true);
              }}
              className="flex items-center gap-2"
              disabled={isSaving}
            >
              <Plus className="h-4 w-4" />
              Add Usage
            </Button>
          </div>
        </CardHeader>
        <CardContent>
          <div className="space-y-4">
            <div className="flex items-center space-x-2 mb-4">
              <div className="flex-1">
                <Label htmlFor="client-filter">Client</Label>
                <CustomSelect
                  id="client-filter"
                  value={selectedClient || 'all_clients'}
                  onValueChange={value => setSelectedClient(value === 'all_clients' ? null : value)}
                  placeholder="Filter by client"
                  options={[
                    { value: 'all_clients', label: 'All Clients' },
                    ...clients.map(client => ({
                      value: client.client_id,
                      label: client.client_name
                    }))
                  ]}
                />
              </div>
              <div className="flex-1">
                <Label htmlFor="service-filter">Service</Label>
                <CustomSelect
                  id="service-filter"
                  value={selectedService || 'all_services'}
                  onValueChange={value => setSelectedService(value === 'all_services' ? '' : value)}
                  placeholder="Filter by service"
                  options={[
                    { value: 'all_services', label: 'All Services' },
                    ...initialServices.map(service => ({
                      label: service.service_name,
                      value: service.service_id
                    }))
                  ]}
                />
              </div>
              <div className="flex items-end">
                <Button
                  id="clear-filters-button"
                  variant="outline"
                  onClick={() => {
                    setSelectedService('all_services');
                    setSelectedClient('all_clients');
                  }}
                >
                  Clear Filters
                </Button>
              </div>
            </div>

            {isLoading ? (
              <div className="flex items-center justify-center py-8">
                <div className="animate-spin rounded-full h-8 w-8 border-b-2 border-gray-900"></div>
              </div>
            ) : (
              <DataTable
                data={usageRecords}
                columns={columns}
                pagination={true}
                onRowClick={(record) => {
                  setEditingUsage(record);
                  setNewUsage({
                    client_id: record.client_id,
                    service_id: record.service_id,
                    quantity: record.quantity,
                    usage_date: record.usage_date,
                    billing_plan_id: record.billing_plan_id,
                  });
                  setIsAddModalOpen(true);
                }}
              />
            )}
          </div>
        </CardContent>
      </Card>

      <Dialog
        isOpen={isAddModalOpen}
        onClose={() => {
          setIsAddModalOpen(false);
          resetForm();
        }}
        id="usage-form-dialog"
        title={editingUsage ? 'Edit Usage Record' : 'Add Usage Record'}
      >
        <DialogContent>
          <div className="space-y-4">
            <div>
              <Label htmlFor="client-select">Client</Label>
              <ClientPicker
                id="client-select"
                clients={clients}
                selectedClientId={newUsage.client_id}
                onSelect={(id) => setNewUsage({ ...newUsage, client_id: id || '' })}
                filterState={filterState}
                onFilterStateChange={setFilterState}
                clientTypeFilter={clientTypeFilter}
                onClientTypeFilterChange={setClientTypeFilter}
              />
            </div>
            <div>
              <Label htmlFor="service-select">Service</Label>
              <CustomSelect
                id="service-select"
                value={newUsage.service_id}
                onValueChange={(value: string) => setNewUsage({ ...newUsage, service_id: value })}
                placeholder="Select service"
                options={initialServices
                  .filter(service => service.billing_method === 'per_unit')
                  .map(service => ({
                    label: service.service_name,
                    value: service.service_id
                  }))}
              />
            </div>
            <div>
              <Label htmlFor="quantity-input">Quantity</Label>
              <Input
                id="quantity-input"
                type="number"
                value={newUsage.quantity}
                onChange={(e) => setNewUsage({ ...newUsage, quantity: Number(e.target.value) })}
              />
            </div>
            <div>
              <Label htmlFor="usage-date-input">Usage Date</Label>
              <Input
                id="usage-date-input"
                type="date"
                value={newUsage.usage_date
                  ? new Date(newUsage.usage_date).toISOString().split('T')[0]
                  : ''}
                onChange={(e) => setNewUsage({ ...newUsage, usage_date: new Date(e.target.value).toISOString() })}
              />
            </div>
            <div>
              <Label htmlFor="comments-input">Comments (Optional)</Label>
              <Input
                id="comments-input"
                type="text"
                onChange={(e) => setNewUsage({ ...newUsage, comments: e.target.value })}
              />
            </div>
            
            {/* Billing Plan Selector with enhanced guidance */}
            {showBillingPlanSelector && (
              <div>
                {eligibleBillingPlans.length > 1 && (
                  <div className="p-3 bg-blue-50 border border-blue-100 rounded-md mb-2">
                    <div className="flex items-center">
                      <Info className="h-5 w-5 text-blue-500 mr-2 flex-shrink-0" />
                      <p className="text-sm text-blue-700">
                        This service appears in multiple billing plans. Please select which plan to bill against.
                      </p>
                    </div>
                  </div>
                )}
                
                <div className="flex items-center space-x-1">
                  <label className={`block text-sm font-medium ${eligibleBillingPlans.length > 1 ? 'text-blue-700' : 'text-gray-700'}`}>
                    Billing Plan <span className="text-red-500">*</span>
                  </label>
                  <div className="relative inline-block">
                    <div
                      className="cursor-help"
                      title={!newUsage.client_id
                        ? "Client information not available. The system will use the default billing plan."
                        : eligibleBillingPlans.length > 1
                          ? "This service appears in multiple billing plans. Please select which plan to use. Bucket plans are typically used first until depleted."
                          : eligibleBillingPlans.length === 1
                            ? `This usage will be billed under the "${eligibleBillingPlans[0].plan_name}" plan.`
                            : "No eligible billing plans found for this service."}
                    >
                      <svg xmlns="http://www.w3.org/2000/svg" viewBox="0 0 24 24" fill="none" stroke="currentColor" strokeWidth="2" strokeLinecap="round" strokeLinejoin="round" className="h-4 w-4 text-gray-500">
                        <circle cx="12" cy="12" r="10"></circle>
                        <path d="M12 16v-4M12 8h.01"></path>
                      </svg>
                    </div>
                  </div>
                </div>
                
                <CustomSelect
                  id="billing-plan-select"
                  value={newUsage.billing_plan_id || ''}
                  onValueChange={(value: string) => setNewUsage({ ...newUsage, billing_plan_id: value })}
                  disabled={!newUsage.client_id || eligibleBillingPlans.length <= 1}
                  className={`${eligibleBillingPlans.length > 1 ? 'border-blue-300 focus:border-blue-500 focus:ring-blue-500' : ''}`}
                  placeholder={!newUsage.client_id
                    ? "Using default billing plan"
                    : eligibleBillingPlans.length === 0
                      ? "No eligible plans"
                      : eligibleBillingPlans.length === 1
                        ? `Using ${eligibleBillingPlans[0].plan_name}`
                        : "Select a billing plan"}
                  options={eligibleBillingPlans.map(plan => ({
                    value: plan.client_billing_plan_id,
                    label: `${plan.plan_name} (${plan.plan_type})`
                  }))}
                />
                
                {eligibleBillingPlans.length > 1 && (
                  <div className="mt-1 text-xs text-gray-600">
                    <span className="flex items-center">
                      <AlertTriangle className="h-3 w-3 text-amber-500 mr-1" />
                      Selecting the wrong plan may result in incorrect billing
                    </span>
                  </div>
                )}
                
                {!newUsage.client_id ? (
                  <small className="text-gray-500 mt-1">
                    Client information not available. The system will use the default billing plan.
                  </small>
                ) : eligibleBillingPlans.length === 0 ? (
                  <small className="text-gray-500 mt-1">
                    No eligible billing plans found for this service.
                  </small>
                ) : <></>}
              </div>
            )}
            <DialogFooter>
              <Button 
                id="cancel-usage-button"
                variant="outline" 
                onClick={() => setIsAddModalOpen(false)}
                disabled={isSaving}
              >
                Cancel
              </Button>
              <Button 
                id="submit-usage-button"
                onClick={editingUsage ? handleEditUsage : handleAddUsage}
                disabled={isSaving}
              >
                {editingUsage ? 'Update' : 'Add'} Usage
              </Button>
            </DialogFooter>
          </div>
        </DialogContent>
      </Dialog>

      <ConfirmationDialog
        isOpen={isDeleteDialogOpen}
        onClose={() => setIsDeleteDialogOpen(false)}
        onConfirm={confirmDeleteUsage}
        title="Delete Usage Record"
        message="Are you sure you want to delete this usage record? This action cannot be undone."
        confirmLabel="Delete"
        cancelLabel="Cancel"
      />
    </ReflectionContainer>
  );
};

export default UsageTracking;<|MERGE_RESOLUTION|>--- conflicted
+++ resolved
@@ -6,7 +6,8 @@
 import { Card, CardContent, CardHeader } from 'server/src/components/ui/Card';
 import { Dialog, DialogContent, DialogFooter } from 'server/src/components/ui/Dialog';
 import { Input } from 'server/src/components/ui/Input';
-import { DatePicker } from 'server/src/components/ui/DatePicker';import { Label } from 'server/src/components/ui/Label';
+import { DatePicker } from 'server/src/components/ui/DatePicker';
+import { Label } from 'server/src/components/ui/Label';
 import CustomSelect from 'server/src/components/ui/CustomSelect';
 import { Plus, AlertTriangle, Info, MoreVertical, Package } from 'lucide-react';
 import { useToast } from 'server/src/hooks/use-toast';
@@ -63,7 +64,7 @@
   }>>([]);
   const [showBillingPlanSelector, setShowBillingPlanSelector] = useState(false);
   const [bucketData, setBucketData] = useState<RemainingBucketUnitsResult[]>([]);
-  const [loadingBuckets, setLoadingBuckets] = useState(true);
+  const [loadingBuckets, setLoadingBuckets] = useState(false);
 
   const { automationIdProps: containerProps } = useAutomationIdAndRegister<ContainerComponent>({
     type: 'container',
@@ -72,29 +73,22 @@
   });
 
   useEffect(() => {
-<<<<<<< HEAD
-    loadCompanies();
-    loadAllBucketUsage();
-=======
     loadClients();
->>>>>>> 9a652a70
   }, []);
 
   useEffect(() => {
     loadUsageRecords();
-<<<<<<< HEAD
-  }, [selectedCompany, selectedService]);
+  }, [selectedClient, selectedService]);
 
   useEffect(() => {
-    if (selectedCompany && selectedCompany !== 'all_companies') {
-      loadBucketUsageForCompany(selectedCompany);
+    if (selectedClient && selectedClient !== 'all_clients') {
+      loadBucketUsageForClient(selectedClient);
     } else {
-      loadAllBucketUsage();
+      // No client selected; clear bucket view
+      setBucketData([]);
+      setLoadingBuckets(false);
     }
-  }, [selectedCompany]);
-=======
-  }, [selectedClient, selectedService]);
->>>>>>> 9a652a70
+  }, [selectedClient]);
   
   // Load eligible billing plans when client and service change in the form
   useEffect(() => {
@@ -150,22 +144,11 @@
     }
   };
 
-  const loadAllBucketUsage = async () => {
+  const loadBucketUsageForClient = async (clientId: string) => {
     try {
       setLoadingBuckets(true);
-      const buckets = await getRemainingBucketUnits({});
-      setBucketData(buckets);
-    } catch (error) {
-      console.error('Error loading bucket usage:', error);
-    } finally {
-      setLoadingBuckets(false);
-    }
-  };
-
-  const loadBucketUsageForCompany = async (companyId: string) => {
-    try {
-      setLoadingBuckets(true);
-      const buckets = await getRemainingBucketUnits({ companyId });
+      const currentDate = new Date().toISOString().split('T')[0];
+      const buckets = await getRemainingBucketUnits({ clientId, currentDate });
       setBucketData(buckets);
     } catch (error) {
       console.error('Error loading bucket usage:', error);
