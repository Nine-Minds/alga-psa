'use client'

import React, { useState, useEffect } from 'react';
import { toPlainDate } from '../../lib/utils/dateTimeUtils';
import { Button } from '../ui/Button';
import { Badge } from '../ui/Badge';
import { DataTable } from '../ui/DataTable';
import { Checkbox } from '../ui/Checkbox';
import { Tooltip } from '../ui/Tooltip'; // Use the refactored custom Tooltip
// Removed direct Radix imports:
// TooltipContent,
// TooltipProvider,
// TooltipTrigger,
<<<<<<< HEAD
import { Info, AlertTriangle, X, MoreVertical, Eye } from 'lucide-react'; // Added Eye for preview
import { useDrawer } from 'server/src/context/DrawerContext';
import CompanyDetails from 'server/src/components/companies/CompanyDetails';
import { getCompanyById } from 'server/src/lib/actions/company-actions/companyActions';
import { ICompanyBillingCycle } from '../../interfaces/billing.interfaces';
=======
import { Info, AlertTriangle, X, MoreVertical } from 'lucide-react'; // Changed to MoreVertical
import { IClientBillingCycle } from '../../interfaces/billing.interfaces';
>>>>>>> 9a652a70
// Import PreviewInvoiceResponse (which uses the correct VM internally)
import { PreviewInvoiceResponse } from '../../interfaces/invoice.interfaces';
// Import the InvoiceViewModel directly from the renderer types
import { generateInvoice, previewInvoice } from '../../lib/actions/invoiceGeneration';
// Updated import for billing cycle actions
import { WasmInvoiceViewModel } from 'server/src/lib/invoice-renderer/types';
import { getInvoicedBillingCycles, removeBillingCycle, hardDeleteBillingCycle } from '../../lib/actions/billingCycleActions';
import { ISO8601String } from '../../types/types.d';
import { Dialog, DialogContent, DialogFooter, DialogDescription } from '../ui/Dialog';
import { formatCurrency } from '../../lib/utils/formatters';
// Added imports for DropdownMenu
import {
  DropdownMenu,
  DropdownMenuContent,
  DropdownMenuItem,
  // DropdownMenuLabel, // Removed - not exported/needed
  DropdownMenuSeparator,
  DropdownMenuTrigger,
} from "../ui/DropdownMenu";
// Use ConfirmationDialog instead of AlertDialog
import { ConfirmationDialog } from '../ui/ConfirmationDialog'; // Corrected import
interface AutomaticInvoicesProps {
  periods: (IClientBillingCycle & {
    client_name: string;
    can_generate: boolean;
    period_start_date: ISO8601String;
    period_end_date: ISO8601String;
  })[];
  onGenerateSuccess: () => void;
}

interface Period extends IClientBillingCycle {
  client_name: string;
  can_generate: boolean;
  billing_cycle_id?: string;
  period_start_date: ISO8601String;
  period_end_date: ISO8601String;
  is_early?: boolean;
  contract_name?: string; // Added for Phase 4
}

const AutomaticInvoices: React.FC<AutomaticInvoicesProps> = ({ periods, onGenerateSuccess }) => {
  const drawer = useDrawer();
  const [selectedPeriods, setSelectedPeriods] = useState<Set<string>>(new Set());
  const [isGenerating, setIsGenerating] = useState(false);
  const [isReversing, setIsReversing] = useState(false);
  const [errors, setErrors] = useState<{[key: string]: string}>({});
  const [clientFilter, setClientFilter] = useState<string>('');
  const [invoicedPeriods, setInvoicedPeriods] = useState<Period[]>([]);
  const [currentPage, setCurrentPage] = useState(1);
  const [currentReadyPage, setCurrentReadyPage] = useState(1);
  const [isLoading, setIsLoading] = useState(false);
  const [showReverseDialog, setShowReverseDialog] = useState(false);
  const [selectedCycleToReverse, setSelectedCycleToReverse] = useState<{
    id: string;
    client: string;
    period: string;
  } | null>(null);
  // State to hold both preview data and the associated billing cycle ID
  const [previewState, setPreviewState] = useState<{
    data: WasmInvoiceViewModel | null; // Use the directly imported ViewModel type
    billingCycleId: string | null;
  }>({ data: null, billingCycleId: null });
  const [isPreviewLoading, setIsPreviewLoading] = useState(false);
  const [isGeneratingFromPreview, setIsGeneratingFromPreview] = useState(false); // Loading state for generate from preview
  const [showPreviewDialog, setShowPreviewDialog] = useState(false);
  // State for delete confirmation
  const [showDeleteDialog, setShowDeleteDialog] = useState(false);
  const [isDeleting, setIsDeleting] = useState(false);
  const [selectedCycleToDelete, setSelectedCycleToDelete] = useState<{
    id: string;
    client: string;
    period: string;
  } | null>(null);
  const itemsPerPage = 10;

  const filteredPeriods = periods.filter(period =>
    period.client_name.toLowerCase().includes(clientFilter.toLowerCase())
  );

  const filteredInvoicedPeriods = invoicedPeriods.filter(period =>
    period.client_name.toLowerCase().includes(clientFilter.toLowerCase())
  );

  useEffect(() => {
    const loadInvoicedPeriods = async () => {
      setIsLoading(true);
      try {
        const cycles = await getInvoicedBillingCycles();
        setInvoicedPeriods(cycles.map((cycle):Period => ({
          ...cycle,
          can_generate: false // Already invoiced periods can't be generated again
        })));
      } catch (error) {
        console.error('Error loading invoiced periods:', error);
      }
      setIsLoading(false);
    };

    loadInvoicedPeriods();
  }, []);

  // Debug effect to log preview data
  useEffect(() => {
    if (previewState.data) {
      console.log("Preview data items:", previewState.data.items); // Use items
      // Need to check item structure for bundle headers if needed, assuming 'description' for now
      console.log("Bundle headers:", previewState.data.items.filter(item => item.description?.startsWith('Bundle:')));
    }
  }, [previewState.data]);

  const handleSelectAll = (event: React.ChangeEvent<HTMLInputElement>) => {
    if (event.target.checked) {
      const validIds = filteredPeriods
        .filter(p => p.can_generate)
        .map((p): string | undefined => p.billing_cycle_id)
        .filter((id): id is string => id !== undefined);
      setSelectedPeriods(new Set(validIds));
    } else {
      setSelectedPeriods(new Set());
    }
  };

  const handleSelectPeriod = (billingCycleId: string | undefined, event: React.ChangeEvent<HTMLInputElement>) => {
    if (!billingCycleId) return;

    const newSelected = new Set(selectedPeriods);
    if (event.target.checked) {
      newSelected.add(billingCycleId);
    } else {
      newSelected.delete(billingCycleId);
    }
    setSelectedPeriods(newSelected);
  };

  const handlePreviewInvoice = async (billingCycleId: string) => {
    setIsPreviewLoading(true);
    setErrors({}); // Clear previous errors
    const response = await previewInvoice(billingCycleId);
    if (response.success) {
      // No cast needed now, types should match directly
      setPreviewState({ data: response.data, billingCycleId: billingCycleId });
      setShowPreviewDialog(true);
    } else {
      setPreviewState({ data: null, billingCycleId: null }); // Clear preview state on error
      setErrors({
        preview: response.error
      });
      // Optionally open the dialog even on error to show the message
      setShowPreviewDialog(true);
    }
    setIsPreviewLoading(false);
  };

  const handleGenerateInvoices = async () => {
    setIsGenerating(true);
    setErrors({});
    const newErrors: {[key: string]: string} = {};

    for (const billingCycleId of selectedPeriods) {
      try {
        await generateInvoice(billingCycleId);
      } catch (err) {
        // Get client name for the failed billing cycle
        const period = periods.find(p => p.billing_cycle_id === billingCycleId);
        const clientName = period?.client_name || billingCycleId;

        // Store error message for this client
        newErrors[clientName] = err instanceof Error ? err.message : 'Unknown error occurred';
      }
    }

    if (Object.keys(newErrors).length > 0) {
      setErrors(newErrors);
    } else {
      setSelectedPeriods(new Set());
      // Refresh the invoiced periods list
      const cycles = await getInvoicedBillingCycles();
      setInvoicedPeriods(cycles.map((cycle):Period => ({
        ...cycle,
        can_generate: false, // Already invoiced periods can't be generated again
        is_early: false // Already invoiced periods can't be early
      })));
      onGenerateSuccess();
    }

    setIsGenerating(false);
  };

  const handleReverseBillingCycle = async () => {
    if (!selectedCycleToReverse) return;

    setIsReversing(true);
    try {
      await removeBillingCycle(selectedCycleToReverse.id);
      // Refresh both lists after successful reversal
      const cycles = await getInvoicedBillingCycles();
      setInvoicedPeriods(cycles.map((cycle):Period => ({
        ...cycle,
        can_generate: false, // Already invoiced periods can't be generated again
        is_early: false // Already invoiced periods can't be early
      })));
      setShowReverseDialog(false);
      setSelectedCycleToReverse(null);
      onGenerateSuccess(); // This will refresh the available periods list
    } catch (error) {
      setErrors({
        [selectedCycleToReverse.client]: error instanceof Error ? error.message : 'Failed to reverse billing cycle'
      });
    }
    setIsReversing(false);
  };

  const handleDeleteBillingCycle = async () => {
    if (!selectedCycleToDelete) return;

    setIsDeleting(true);
    setErrors({}); // Clear previous errors
    try {
      await hardDeleteBillingCycle(selectedCycleToDelete.id);
      // Refresh invoiced periods list after successful deletion
      const cycles = await getInvoicedBillingCycles();
      setInvoicedPeriods(cycles.map((cycle):Period => ({
        ...cycle,
        can_generate: false,
        is_early: false
      })));
      setShowDeleteDialog(false);
      setSelectedCycleToDelete(null);
      // Refresh the 'Ready to Invoice' list by calling the prop function
      onGenerateSuccess();
    } catch (error) {
      setErrors({
        [selectedCycleToDelete.client]: error instanceof Error ? error.message : 'Failed to delete billing cycle'
      });
      // Keep dialog open on error to show message? Or close it? Closing for now.
      setShowDeleteDialog(false);
    }
    setIsDeleting(false);
  };

  const handleGenerateFromPreview = async () => {
    if (!previewState.billingCycleId) return;

    setIsGeneratingFromPreview(true);
    setErrors({}); // Clear previous errors

    try {
      await generateInvoice(previewState.billingCycleId);
      setShowPreviewDialog(false); // Close dialog on success
      setPreviewState({ data: null, billingCycleId: null }); // Reset preview state
      // TODO: Add success toast notification here if available
      onGenerateSuccess(); // Refresh data lists
    } catch (err) {
      // TODO: Add error toast notification here if available
      // Display error within the dialog for now, or could use main error display
      setErrors({
        preview: err instanceof Error ? err.message : 'Failed to generate invoice from preview'
      });
    } finally {
      setIsGeneratingFromPreview(false);
    }
  };

  const handleOpenCompanyDrawer = async (companyId: string) => {
    try {
      const company = await getCompanyById(companyId);
      if (company) {
        drawer.openDrawer(
          <CompanyDetails
            company={company}
            documents={[]}
            contacts={[]}
            isInDrawer={true}
            quickView={true}
          />
        );
      } else {
        console.error('Company not found');
      }
    } catch (error) {
      console.error('Error fetching company details:', error);
    }
  };

  return (
    // Removed TooltipProvider wrapper
      <>
      <div className="space-y-8">
        <div>
          <div className="flex justify-between items-center mb-4">
            <h2 className="text-lg font-semibold">Ready to Invoice</h2>
            <div className="flex gap-4">
              <input
                type="text"
                placeholder="Filter clients..."
                className="px-3 py-2 border rounded-md"
                value={clientFilter}
                onChange={(e) => setClientFilter(e.target.value)}
              />
              <Button
                id='preview-selected-button'
                variant="outline"
                onClick={() => {
                  if (selectedPeriods.size === 1) {
                    handlePreviewInvoice(Array.from(selectedPeriods)[0]);
                  }
                }}
                disabled={selectedPeriods.size !== 1 || isPreviewLoading}
              >
                <Eye className="h-4 w-4 mr-2" />
                {isPreviewLoading ? 'Loading...' : 'Preview Selected'}
              </Button>
              <Button
                id='generate-invoices-button'
                onClick={handleGenerateInvoices}
                disabled={selectedPeriods.size === 0 || isGenerating}
                className={selectedPeriods.size === 0 ? 'opacity-50' : ''}
              >
                {isGenerating ? 'Generating...' : `Generate Invoices for Selected Periods (${selectedPeriods.size})`}
              </Button>
            </div>
          </div>

          {Object.keys(errors).length > 0 && (
            <div className="bg-red-100 border border-red-400 text-red-700 px-4 py-3 rounded relative mb-4">
              <button
                onClick={() => setErrors({})}
                className="absolute top-2 right-2 p-1 hover:bg-red-200 rounded-full transition-colors"
                aria-label="Close error message"
              >
                <X className="h-5 w-5" />
              </button>
              <h4 className="font-semibold mb-2">Errors occurred while finalizing invoices:</h4>
              <ul className="list-disc pl-5">
                {Object.entries(errors).map(([client, errorMessage]): JSX.Element => (
                  <li key={client}>
                    <span className="font-medium">{client}:</span> {errorMessage}
                  </li>
                ))}
              </ul>
            </div>
          )}

          <DataTable
            data={filteredPeriods}
            // Add onRowClick prop - implementation depends on DataTable component
            // Assuming it takes a function like this:
            // Temporarily disabled invoice preview on row click
            // onRowClick={(record: Period) => {
            //   if (record.billing_cycle_id) {
            //     handlePreviewInvoice(record.billing_cycle_id);
            //   }
            // }
            columns={[
              {
                title: (
                  <Checkbox
                    id="select-all"
                    checked={filteredPeriods.length > 0 && selectedPeriods.size === filteredPeriods.filter(p => p.can_generate).length}
                    onChange={handleSelectAll}
                    disabled={!filteredPeriods.some(p => p.can_generate)}
                  />
                ),
                dataIndex: 'billing_cycle_id',
                render: (_: unknown, record: Period) => record.can_generate ? (
                  <Checkbox
                    id={`select-${record.billing_cycle_id}`}
                    checked={selectedPeriods.has(record.billing_cycle_id || '')}
                    // Stop propagation to prevent row click when clicking checkbox
                    onChange={(event: React.ChangeEvent<HTMLInputElement>) => {
                      event.stopPropagation();
                      handleSelectPeriod(record.billing_cycle_id, event);
                    }}
                    onClick={(e) => e.stopPropagation()} // Also stop propagation on click
                  />
                ) : null
              },
              {
                title: 'Client',
<<<<<<< HEAD
                dataIndex: 'company_name',
                render: (value: string, record: Period) => (
                  <button
                    onClick={(e) => {
                      e.stopPropagation();
                      handleOpenCompanyDrawer(record.company_id);
                    }}
                    className="text-blue-600 hover:text-blue-800 hover:underline cursor-pointer text-left"
                  >
                    {value}
                  </button>
                )
              },
              {
                title: 'Contract',
                dataIndex: 'contract_name',
                render: (value: string | undefined) => value || <span className="text-gray-400 text-sm">No contract</span>
              },
              {
                title: 'Status',
                dataIndex: 'is_early',
                render: (_: unknown, record: Period) => {
                  if (!record.can_generate) {
                    return <Badge variant="default" className="bg-gray-100 text-gray-800 border-gray-200">Not Ready</Badge>;
                  }
                  if (record.is_early) {
                    return <Badge variant="default" className="bg-yellow-100 text-yellow-800 border-yellow-200">Early</Badge>;
                  }
                  return <Badge variant="default" className="bg-green-100 text-green-800 border-green-200">Ready</Badge>;
                }
=======
                dataIndex: 'client_name'
>>>>>>> 9a652a70
              },
              {
                title: 'Billing Cycle',
                dataIndex: 'billing_cycle'
              },
              {
                title: 'Period Start',
                dataIndex: 'period_start_date',
                render: (date: ISO8601String) => toPlainDate(date).toLocaleString()
              },
              {
                title: 'Period End',
                dataIndex: 'period_end_date',
                render: (date: ISO8601String) => toPlainDate(date).toLocaleString()
              },
              {
                title: 'Actions', // Renamed from Status
                dataIndex: 'billing_cycle_id', // Use ID for actions
                render: (_: unknown, record: Period) => {
                  // Only show actions if it's a valid, generatable period
                  if (!record.billing_cycle_id || !record.can_generate) {
                    return null; // Or some placeholder if needed
                  }
                  return (
                    // Centered the content horizontally
                    <div className="flex items-center justify-center gap-2" onClick={(e) => e.stopPropagation()}> {/* Stop row click propagation */}
                      {record.is_early && (
                        <Tooltip
                          content={
                            <p>Warning: Current billing cycle hasn't ended yet (ends {toPlainDate(record.period_end_date).toLocaleString()})</p>
                          }
                          side="top" // Pass side prop to custom component
                          className="max-w-xs" // Pass className for content styling
                        >
                          {/* The trigger element is now the direct child */}
                          <div className="flex items-center mr-2 cursor-help">
                            <Info className="h-4 w-4 text-yellow-500" />
                          </div>
                        </Tooltip>
                      )}
                      <DropdownMenu>
                        <DropdownMenuTrigger asChild>
                          <Button id={`actions-trigger-${record.billing_cycle_id}`} variant="ghost" className="h-8 w-8 p-0">
                            <span className="sr-only">Open menu</span>
                            <MoreVertical className="h-4 w-4" />
                          </Button>
                        </DropdownMenuTrigger>
                        <DropdownMenuContent align="end">
                          {/* Temporarily disabled invoice preview */}
                          {/* <DropdownMenuItem
                            id={`preview-invoice-${record.billing_cycle_id}`}
                            onClick={() => handlePreviewInvoice(record.billing_cycle_id || '')}
                            disabled={isPreviewLoading} // Disable only during preview loading
                          >
                            Preview
                          </DropdownMenuItem> */}
                          {/* <DropdownMenuSeparator /> */}
                          {/* Delete Option Moved Here */}
                          <DropdownMenuItem
                            id={`delete-billing-cycle-${record.billing_cycle_id}`}
                            className="text-red-600 focus:text-red-600 focus:bg-red-50"
                            onSelect={(e) => e.preventDefault()} // Prevent closing dropdown immediately
                            onClick={() => {
                              setSelectedCycleToDelete({
                                id: record.billing_cycle_id || '',
                                client: record.client_name,
                                period: `${toPlainDate(record.period_start_date).toLocaleString()} - ${toPlainDate(record.period_end_date).toLocaleString()}`
                              });
                              setShowDeleteDialog(true); // Open the confirmation dialog
                            }}
                          >
                            Delete Cycle
                          </DropdownMenuItem>
                        </DropdownMenuContent>
                      </DropdownMenu>
                    </div>
                  );
                }
              }
            ]}
            pagination={true}
            currentPage={currentReadyPage}
            onPageChange={setCurrentReadyPage}
            pageSize={itemsPerPage}
            totalItems={filteredPeriods.length}
            // Fixed rowClassName prop - removed cursor-pointer since row click is disabled
            rowClassName={() => "hover:bg-muted/50"}
            initialSorting={[{ id: 'period_end_date', desc: true }]}
          />
        </div>

        <div>
          <h2 className="text-lg font-semibold mb-4">Already Invoiced</h2>
          {isLoading ? (
            <div className="text-center py-4">Loading...</div>
          ) : (
            <>
              <DataTable
                data={filteredInvoicedPeriods}
                columns={[
                  {
                    title: 'Client',
<<<<<<< HEAD
                    dataIndex: 'company_name',
                    render: (value: string, record: Period) => (
                      <button
                        onClick={(e) => {
                          e.stopPropagation();
                          handleOpenCompanyDrawer(record.company_id);
                        }}
                        className="text-blue-600 hover:text-blue-800 hover:underline cursor-pointer text-left"
                      >
                        {value}
                      </button>
                    )
                  },
                  {
                    title: 'Contract',
                    dataIndex: 'contract_name',
                    render: (value: string | undefined) => value || <span className="text-gray-400 text-sm">No contract</span>
                  },
                  {
                    title: 'Status',
                    dataIndex: 'billing_cycle_id',
                    render: () => <Badge variant="default" className="bg-blue-100 text-blue-800 border-blue-200">Invoiced</Badge>
=======
                    dataIndex: 'client_name'
>>>>>>> 9a652a70
                  },
                  {
                    title: 'Billing Cycle',
                    dataIndex: 'billing_cycle'
                  },
                  {
                    title: 'Period Start',
                    dataIndex: 'period_start_date',
                    render: (date: ISO8601String) => toPlainDate(date).toLocaleString()
                  },
                  {
                    title: 'Period End',
                    dataIndex: 'period_end_date',
                    render: (date: ISO8601String) => toPlainDate(date).toLocaleString()
                  },
                  {
                    title: 'Actions',
                    dataIndex: 'billing_cycle_id',
                    render: (_: unknown, record: Period) => (
                      // Centered the content horizontally
                      <div className="flex justify-center">
                        <DropdownMenu>
                          <DropdownMenuTrigger asChild>
                            <Button id={`actions-trigger-invoiced-${record.billing_cycle_id}`} variant="ghost" className="h-8 w-8 p-0">
                              <span className="sr-only">Open menu</span>
                              <MoreVertical className="h-4 w-4" />
                            </Button>
                          </DropdownMenuTrigger>
                          <DropdownMenuContent align="end">
                            <DropdownMenuItem
                              id={`reverse-billing-cycle-${record.billing_cycle_id}`}
                              onClick={() => {
                                setSelectedCycleToReverse({
                                  id: record.billing_cycle_id || '',
                                  client: record.client_name,
                                  period: `${toPlainDate(record.period_start_date).toLocaleString()} - ${toPlainDate(record.period_end_date).toLocaleString()}`
                                });
                                setShowReverseDialog(true);
                              }}
                            >
                              Reverse Invoice
                            </DropdownMenuItem>
                            {/* Delete option removed from this table */}
                          </DropdownMenuContent>
                        </DropdownMenu>
                      </div>
                    )
                  }
                ]}
                pagination={true}
                currentPage={currentPage}
                onPageChange={setCurrentPage}
                pageSize={itemsPerPage}
                totalItems={filteredInvoicedPeriods.length}
                initialSorting={[{ id: 'period_end_date', desc: true }]}
              />
            </>
          )}
        </div>
      </div>

      <Dialog
        isOpen={showReverseDialog}
        onClose={() => setShowReverseDialog(false)}
        title="Reverse Billing Cycle"
      >
        <DialogContent>
          <div className="flex items-center gap-2 text-red-600 mb-4">
            <AlertTriangle className="h-5 w-5" />
            <span className="font-semibold">Warning: Reverse Billing Cycle</span>
          </div>
          <div className="text-sm space-y-2">
            <p className="font-semibold">You are about to reverse the billing cycle for:</p>
            <p>Client: {selectedCycleToReverse?.client}</p>
            <p>Period: {selectedCycleToReverse?.period}</p>
          </div>

          <div className="bg-yellow-50 border border-yellow-200 rounded p-4 text-sm space-y-2 mt-4">
            <p className="font-semibold text-yellow-800">This action will:</p>
            <ul className="list-disc pl-5 text-yellow-700">
              <li>Reverse any invoices generated for this billing cycle</li>
              <li>Reissue any credits that were applied to these invoices</li>
              <li>Unmark all time entries and usage records as invoiced</li>
              <li>Mark the billing cycle as inactive</li>
            </ul>
            <p className="text-red-600 font-semibold mt-4">This action cannot be undone!</p>
          </div>
        </DialogContent>

        <DialogFooter>
          <Button
            id='cancel-reverse-billing-cycle-button'
            variant="outline"
            onClick={() => setShowReverseDialog(false)}
          >
            Cancel
          </Button>
          <Button
            id='reverse-billing-cycle-button'
            variant="destructive"
            onClick={handleReverseBillingCycle}
            disabled={isReversing}
          >
            {isReversing ? 'Reversing...' : 'Yes, Reverse Billing Cycle'}
          </Button>
        </DialogFooter>
      </Dialog>

      <Dialog
        isOpen={showPreviewDialog}
        // Reset preview state when dialog is closed
        onClose={() => {
          setShowPreviewDialog(false);
          setPreviewState({ data: null, billingCycleId: null });
          setErrors({}); // Clear preview-specific errors on close
        }}
        title="Invoice Preview"
      >
        <DialogContent>
          <DialogDescription>
            This is a preview of how the invoice will look when finalized.
          </DialogDescription>
          {errors.preview ? (
            <div className="text-center py-8">
              {/* Display error message if present */}
              <p className="text-red-600">{errors.preview}</p>
            </div>
          ) : previewState.data && ( // Check previewState.data instead of previewData
            <div className="space-y-4">
              <div className="border-b pb-4">
                <h3 className="font-semibold">Client Details</h3>
                {/* Use customer property */}
                <p>{previewState.data.customer?.name}</p>
                <p>{previewState.data.customer?.address}</p>
              </div>

              <div className="border-b pb-4">
                <h3 className="font-semibold">Invoice Details</h3>
                <div className="grid grid-cols-2 gap-4">
                  <div>
                    <p className="text-sm text-gray-500">Invoice Number</p>
                    {/* Use invoiceNumber */}
                    <p>{previewState.data.invoiceNumber}</p>
                  </div>
                  <div>
                    <p className="text-sm text-gray-500">Date</p>
                    {/* Use issueDate and convert */}
                    <p>{toPlainDate(previewState.data.issueDate).toLocaleString()}</p>
                  </div>
                  <div>
                    <p className="text-sm text-gray-500">Due Date</p>
                    {/* Use dueDate and convert */}
                    <p>{toPlainDate(previewState.data.dueDate).toLocaleString()}</p>
                  </div>
                </div>
              </div>

              <div>
                <h3 className="font-semibold mb-2">Line Items</h3>
                <table className="min-w-full">
                  <thead>
                    <tr className="border-b">
                      <th className="text-left py-2">Description</th>
                      <th className="text-right py-2">Quantity</th>
                      <th className="text-right py-2">Rate</th>
                      <th className="text-right py-2">Amount</th>
                    </tr>
                  </thead>
                  <tbody>
                    {/* Map over previewState.data.items */}
                    {previewState.data.items.map((item) => {
                      // Check for bundle header based on description (adjust if needed)
                      const isBundleHeader = item.description?.startsWith('Bundle:');
                      // Check for detail line (assuming no quantity/unitPrice for now)
                      const isDetailLine = !isBundleHeader && item.quantity === undefined && item.unitPrice === undefined;

                      if (isBundleHeader) {
                        // Render bundle header style
                        return (
                          <tr key={item.id} className="border-b bg-muted/50 font-semibold">
                            <td className="py-2 px-2" colSpan={4}>{item.description}</td>
                          </tr>
                        );
                      } else if (isDetailLine) {
                        // Render detail line (blank Qty/Rate)
                        return (
                          <tr key={item.id} className="border-b">
                            <td className="py-2 px-2">{item.description}</td>
                            <td className="text-right py-2 px-2"></td> {/* Blank Quantity */}
                            <td className="text-right py-2 px-2"></td> {/* Blank Rate */}
                            <td className="text-right py-2 px-2">{formatCurrency(item.total / 100)}</td>
                          </tr>
                        );
                      } else {
                        // Render regular standalone item
                        return (
                          <tr key={item.id} className="border-b">
                            <td className="py-2 px-2">{item.description}</td>
                            <td className="text-right py-2 px-2">{item.quantity}</td>
                            <td className="text-right py-2 px-2">{formatCurrency(item.unitPrice / 100)}</td>
                            <td className="text-right py-2 px-2">{formatCurrency(item.total / 100)}</td>
                          </tr>
                        );
                      }
                    })}
                  </tbody>
                  <tfoot>
                    <tr>
                      <td colSpan={3} className="text-right py-2 font-semibold">Subtotal</td>
                      {/* Use previewState.data properties */}
                      <td className="text-right py-2">{formatCurrency(previewState.data.subtotal / 100)}</td>
                    </tr>
                    <tr>
                      <td colSpan={3} className="text-right py-2 font-semibold">Tax</td>
                      <td className="text-right py-2">{formatCurrency(previewState.data.tax / 100)}</td>
                    </tr>
                    <tr>
                      <td colSpan={3} className="text-right py-2 font-semibold">Total</td>
                      <td className="text-right py-2">{formatCurrency(previewState.data.total / 100)}</td>
                    </tr>
                  </tfoot>
                </table>
              </div>
            </div>
          )}
        </DialogContent>

        <DialogFooter>
          <Button
            id="close-preview-dialog-button"
            variant="outline" // Use outline for secondary action
            onClick={() => {
              setShowPreviewDialog(false);
              setPreviewState({ data: null, billingCycleId: null }); // Reset state on close
              setErrors({}); // Clear errors on close
            }}
            disabled={isGeneratingFromPreview} // Disable while generating
          >
            Close Preview
          </Button>
          {/* Add Generate Invoice button */}
          <Button
            id="generate-invoice-from-preview-button"
            onClick={handleGenerateFromPreview}
            // Disable if there's an error, no data, or generation is in progress
            disabled={!!errors.preview || !previewState.data || isGeneratingFromPreview || isPreviewLoading}
          >
            {isGeneratingFromPreview ? 'Generating...' : 'Generate Invoice'}
          </Button>
        </DialogFooter>
      </Dialog>

      {/* Delete Confirmation Dialog - Moved outside the table render loop */}
      {/* Delete Confirmation Dialog */}
      <ConfirmationDialog
        isOpen={showDeleteDialog}
        onClose={() => {
          setShowDeleteDialog(false);
          setSelectedCycleToDelete(null); // Clear selection on close
        }}
        onConfirm={handleDeleteBillingCycle}
        title="Permanently Delete Billing Cycle?"
        // Use the 'message' prop (string) instead of 'description'
        message={`This action cannot be undone. This will permanently delete the billing cycle and any associated invoice data for:\nClient: ${selectedCycleToDelete?.client}\nPeriod: ${selectedCycleToDelete?.period}`}
        confirmLabel={isDeleting ? 'Deleting...' : 'Yes, Delete Permanently'} // Renamed prop
        isConfirming={isDeleting}
        // Removed unsupported props: confirmButtonVariant, icon
        id="delete-billing-cycle-confirmation" // Added an ID for consistency
      />
      </>
    // Removed TooltipProvider closing tag
  );
};

export default AutomaticInvoices;<|MERGE_RESOLUTION|>--- conflicted
+++ resolved
@@ -8,19 +8,9 @@
 import { Checkbox } from '../ui/Checkbox';
 import { Tooltip } from '../ui/Tooltip'; // Use the refactored custom Tooltip
 // Removed direct Radix imports:
-// TooltipContent,
-// TooltipProvider,
 // TooltipTrigger,
-<<<<<<< HEAD
-import { Info, AlertTriangle, X, MoreVertical, Eye } from 'lucide-react'; // Added Eye for preview
-import { useDrawer } from 'server/src/context/DrawerContext';
-import CompanyDetails from 'server/src/components/companies/CompanyDetails';
-import { getCompanyById } from 'server/src/lib/actions/company-actions/companyActions';
-import { ICompanyBillingCycle } from '../../interfaces/billing.interfaces';
-=======
-import { Info, AlertTriangle, X, MoreVertical } from 'lucide-react'; // Changed to MoreVertical
+import { Info, AlertTriangle, X, MoreVertical, Eye } from 'lucide-react';
 import { IClientBillingCycle } from '../../interfaces/billing.interfaces';
->>>>>>> 9a652a70
 // Import PreviewInvoiceResponse (which uses the correct VM internally)
 import { PreviewInvoiceResponse } from '../../interfaces/invoice.interfaces';
 // Import the InvoiceViewModel directly from the renderer types
@@ -63,7 +53,7 @@
 }
 
 const AutomaticInvoices: React.FC<AutomaticInvoicesProps> = ({ periods, onGenerateSuccess }) => {
-  const drawer = useDrawer();
+  // Drawer removed: client details quick view no longer used here
   const [selectedPeriods, setSelectedPeriods] = useState<Set<string>>(new Set());
   const [isGenerating, setIsGenerating] = useState(false);
   const [isReversing, setIsReversing] = useState(false);
@@ -285,26 +275,7 @@
     }
   };
 
-  const handleOpenCompanyDrawer = async (companyId: string) => {
-    try {
-      const company = await getCompanyById(companyId);
-      if (company) {
-        drawer.openDrawer(
-          <CompanyDetails
-            company={company}
-            documents={[]}
-            contacts={[]}
-            isInDrawer={true}
-            quickView={true}
-          />
-        );
-      } else {
-        console.error('Company not found');
-      }
-    } catch (error) {
-      console.error('Error fetching company details:', error);
-    }
-  };
+  // Removed company drawer handler (migrated to client-only flow)
 
   return (
     // Removed TooltipProvider wrapper
@@ -399,43 +370,7 @@
                   />
                 ) : null
               },
-              {
-                title: 'Client',
-<<<<<<< HEAD
-                dataIndex: 'company_name',
-                render: (value: string, record: Period) => (
-                  <button
-                    onClick={(e) => {
-                      e.stopPropagation();
-                      handleOpenCompanyDrawer(record.company_id);
-                    }}
-                    className="text-blue-600 hover:text-blue-800 hover:underline cursor-pointer text-left"
-                  >
-                    {value}
-                  </button>
-                )
-              },
-              {
-                title: 'Contract',
-                dataIndex: 'contract_name',
-                render: (value: string | undefined) => value || <span className="text-gray-400 text-sm">No contract</span>
-              },
-              {
-                title: 'Status',
-                dataIndex: 'is_early',
-                render: (_: unknown, record: Period) => {
-                  if (!record.can_generate) {
-                    return <Badge variant="default" className="bg-gray-100 text-gray-800 border-gray-200">Not Ready</Badge>;
-                  }
-                  if (record.is_early) {
-                    return <Badge variant="default" className="bg-yellow-100 text-yellow-800 border-yellow-200">Early</Badge>;
-                  }
-                  return <Badge variant="default" className="bg-green-100 text-green-800 border-green-200">Ready</Badge>;
-                }
-=======
-                dataIndex: 'client_name'
->>>>>>> 9a652a70
-              },
+              { title: 'Client', dataIndex: 'client_name' },
               {
                 title: 'Billing Cycle',
                 dataIndex: 'billing_cycle'
@@ -535,35 +470,7 @@
               <DataTable
                 data={filteredInvoicedPeriods}
                 columns={[
-                  {
-                    title: 'Client',
-<<<<<<< HEAD
-                    dataIndex: 'company_name',
-                    render: (value: string, record: Period) => (
-                      <button
-                        onClick={(e) => {
-                          e.stopPropagation();
-                          handleOpenCompanyDrawer(record.company_id);
-                        }}
-                        className="text-blue-600 hover:text-blue-800 hover:underline cursor-pointer text-left"
-                      >
-                        {value}
-                      </button>
-                    )
-                  },
-                  {
-                    title: 'Contract',
-                    dataIndex: 'contract_name',
-                    render: (value: string | undefined) => value || <span className="text-gray-400 text-sm">No contract</span>
-                  },
-                  {
-                    title: 'Status',
-                    dataIndex: 'billing_cycle_id',
-                    render: () => <Badge variant="default" className="bg-blue-100 text-blue-800 border-blue-200">Invoiced</Badge>
-=======
-                    dataIndex: 'client_name'
->>>>>>> 9a652a70
-                  },
+                  { title: 'Client', dataIndex: 'client_name' },
                   {
                     title: 'Billing Cycle',
                     dataIndex: 'billing_cycle'
