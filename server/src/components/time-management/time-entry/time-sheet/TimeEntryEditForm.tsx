--- conflicted
+++ resolved
@@ -314,16 +314,16 @@
 
 const updateBillableDuration = useCallback((updatedEntry: typeof entry, newDuration: number) => {
   const durationToSet = Math.max(0, newDuration);
-  
+
   const newBillableDuration = updatedEntry.billable_duration === 0 ? 0 : durationToSet;
-  
+
   console.log('Updating billable duration:', {
     oldBillableDuration: updatedEntry.billable_duration,
     newDuration: durationToSet,
     newBillableDuration,
     isExplicitlyZero: updatedEntry.billable_duration === 0
   });
-  
+
   return {
     ...updatedEntry,
     billable_duration: newBillableDuration
@@ -332,7 +332,7 @@
 
   const handleSave = useCallback(() => {
     if (!onSave) return;
-    
+
     setShowErrors(true);
     if (!validateTimes()) {
       return;
@@ -401,17 +401,17 @@
     const newEndTime = addMinutes(startTime, totalMinutes);
 
     const newBillableDuration = entry.billable_duration === 0 ? 0 : totalMinutes;
-    
+
     const updatedEntry = {
       ...entry,
       end_time: formatISO(newEndTime),
       billable_duration: newBillableDuration
     };
 
-    console.log('Duration change:', { 
-      hours, 
-      minutes, 
-      totalMinutes, 
+    console.log('Duration change:', {
+      hours,
+      minutes,
+      totalMinutes,
       oldBillableDuration: entry.billable_duration,
       newBillableDuration
     });
@@ -517,21 +517,11 @@
                   onUpdateEntry(index, updatedEntry);
                 }
               }}
-<<<<<<< HEAD
-              disabled={!isEditable || !clientId || eligibleBillingPlans.length <= 1}
-              className={`mt-1 w-full ${eligibleBillingPlans.length > 1 ? 'border-blue-300 focus:border-blue-500 focus:ring-blue-500' : ''}`}
-              options={eligibleBillingPlans.map(plan => ({
-                value: plan.client_billing_plan_id,
-                label: plan.contract_name
-                  ? `${plan.plan_name} - ${plan.contract_name} (${plan.plan_type})`
-                  : `${plan.plan_name} (${plan.plan_type})`
-=======
               disabled={!isEditable || !clientId || eligibleContractLines.length <= 1}
               className={`mt-1 w-full ${eligibleContractLines.length > 1 ? 'border-blue-300 focus:border-blue-500 focus:ring-blue-500' : ''}`}
               options={eligibleContractLines.map(plan => ({
                 value: plan.client_contract_line_id,
                 label: `${plan.contract_line_name} (${plan.contract_line_type})` // Now contract_line_type exists on EligiblePlanUI
->>>>>>> ca0b3bbe
               }))}
               placeholder={!clientId
                 ? "Using default contract line"
@@ -551,22 +541,8 @@
               </div>
             )}
 
-<<<<<<< HEAD
-            {eligibleBillingPlans.length > 0 && !eligibleBillingPlans.some(plan => plan.contract_name) && (
-              <div className="mt-1 text-xs text-yellow-700 bg-yellow-50 border border-yellow-200 rounded p-2">
-                <span className="flex items-center">
-                  <AlertTriangle className="h-3 w-3 text-yellow-600 mr-1 flex-shrink-0" />
-                  No contract found for this billing plan. Consider associating this plan with a contract.
-                </span>
-              </div>
-            )}
-
-            {showErrors && validationErrors.billingPlan && (
-              <span className="text-sm text-red-500">{validationErrors.billingPlan}</span>
-=======
             {showErrors && validationErrors.contractLine && (
               <span className="text-sm text-red-500">{validationErrors.contractLine}</span>
->>>>>>> ca0b3bbe
             )}
           </div>
         )}
@@ -581,29 +557,29 @@
             value={selectedDate}
             onChange={(newDate) => {
               if (!newDate || !entry) return;
-              
+
               setSelectedDate(newDate);
-              
+
               // Update the entry's start and end times to the new date while preserving the time
               const startTime = parseISO(entry.start_time);
               const endTime = parseISO(entry.end_time);
-              
+
               const newStartTime = setSeconds(
                 setMinutes(
-                  setHours(newDate, startTime.getHours()), 
+                  setHours(newDate, startTime.getHours()),
                   startTime.getMinutes()
-                ), 
+                ),
                 startTime.getSeconds()
               );
-              
+
               const newEndTime = setSeconds(
                 setMinutes(
-                  setHours(newDate, endTime.getHours()), 
+                  setHours(newDate, endTime.getHours()),
                   endTime.getMinutes()
-                ), 
+                ),
                 endTime.getSeconds()
               );
-              
+
               onUpdateEntry(index, {
                 ...entry,
                 start_time: formatISO(newStartTime),
@@ -690,7 +666,7 @@
                   );
 
                   console.log('Toggle billable switch:', { checked, duration });
-                  
+
                   onUpdateEntry(
                     index,
                     checked
@@ -744,7 +720,7 @@
           </div>
         </div>
       )}
-      
+
       {/* Show validation errors without button for single entry forms */}
       {!onSave && showErrors && validationErrors.duration && (
         <div className="flex justify-end mt-4">
