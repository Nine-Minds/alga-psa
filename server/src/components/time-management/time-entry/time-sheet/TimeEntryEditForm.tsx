'use client';

import { memo, useCallback, useEffect, useMemo, useState, useRef } from 'react';
import { getEligibleBillingPlansForUI, getClientIdForWorkItem } from 'server/src/lib/utils/planDisambiguation';
import { getClientById } from 'server/src/lib/actions/client-actions/clientActions';
import { formatISO, parseISO, addMinutes, setHours, setMinutes, setSeconds } from 'date-fns';
import { IService } from 'server/src/interfaces/billing.interfaces';
import { Input } from 'server/src/components/ui/Input';
import { Button } from 'server/src/components/ui/Button';
import { Switch } from 'server/src/components/ui/Switch';
import { TimePicker } from 'server/src/components/ui/TimePicker';
import { DatePicker } from 'server/src/components/ui/DatePicker';
import { MinusCircle, XCircle, Info, AlertTriangle } from 'lucide-react';
import CustomSelect from 'server/src/components/ui/CustomSelect';
import { Tooltip } from 'server/src/components/ui/Tooltip';
import { InfoCircledIcon } from '@radix-ui/react-icons';
import { TimeEntryFormProps } from './types';
import { calculateDuration, formatTimeForInput, parseTimeToDate, getDurationParts } from './utils';
import { ISO8601String } from 'server/src/types/types.d';

// Define the expected structure returned by getEligibleBillingPlansForUI,
// including the date fields needed for filtering.
// Type matching the apparent return structure of getEligibleBillingPlansForUI
interface EligiblePlanUI {
  client_billing_plan_id: string;
  plan_name: string;
  plan_type: string;
  start_date: ISO8601String; // Required for filtering
  end_date?: ISO8601String | null; // Required for filtering
  contract_name?: string; // Contract/bundle name for display
}

const TimeEntryEditForm = memo(function TimeEntryEditForm({
  id,
  entry,
  index,
  isEditable,
  services, // Should now include tax_rate_id
  // taxRegions, // Removed - No longer needed
  timeInputs,
  totalDuration,
  onSave,
  onDelete,
  onUpdateEntry,
  onUpdateTimeInputs,
  lastNoteInputRef,
  date,
  isNewEntry = false
}: TimeEntryFormProps) {
  // Use work item times for ad-hoc entries - only update if values actually changed
  useEffect(() => {
    if (entry?.work_item_type === 'ad_hoc' && entry.start_time && entry.end_time) {
      const start = parseISO(entry.start_time);
      const end = parseISO(entry.end_time);

      const newStartInput = formatTimeForInput(start);
      const newEndInput = formatTimeForInput(end);

      // Only update if the formatted times are different from current inputs
      if (timeInputs[`start-${index}`] !== newStartInput ||
        timeInputs[`end-${index}`] !== newEndInput) {
        onUpdateTimeInputs({
          [`start-${index}`]: newStartInput,
          [`end-${index}`]: newEndInput
        });
      }
    }
  }, [entry?.work_item_type, entry?.start_time, entry?.end_time, index, onUpdateTimeInputs, timeInputs]);
  const { hours: durationHours, minutes: durationMinutes } = useMemo(
    () => entry?.start_time && entry?.end_time
      ? getDurationParts(calculateDuration(parseISO(entry.start_time), parseISO(entry.end_time)))
      : { hours: 0, minutes: 0 },
    [entry?.start_time, entry?.end_time]
  );

  const serviceOptions = useMemo(() => {
    if (!services) return [];
    return services.map((service): { value: string; label: string } => ({
      value: service.id,
      label: service.name
    }))
  }, []);

  const selectedService = useMemo(() =>
    services.find(s => s.id === entry?.service_id),
    [services, entry?.service_id] // Added services dependency
  );

  const [validationErrors, setValidationErrors] = useState<{
    startTime?: string;
    endTime?: string;
    duration?: string;
    service?: string;
    billingPlan?: string;
  }>({});

  const [showErrors, setShowErrors] = useState(false);
  const [eligibleBillingPlans, setEligibleBillingPlans] = useState<EligiblePlanUI[]>([]);
  const [showBillingPlanSelector, setShowBillingPlanSelector] = useState(false);
  const [clientId, setClientId] = useState<string | null>(null);
  const prevServiceIdRef = useRef<string | undefined | null>();
  const [selectedDate, setSelectedDate] = useState<Date>(() => {
    if (entry?.start_time) {
      return parseISO(entry.start_time);
    }
    return date || new Date();
  });

  const validateTimes = useCallback(() => {
    if (!entry?.start_time || !entry?.end_time) return false;
    const startTime = parseISO(entry.start_time);
    const endTime = parseISO(entry.end_time);
    const duration = calculateDuration(startTime, endTime);
    const newErrors: typeof validationErrors = {};

    if (startTime >= endTime) {
      newErrors.startTime = 'Start time must be earlier than end time';
      newErrors.endTime = 'End time must be later than start time';
    }

    if (duration <= 0) {
      newErrors.duration = 'Duration must be at least 1 minute';
    } else if (duration < 1) {
      newErrors.duration = 'Minimum duration is 1 minute';
    }

    setValidationErrors(newErrors);
    return Object.keys(newErrors).length === 0;
  }, [entry?.start_time, entry?.end_time]);

  // Get client ID from entry or work item
  useEffect(() => {
    const fetchClientId = async () => {
      let resolvedClientId: string | null = null;
      if (entry?.client_id) {
        console.log('Using client ID directly from entry:', entry.client_id);
        resolvedClientId = entry.client_id;
      } else if (entry?.work_item_id) {
        console.log('Attempting to get client ID from work item:', entry.work_item_id);
        try {
          // Pass tenant ID as the second argument
          resolvedClientId = await getClientIdForWorkItem(entry.work_item_id, entry.work_item_type);
          console.log('Resolved client ID from work item:', resolvedClientId);
        } catch (error) {
          console.error('Error fetching client ID for work item:', error);
          resolvedClientId = null;
        }
      } else {
        console.log('No client ID or work item ID in entry.');
        resolvedClientId = null;
      }

      if (clientId !== resolvedClientId) {
        setClientId(resolvedClientId);
        console.log('Set clientId state to:', resolvedClientId);
      }
    };

    fetchClientId();
  }, [entry?.client_id, entry?.work_item_id, clientId]); // Added work_item_id and clientId dependencies

  // Load eligible billing plans and set default tax region when service or client ID changes
  useEffect(() => {
    const loadDataAndSetDefaults = async () => {
      // --- Removed Tax Region / Default Rate Logic ---
      // Tax details are now determined by the backend based on service_id's tax_rate_id
      // --- End Removed Logic ---

      // Always show the plan selector
      setShowBillingPlanSelector(true);

      let clientDetails: any | null = null;
      let currentEligiblePlans: EligiblePlanUI[] = [];

      // 1. Fetch Client Details (if clientId exists) - Still needed for plan logic
      if (clientId) {
        try {
          clientDetails = await getClientById(clientId);
          console.log('Fetched client details:', clientDetails);
        } catch (error) {
          console.error('Error fetching client details:', error);
          clientDetails = null; // Ensure it's null on error
        }
      } else {
        console.log('No client ID available, cannot fetch client details.');
      }

      // 2. Load Eligible Billing Plans (dependent on service and client)
      if (!entry?.service_id) {
        console.log('No service ID available, cannot load billing plans');
        setEligibleBillingPlans([]);
      } else if (!clientId) {
        console.log('No client ID available, using default billing plan logic (no specific plans loaded)');
        setEligibleBillingPlans([]);
      } else {
        // Fetch and filter plans only if service and client are known
        try {
          const plans = await getEligibleBillingPlansForUI(clientId, entry.service_id) as EligiblePlanUI[];
          const entryDate = entry.start_time ? new Date(entry.start_time) : new Date(); // Use current date if start_time not set yet

          const filteredPlans = plans.filter(plan => {
            const start = new Date(plan.start_date as string);
            const end = plan.end_date ? new Date(plan.end_date as string) : null;
            // Ensure entryDate is valid before comparison
            return !isNaN(entryDate.getTime()) && start <= entryDate && (!end || end >= entryDate);
          });

          currentEligiblePlans = filteredPlans;
          setEligibleBillingPlans(currentEligiblePlans);
          console.log('Eligible billing plans loaded:', currentEligiblePlans);

          // 3. Set Default Billing Plan (only if plans were loaded)
          const currentBillingPlanId = entry?.billing_plan_id; // Use entry from closure
          if (!currentBillingPlanId && currentEligiblePlans.length > 0) {
            let defaultPlanId: string | null = null;
            if (currentEligiblePlans.length === 1) {
              defaultPlanId = currentEligiblePlans[0].client_billing_plan_id;
              console.log('Setting default billing plan (only one eligible):', defaultPlanId);
            } else {
              const bucketPlans = currentEligiblePlans.filter(plan => plan.plan_type === 'Bucket');
              if (bucketPlans.length === 1) {
                defaultPlanId = bucketPlans[0].client_billing_plan_id;
                console.log('Setting default billing plan (single bucket plan):', defaultPlanId);
              } else {
                console.log('Multiple eligible plans, no single default determined.');
              }
            }

            if (defaultPlanId) {
              const entryWithUpdatedPlan = {
                ...entry, // Includes tax updates already applied
                billing_plan_id: defaultPlanId
              };
              onUpdateEntry(index, entryWithUpdatedPlan);
              // Update the 'entry' variable in this scope
              entry = entryWithUpdatedPlan;
            }
          } else {
            console.log('Billing plan already set or no eligible plans found, skipping default selection.');
          }

        } catch (error) {
          console.error('Error loading eligible billing plans:', error);
          setEligibleBillingPlans([]); // Reset on error
        }
      }

      // 2. Load Eligible Billing Plans (dependent on service and client)
      if (!entry?.service_id) {
        console.log('No service ID available, cannot load billing plans');
        setEligibleBillingPlans([]);
      } else if (!clientId) {
        console.log('No client ID available, using default billing plan logic (no specific plans loaded)');
        setEligibleBillingPlans([]);
      } else {
        // Fetch and filter plans only if service and client are known
        try {
          const plans = await getEligibleBillingPlansForUI(clientId, entry.service_id) as EligiblePlanUI[];
          const entryDate = entry.start_time ? new Date(entry.start_time) : new Date(); // Use current date if start_time not set yet

          const filteredPlans = plans.filter(plan => {
            const start = new Date(plan.start_date as string);
            const end = plan.end_date ? new Date(plan.end_date as string) : null;
            // Ensure entryDate is valid before comparison
            return !isNaN(entryDate.getTime()) && start <= entryDate && (!end || end >= entryDate);
          });

          currentEligiblePlans = filteredPlans;
          setEligibleBillingPlans(currentEligiblePlans);
          console.log('Eligible billing plans loaded:', currentEligiblePlans);

          // 3. Set Default Billing Plan (only if plans were loaded)
          const currentBillingPlanId = entry?.billing_plan_id; // Use entry from closure
          if (!currentBillingPlanId && currentEligiblePlans.length > 0) {
            let defaultPlanId: string | null = null;
            if (currentEligiblePlans.length === 1) {
              defaultPlanId = currentEligiblePlans[0].client_billing_plan_id;
              console.log('Setting default billing plan (only one eligible):', defaultPlanId);
            } else {
              const bucketPlans = currentEligiblePlans.filter(plan => plan.plan_type === 'Bucket');
              if (bucketPlans.length === 1) {
                defaultPlanId = bucketPlans[0].client_billing_plan_id;
                console.log('Setting default billing plan (single bucket plan):', defaultPlanId);
              } else {
                console.log('Multiple eligible plans, no single default determined.');
              }
            }

            if (defaultPlanId) {
              const entryWithUpdatedPlan = {
                ...entry, // Includes tax updates already applied
                billing_plan_id: defaultPlanId
              };
              onUpdateEntry(index, entryWithUpdatedPlan);
              // Update the 'entry' variable in this scope
              entry = entryWithUpdatedPlan;
            }
          } else {
            console.log('Billing plan already set or no eligible plans found, skipping default selection.');
          }

        } catch (error) {
          console.error('Error loading eligible billing plans:', error);
          setEligibleBillingPlans([]); // Reset on error
        }
      }
    }

    // Only run if entry exists
    if (entry) {
      loadDataAndSetDefaults();
    }
  }, [entry?.service_id, clientId, entry?.start_time, entry?.billing_plan_id, index, onUpdateEntry]);

const updateBillableDuration = useCallback((updatedEntry: typeof entry, newDuration: number) => {
  const durationToSet = Math.max(0, newDuration);
  
  const newBillableDuration = updatedEntry.billable_duration === 0 ? 0 : durationToSet;
  
  console.log('Updating billable duration:', {
    oldBillableDuration: updatedEntry.billable_duration,
    newDuration: durationToSet,
    newBillableDuration,
    isExplicitlyZero: updatedEntry.billable_duration === 0
  });
  
  return {
    ...updatedEntry,
    billable_duration: newBillableDuration
  };
}, []);

  const handleSave = useCallback(() => {
    if (!onSave) return;
    
    setShowErrors(true);
    if (!validateTimes()) {
      return;
    }

    const isAdHoc = entry?.work_item_type === 'ad_hoc';

    // Ensure we have required fields (skip for ad_hoc)
    if (!isAdHoc && !entry?.service_id) {
      setValidationErrors(prev => ({
        ...prev,
        service: 'Service is required'
      }));
      return;
    }

    // Billing plan validation removed - billing plan is no longer required

    // Clear any existing validation errors
    setValidationErrors({});

    // Call parent's onSave with the current entry
    onSave(index);
  }, [onSave, validateTimes, entry?.service_id, entry?.work_item_type, showBillingPlanSelector, eligibleBillingPlans.length, entry?.billing_plan_id, index, setShowErrors]);

  const handleTimeChange = useCallback((type: 'start' | 'end', value: string) => {
    if (!isEditable || !entry) return;

    const currentDate = type === 'start' ? parseISO(entry.start_time) : parseISO(entry.end_time);
    const newTime = parseTimeToDate(value, currentDate);

    const updatedEntry = updateBillableDuration(
      {
        ...entry,
        [type === 'start' ? 'start_time' : 'end_time']: formatISO(newTime)
      },
      calculateDuration(
        type === 'start' ? newTime : parseISO(entry.start_time),
        type === 'end' ? newTime : parseISO(entry.end_time)
      )
    );

    onUpdateEntry(index, updatedEntry);
    onUpdateTimeInputs({
      [`${type}-${index}`]: value
    });

    setValidationErrors({});
    if (showErrors) {
      validateTimes();
    }
  }, [isEditable, entry, index, onUpdateEntry, onUpdateTimeInputs, showErrors, validateTimes]);




  const handleDurationChange = useCallback((type: 'hours' | 'minutes', value: number) => {
    if (!entry) return;
    const hours = type === 'hours' ? value : durationHours;
    const minutes = type === 'minutes' ? value : durationMinutes;

    if (hours < 0 || minutes < 0) return; // Silently ignore negative values

    const startTime = parseISO(entry.start_time);
    const totalMinutes = Math.max(1, hours * 60 + minutes); // Enforce minimum 1 minute
    const newEndTime = addMinutes(startTime, totalMinutes);

    const newBillableDuration = entry.billable_duration === 0 ? 0 : totalMinutes;
    
    const updatedEntry = {
      ...entry,
      end_time: formatISO(newEndTime),
      billable_duration: newBillableDuration
    };

    console.log('Duration change:', { 
      hours, 
      minutes, 
      totalMinutes, 
      oldBillableDuration: entry.billable_duration,
      newBillableDuration
    });

    onUpdateEntry(index, updatedEntry);
    onUpdateTimeInputs({
      [`end-${index}`]: formatTimeForInput(newEndTime),
    });

    setValidationErrors({}); // Clear errors on change
    if (showErrors) {
      validateTimes();
    }
  }, [entry, index, durationHours, durationMinutes, onUpdateEntry, onUpdateTimeInputs, validateTimes, showErrors]);

  return (
    <div className="border p-4 rounded">
      {/* Only show delete button and status for existing entries that have been saved */}
      {(entry?.entry_id && !isNewEntry) && (
        <div className="flex justify-end items-center mb-4">
          <div className="flex items-center">
            {entry?.isDirty && (
              <span className="text-yellow-500 text-sm mr-2">Unsaved changes</span>
            )}
          </div>
          <div className="flex space-x-2">
            <Button
              id={`${id}-delete-entry-${index}-btn`}
              onClick={() => onDelete(index)}
              variant="destructive"
              disabled={!isEditable}
            >
              Delete Time Entry
            </Button>
          </div>
        </div>
      )}

      <div className="border p-4 rounded space-y-4">
        <div className="grid grid-cols-2 gap-4">
          <div>
            <label className="block text-sm font-medium text-gray-700">Service <span className="text-red-500">*</span></label>
            <CustomSelect
              value={entry?.service_id || ''}
              onValueChange={(value) => {
                if (entry) {
                  const updatedEntry = { ...entry, service_id: value };
                  onUpdateEntry(index, updatedEntry);
                }
              }}
              disabled={!isEditable}
              className="mt-1 w-full"
              options={serviceOptions}
              placeholder="Select a service"
            />
            {showErrors && validationErrors.service && (
              <span className="text-sm text-red-500">{validationErrors.service}</span>
            )}
          </div>



        </div>

        {/* Billing Plan Selector with enhanced guidance */}
        {showBillingPlanSelector && (
          <div>
            {eligibleBillingPlans.length > 1 && (
              <div className="p-3 bg-blue-50 border border-blue-100 rounded-md mb-2">
                <div className="flex items-center">
                  <Info className="h-5 w-5 text-blue-500 mr-2 flex-shrink-0" />
                  <p className="text-sm text-blue-700">
                    This service appears in multiple billing plans. You can optionally select which plan to bill against, or leave it blank to use the default.
                  </p>
                </div>
              </div>
            )}

            <div className="flex items-center space-x-1">
              <label className={`block text-sm font-medium ${eligibleBillingPlans.length > 1 ? 'text-blue-700' : 'text-gray-700'}`}>
                Billing Plan <span className="text-gray-400 text-xs">(Optional)</span>
              </label>
              <Tooltip content={
                <p className="max-w-xs">
                  {!clientId
                    ? "Client information not available. The system will use the default billing plan."
                    : eligibleBillingPlans.length > 1
                      ? "This service appears in multiple billing plans. You can optionally select which plan to use for this time entry, or leave it blank to use the default billing plan."
                      : eligibleBillingPlans.length === 1
                        ? `This time entry will be billed under the "${eligibleBillingPlans[0].plan_name}" plan.`
                        : "No eligible billing plans found for this service."}
                </p>
              }>
                <InfoCircledIcon className="h-4 w-4 text-gray-500" />
              </Tooltip>
            </div>

            <CustomSelect
              value={entry?.billing_plan_id || ''}
              onValueChange={(value) => {
                if (entry) {
                  const updatedEntry = { ...entry, billing_plan_id: value };
                  onUpdateEntry(index, updatedEntry);
                }
              }}
              disabled={!isEditable || !clientId || eligibleBillingPlans.length <= 1}
              className={`mt-1 w-full ${eligibleBillingPlans.length > 1 ? 'border-blue-300 focus:border-blue-500 focus:ring-blue-500' : ''}`}
              options={eligibleBillingPlans.map(plan => ({
<<<<<<< HEAD
                value: plan.company_billing_plan_id,
                label: plan.contract_name
                  ? `${plan.plan_name} - ${plan.contract_name} (${plan.plan_type})`
                  : `${plan.plan_name} (${plan.plan_type})`
=======
                value: plan.client_billing_plan_id,
                label: `${plan.plan_name} (${plan.plan_type})` // Now plan_type exists on EligiblePlanUI
>>>>>>> 9a652a70
              }))}
              placeholder={!clientId
                ? "Using default billing plan"
                : eligibleBillingPlans.length === 0
                  ? "No eligible plans"
                  : eligibleBillingPlans.length === 1
                    ? `Using ${eligibleBillingPlans[0].plan_name}`
                      : "Select a billing plan (optional)"}
              />

            {eligibleBillingPlans.length > 1 && (
              <div className="mt-1 text-xs text-gray-600">
                <span className="flex items-center">
                  <Info className="h-3 w-3 text-blue-500 mr-1" />
                  If no plan is selected, the system will use the default billing plan
                </span>
              </div>
            )}

            {eligibleBillingPlans.length > 0 && !eligibleBillingPlans.some(plan => plan.contract_name) && (
              <div className="mt-1 text-xs text-yellow-700 bg-yellow-50 border border-yellow-200 rounded p-2">
                <span className="flex items-center">
                  <AlertTriangle className="h-3 w-3 text-yellow-600 mr-1 flex-shrink-0" />
                  No contract found for this billing plan. Consider associating this plan with a contract.
                </span>
              </div>
            )}

            {showErrors && validationErrors.billingPlan && (
              <span className="text-sm text-red-500">{validationErrors.billingPlan}</span>
            )}
          </div>
        )}
      </div>

      {isNewEntry && (
        <div className="mb-4">
          <label className="block text-sm font-medium text-gray-700 mb-1">
            Date <span className="text-red-500">*</span>
          </label>
          <DatePicker
            value={selectedDate}
            onChange={(newDate) => {
              if (!newDate || !entry) return;
              
              setSelectedDate(newDate);
              
              // Update the entry's start and end times to the new date while preserving the time
              const startTime = parseISO(entry.start_time);
              const endTime = parseISO(entry.end_time);
              
              const newStartTime = setSeconds(
                setMinutes(
                  setHours(newDate, startTime.getHours()), 
                  startTime.getMinutes()
                ), 
                startTime.getSeconds()
              );
              
              const newEndTime = setSeconds(
                setMinutes(
                  setHours(newDate, endTime.getHours()), 
                  endTime.getMinutes()
                ), 
                endTime.getSeconds()
              );
              
              onUpdateEntry(index, {
                ...entry,
                start_time: formatISO(newStartTime),
                end_time: formatISO(newEndTime)
              });
            }}
            placeholder="Select date"
            disabled={!isEditable}
            clearable={false}
          />
        </div>
      )}

      <div className="grid grid-cols-2 gap-4">
        <div className="space-y-1">
          <label className="block text-sm font-medium text-gray-700">Start Time</label>
          <TimePicker
            id={`${id}-start-time-${index}`}
            value={timeInputs[`start-${index}`] || (entry?.start_time ? formatTimeForInput(parseISO(entry.start_time)) : '')}
            onChange={(value) => handleTimeChange('start', value)}
            disabled={!isEditable}
            className="mt-1"
          />
          {showErrors && validationErrors.startTime && (
            <span className="text-sm text-red-500">{validationErrors.startTime}</span>
          )}
        </div>
        <div className="space-y-1">
          <label className="block text-sm font-medium text-gray-700">End Time</label>
          <TimePicker
            id={`${id}-end-time-${index}`}
            value={timeInputs[`end-${index}`] || (entry?.end_time ? formatTimeForInput(parseISO(entry.end_time)) : '')}
            onChange={(value) => handleTimeChange('end', value)}
            disabled={!isEditable}
            className="mt-1"
          />
          {showErrors && validationErrors.endTime && (
            <span className="text-sm text-red-500">{validationErrors.endTime}</span>
          )}
        </div>
      </div>

      <div className="space-y-2 mt-2">
        <div className="flex items-center justify-between">
          <label className="text-sm font-medium text-gray-700">Duration</label>
          <div className="flex items-center space-x-2">
            <Input
              id='duration-hours'
              type="number"
              min="0"
              value={durationHours}
              onChange={(e) => handleDurationChange('hours', parseInt(e.target.value) || 0)}
              disabled={!isEditable}
              className="w-20"
            />
            <span>h</span>
            <Input
              id='duration-minutes'
              type="number"
              min="0"
              max="59"
              value={durationMinutes}
              onChange={(e) => handleDurationChange('minutes', Math.min(59, parseInt(e.target.value) || 0))}
              disabled={!isEditable}
              className="w-20"
            />
            <span>m</span>
          </div>
        </div>

        <div className="flex items-center justify-between mt-4">
          <div className="flex items-center space-x-2">
            <span className="text-sm font-medium text-gray-700">
              {entry?.billable_duration > 0 ? 'Billable' : 'Non-billable'}
            </span>
            <Switch
              id='billable-duration'
              checked={entry?.billable_duration > 0}
              onCheckedChange={(checked) => {
                if (entry?.start_time && entry?.end_time) {
                  const duration = calculateDuration(
                    parseISO(entry.start_time),
                    parseISO(entry.end_time)
                  );

                  console.log('Toggle billable switch:', { checked, duration });
                  
                  onUpdateEntry(
                    index,
                    checked
                      ? { ...entry, billable_duration: duration }
                      : { ...entry, billable_duration: 0 }
                  );
                }
              }}
              className="data-[state=checked]:bg-primary-500"
            />
          </div>
        </div>
      </div>

      <div className="mt-4">
        <label className="block text-sm font-medium text-gray-700">Notes</label>
        <Input
          id='notes'
          value={entry?.notes || ''}
          onChange={(e) => {
            if (entry) {
              const updatedEntry = { ...entry, notes: e.target.value };
              onUpdateEntry(index, updatedEntry);
            }
          }}
          placeholder="Notes"
          disabled={!isEditable}
          ref={lastNoteInputRef}
          className="mt-1 w-full"
        />
      </div>

      {/* Only show save button for multi-entry editing (when onSave is provided) */}
      {onSave && (
        <div className="flex justify-end mt-4">
          <div className="flex flex-col items-end gap-2">
            {showErrors && validationErrors.duration && (
              <span className="text-sm text-red-500">
                {validationErrors.duration}
              </span>
            )}
            <Button
              id={`${id}-save-entry-${index}-btn`}
              onClick={handleSave}
              variant="default"
              size="default"
              className="w-32"
            >
              Save
            </Button>
          </div>
        </div>
      )}
      
      {/* Show validation errors without button for single entry forms */}
      {!onSave && showErrors && validationErrors.duration && (
        <div className="flex justify-end mt-4">
          <span className="text-sm text-red-500">
            {validationErrors.duration}
          </span>
        </div>
      )}
    </div>
  );
});

export default TimeEntryEditForm;<|MERGE_RESOLUTION|>--- conflicted
+++ resolved
@@ -520,15 +520,10 @@
               disabled={!isEditable || !clientId || eligibleBillingPlans.length <= 1}
               className={`mt-1 w-full ${eligibleBillingPlans.length > 1 ? 'border-blue-300 focus:border-blue-500 focus:ring-blue-500' : ''}`}
               options={eligibleBillingPlans.map(plan => ({
-<<<<<<< HEAD
-                value: plan.company_billing_plan_id,
+                value: plan.client_billing_plan_id,
                 label: plan.contract_name
                   ? `${plan.plan_name} - ${plan.contract_name} (${plan.plan_type})`
                   : `${plan.plan_name} (${plan.plan_type})`
-=======
-                value: plan.client_billing_plan_id,
-                label: `${plan.plan_name} (${plan.plan_type})` // Now plan_type exists on EligiblePlanUI
->>>>>>> 9a652a70
               }))}
               placeholder={!clientId
                 ? "Using default billing plan"
