--- conflicted
+++ resolved
@@ -987,10 +987,8 @@
                 Are you sure you want to delete {clientToDelete?.client_name}? This action cannot be undone.
               </p>
             )}
-<<<<<<< HEAD
-=======
-
-            {showDeactivateOption && deleteError && (
+
+            {showArchiveOption && deleteError && (
               <Alert variant="info">
                 <AlertDescription>
                   <strong>Alternative Option:</strong> You can mark this client as inactive instead.
@@ -998,7 +996,6 @@
                 </AlertDescription>
               </Alert>
             )}
->>>>>>> 829b4caa
           </div>
           
           <DialogFooter>
