'use client'

import React, { useState, useEffect } from 'react';
import PlanPickerDialog from './PlanPickerDialog';
import { IClient } from '../../interfaces/client.interfaces';
import { IContact } from '../../interfaces/contact.interfaces';
import { AlertDialog } from '@radix-ui/themes';
import { Button } from 'server/src/components/ui/Button';
import { ConfirmationDialog } from 'server/src/components/ui/ConfirmationDialog';
import CustomTabs, { TabContent } from 'server/src/components/ui/CustomTabs';
import ContactModel from 'server/src/lib/models/contact';
import { getClientContractLine, updateClientContractLine, addClientContractLine, removeClientContractLine, editClientContractLine } from '../../lib/actions/client-actions/clientContractLineActions';
import { getContractLines } from '../../lib/actions/contractLineAction';
import { getServiceCategories } from '../../lib/actions/serviceCategoryActions';
import { IClientContractLine, IContractLine, IServiceCategory, BillingCycleType } from '../../interfaces/billing.interfaces';
import { getServices, createService, updateService, deleteService } from '../../lib/actions/serviceActions';
import { IService } from '../../interfaces/billing.interfaces';
import { getTaxRates } from '../../lib/actions/taxRateActions';
import { getClientTaxRates, addClientTaxRate, removeClientTaxRate, updateDefaultClientTaxRate } from '../../lib/actions/client-actions/clientTaxRateActions'; // Added updateDefaultClientTaxRate
import { ITaxRate, IClientTaxRate } from '../../interfaces/billing.interfaces';
import { getBillingCycle, updateBillingCycle } from '../../lib/actions/billingCycleActions';
import { setClientTemplate } from '../../lib/actions/invoiceTemplates';
import BillingConfigForm from './BillingConfigForm';
import ClientTaxRates from './ClientTaxRates';
import ContractLines from './ContractLines';
import ClientZeroDollarInvoiceSettings from './ClientZeroDollarInvoiceSettings';
import ClientCreditExpirationSettings from './ClientCreditExpirationSettings';
import ClientServiceOverlapMatrix from './ClientServiceOverlapMatrix';
import ClientPlanDisambiguationGuide from './ClientPlanDisambiguationGuide';
import ClientContractAssignment from './ClientContractAssignment'; // Added import
import { IClientTaxRateAssociation } from 'server/src/interfaces/tax.interfaces';
import { Tabs, TabsContent, TabsList, TabsTrigger } from '../ui/Tabs';
import { toast } from 'react-hot-toast';

interface BillingConfigurationProps {
    client: IClient;
    onSave: (updatedClient: Partial<IClient>) => void;
    contacts?: IContact[];
}

type DateString = string;

interface ClientContractLineWithStringDates extends Omit<IClientContractLine, 'start_date' | 'end_date'> {
    start_date: DateString;
    end_date: DateString | null;
}

const BillingConfiguration: React.FC<BillingConfigurationProps> = ({ client, onSave, contacts = [] }) => {
    const [activeTab, setActiveTab] = useState('general');
    const [billingConfig, setBillingConfig] = useState({
        payment_terms: client.payment_terms || 'net_30',
        billing_cycle: '',
        credit_limit: client.credit_limit || 0,
        preferred_payment_method: client.preferred_payment_method || '',
        auto_invoice: client.auto_invoice || false,
        invoice_delivery_method: client.invoice_delivery_method || '',
        invoice_template_id: client.invoice_template_id || '',
        billing_contact_id: client.billing_contact_id || '',
        billing_email: client.billing_email || '',
<<<<<<< HEAD
        region_code: client.region_code || null,
        default_currency_code: client.default_currency_code || 'USD',
=======
        region_code: client.region_code || null, // Added region_code from client data
        default_currency_code: client.default_currency_code || null, // Added default_currency_code
>>>>>>> 348cc275
    });

    const [contractLines, setContractLines] = useState<IContractLine[]>([]);
    const [serviceCategories, setServiceCategories] = useState<IServiceCategory[]>([]);
    const [errorMessage, setErrorMessage] = useState<string | null>(null);
    const [clientContractLines, setClientContractLines] = useState<ClientContractLineWithStringDates[]>([]);
    const [editingContractLine, setEditingContractLine] = useState<ClientContractLineWithStringDates | null>(null);
    const [contractLineToDelete, setContractLineToDelete] = useState<string | null>(null);
    const [services, setServices] = useState<IService[]>([]);
    const [serviceTypes, setServiceTypes] = useState<{ id: string; name: string; billing_method: 'fixed' | 'hourly' | 'usage'; is_standard: boolean }[]>([]);
    const [newService, setNewService] = useState<Partial<IService>>({
        unit_of_measure: 'hour',
        custom_service_type_id: '', // Will be set after fetching service types
        service_name: '',
        default_rate: 0,
        category_id: null,
        billing_method: 'fixed',
        description: '', // Add description field
    });
    const [taxRates, setTaxRates] = useState<ITaxRate[]>([]);
    const [clientTaxRates, setClientTaxRates] = useState<IClientTaxRate[]>([]);
    // Removed selectedTaxRate state as it's no longer needed for the simplified ClientTaxRates component

    // Formats a Date object or string into 'YYYY-MM-DD' string, handling potential UTC interpretation
    const formatStartDate = (date: Date | string | null): string => {
        // Log the input received by the function on the client side
        console.log("BillingConfiguration formatStartDate received:", date, typeof date);
        if (!date) return ''; // Return empty string or a default if preferred

        let d: Date;
        if (typeof date === 'string') {
            // If it's already a string, assume YYYY-MM-DD or ISO and try parsing
            // Handle potential 'T' separator from ISO strings
            const dateString = date.includes('T') ? date.split('T')[0] : date;
            const parts = dateString.split('-');
            if (parts.length === 3) {
                // Construct date using UTC values to avoid timezone shifts during parsing
                // Construct date using UTC values to avoid timezone shifts during parsing
                d = new Date(Date.UTC(parseInt(parts[0]), parseInt(parts[1]) - 1, parseInt(parts[2])));
            } else {
                d = new Date(date); // Fallback parsing
            }
        } else {
            // If it's a Date object, use it directly
            d = date;
        }

        if (isNaN(d.getTime())) {
            return ''; // Handle invalid date
        }

        // Extract year, month, day using UTC methods to match the UTC date parsed/received
        const year = d.getUTCFullYear();
        const month = (d.getUTCMonth() + 1).toString().padStart(2, '0'); // Month is 0-indexed
        const day = d.getUTCDate().toString().padStart(2, '0');

        return `${year}-${month}-${day}`;
    };

    useEffect(() => {
        const fetchData = async () => {
            const contractLines = await getClientContractLine(client.client_id);
            const contractLinesWithStringDates: ClientContractLineWithStringDates[] = contractLines.map((plan: IClientContractLine): ClientContractLineWithStringDates => ({
                ...plan,
                start_date: formatStartDate(plan.start_date),
                end_date: plan.end_date ? formatStartDate(plan.end_date) : null
            }));
            setClientContractLines(contractLinesWithStringDates);

            const plans = await getContractLines();
            setContractLines(plans);

            const categories = await getServiceCategories();
            setServiceCategories(categories);

            const billingCycle = await getBillingCycle(client.client_id);
            setBillingConfig(prev => ({ ...prev, billing_cycle: billingCycle }));

            const servicesResponse = await getServices();
            // Extract the services array from the paginated response
            setServices(Array.isArray(servicesResponse) ? servicesResponse : (servicesResponse.services || []));

            // Fetch service types for the dropdown
            const { getServiceTypesForSelection } = await import('../../lib/actions/serviceActions');
            const types = await getServiceTypesForSelection();
            setServiceTypes(types);

            // Find a default "Time" service type if it exists
            const timeType = types.find(t => t.name === 'Time');
            if (timeType) {
                // Set the custom service type ID
                setNewService(prev => ({ ...prev, custom_service_type_id: timeType.id, billing_method: timeType.billing_method }));
            }

            const fetchedTaxRates = await getTaxRates();
            setTaxRates(fetchedTaxRates);

            const fetchedClientTaxRates = await getClientTaxRates(client.client_id);
            setClientTaxRates(fetchedClientTaxRates);
        };
        fetchData();
    }, [client.client_id]);

    const handleInputChange = (e: React.ChangeEvent<HTMLInputElement>) => {
        const { name, value } = e.target;
        setBillingConfig(prev => ({ ...prev, [name]: value }));
    };

    const handleSelectChange = (name: string) => async (value: string) => {
        if (name === 'billing_cycle') {
            await updateBillingCycle(client.client_id, value as BillingCycleType);
        }
        setBillingConfig(prev => ({ ...prev, [name]: value }));
    };

    const handleSwitchChange = (checked: boolean) => {
        setBillingConfig(prev => ({ ...prev, auto_invoice: checked }));
    };

    const handleSubmit = async (e: React.FormEvent) => {
        e.preventDefault();
        try {
            // Extract all billing-related fields
            const {
                payment_terms,
                preferred_payment_method,
                auto_invoice,
                invoice_delivery_method,
                billing_contact_id,
                billing_email,
                billing_cycle,
                invoice_template_id,
<<<<<<< HEAD
                region_code,
                default_currency_code,
=======
                region_code, // Added region_code
                default_currency_code, // Added default_currency_code
>>>>>>> 348cc275
                ...rest
            } = billingConfig;

            // Always include billing fields in update data to ensure they're properly nulled
            await onSave({
                payment_terms,
                preferred_payment_method,
                auto_invoice,
                invoice_delivery_method,
                billing_contact_id,  // Pass through as-is, updateClient will handle empty strings
                billing_email,
<<<<<<< HEAD
                region_code,
                default_currency_code
=======
                region_code, // Pass region_code to onSave
                default_currency_code // Pass default_currency_code to onSave
>>>>>>> 348cc275
            });

            // Save template selection separately using the dedicated function
            if (invoice_template_id !== client.invoice_template_id) {
                await setClientTemplate(client.client_id, invoice_template_id || null);
            }

            toast.success('Billing configuration saved successfully');
        } catch (error) {
            console.error('Error saving billing configuration:', error);
            setErrorMessage('Failed to save billing configuration');
            toast.error('Failed to save billing configuration');
        }
    };

    const handleClientPlanChange = async (clientContractLineId: string, planId: string) => {
        try {
            await updateClientContractLine(clientContractLineId, { contract_line_id: planId });
            const updatedContractLines = await getClientContractLine(client.client_id);
            const updatedContractLinesWithStringDates: ClientContractLineWithStringDates[] = updatedContractLines.map((plan: IClientContractLine): ClientContractLineWithStringDates => ({
                ...plan,
                start_date: formatStartDate(plan.start_date),
                end_date: plan.end_date ? formatStartDate(plan.end_date) : null
            }));
            setClientContractLines(updatedContractLinesWithStringDates);
            toast.success('Contract line updated successfully');
        } catch (error) {
            setErrorMessage('Failed to update contract line. Please try again.');
            toast.error('Failed to update contract line');
        }
    };

    const handleServiceCategoryChange = async (clientContractLineId: string, categoryId: string | null) => {
        try {
            await updateClientContractLine(clientContractLineId, { service_category: categoryId === null ? undefined : categoryId });
            const updatedContractLines = await getClientContractLine(client.client_id);
            const updatedContractLinesWithStringDates: ClientContractLineWithStringDates[] = updatedContractLines.map((plan: IClientContractLine): ClientContractLineWithStringDates => ({
                ...plan,
                start_date: formatStartDate(plan.start_date),
                end_date: plan.end_date ? formatStartDate(plan.end_date) : null
            }));
            setClientContractLines(updatedContractLinesWithStringDates);
            toast.success('Service category updated successfully');
        } catch (error) {
            setErrorMessage('Failed to update service category. Please try again.');
            toast.error('Failed to update service category');
        }
    };

    const handleAddContractLine = async (newContractLine: Omit<IClientContractLine, "client_contract_line_id" | "tenant">) => {
        try {
            await addClientContractLine(newContractLine);
            const updatedContractLines = await getClientContractLine(client.client_id);
            const updatedContractLinesWithStringDates: ClientContractLineWithStringDates[] = updatedContractLines.map((plan: IClientContractLine): ClientContractLineWithStringDates => ({
                ...plan,
                start_date: formatStartDate(plan.start_date),
                end_date: plan.end_date ? formatStartDate(plan.end_date) : null
            }));
            setClientContractLines(updatedContractLinesWithStringDates);
            toast.success('Contract line added successfully');
        } catch (error: any) {
            setErrorMessage(error.message || 'Failed to add contract line. Please try again.');
            toast.error(error.message || 'Failed to add contract line');
        }
    };

    const handleRemoveContractLine = async (clientContractLineId: string) => {
        setContractLineToDelete(clientContractLineId);
    };

    const confirmRemoveContractLine = async () => {
        if (!contractLineToDelete) return;

        try {
            await removeClientContractLine(contractLineToDelete);
            const updatedContractLines = await getClientContractLine(client.client_id);
            const updatedContractLinesWithStringDates: ClientContractLineWithStringDates[] = updatedContractLines.map((plan: IClientContractLine): ClientContractLineWithStringDates => ({
                ...plan,
                start_date: formatStartDate(plan.start_date),
                end_date: plan.end_date ? formatStartDate(plan.end_date) : null
            }));
            setClientContractLines(updatedContractLinesWithStringDates);
            toast.success('Contract line removed successfully');
        } catch (error: any) {
            // Display the actual error message from the server if available
            setErrorMessage(error.message || 'Failed to remove contract line. Please try again.');
            toast.error(error.message || 'Failed to remove contract line');
        } finally {
            setContractLineToDelete(null);
        }
    };

    const handleEditContractLine = (billing: ClientContractLineWithStringDates) => {
        setEditingContractLine({ ...billing });
    };

    const handleSaveEditContractLine = async (planToSave: ClientContractLineWithStringDates) => {
        if (planToSave) {
            try {
                // Log the data being saved
                console.log('Saving contract line with end_date:', planToSave.end_date);

                const updatedBilling: IClientContractLine = {
                    ...planToSave,
                    start_date: planToSave.start_date || '',
                    // Explicitly set end_date to null if it's falsy to ensure ongoing plans are properly saved
                    end_date: planToSave.end_date || null
                };

                // Log the data being sent to the server
                console.log('Sending to server:', updatedBilling);
                await editClientContractLine(updatedBilling.client_contract_line_id, updatedBilling);

                const updatedContractLines = await getClientContractLine(client.client_id);
                const updatedContractLinesWithStringDates: ClientContractLineWithStringDates[] = updatedContractLines.map((plan: IClientContractLine): ClientContractLineWithStringDates => ({
                    ...plan,
                    start_date: formatStartDate(plan.start_date),
                    end_date: plan.end_date ? formatStartDate(plan.end_date) : null
                }));
                setClientContractLines(updatedContractLinesWithStringDates);
                setEditingContractLine(null);
                setErrorMessage(null);
                toast.success('Contract line saved successfully');
            } catch (error: any) {
                // Display the actual error message from the server if available
                setErrorMessage(error.message || 'Failed to save changes. Please try again.');
                toast.error(error.message || 'Failed to save changes');
            }
        }
    };

    const handleAddService = async () => {
        try {
            // Ensure we have custom_service_type_id
            if (!newService.custom_service_type_id) {
                setErrorMessage('Please select a service type');
                return;
            }

            await createService(newService as any);

            // Reset the form
            setNewService({
                unit_of_measure: 'hour',
                custom_service_type_id: '',
                service_name: '',
                default_rate: 0,
                category_id: null,
                billing_method: 'fixed',
                description: '', // Reset description field
            });

            // Find a default "Time" service type if it exists
            const timeType = serviceTypes.find(t => t.name === 'Time');
            if (timeType) {
                // Set the custom service type ID
                setNewService(prev => ({
                    ...prev,
                    custom_service_type_id: timeType.id,
                    billing_method: timeType.billing_method,
                    description: prev.description || '' // Preserve description
                }));
            }

            const servicesResponse = await getServices();
            // Extract the services array from the paginated response
            setServices(Array.isArray(servicesResponse) ? servicesResponse : (servicesResponse.services || []));
            setErrorMessage(null);
            toast.success('Service added successfully');
        } catch (error) {
            console.error('Error creating service:', error);
            setErrorMessage('Failed to add service. Please try again.');
            toast.error('Failed to add service');
        }
    };

    const handleUpdateService = async (service: IService) => {
        try {
            await updateService(service.service_id, service);
            const servicesResponse = await getServices();
            // Extract the services array from the paginated response
            setServices(Array.isArray(servicesResponse) ? servicesResponse : (servicesResponse.services || []));
            toast.success('Service updated successfully');
        } catch (error) {
            setErrorMessage('Failed to update service. Please try again.');
            toast.error('Failed to update service');
        }
    };

    const handleDeleteService = async (serviceId: string) => {
        try {
            await deleteService(serviceId);
            const servicesResponse = await getServices();
            // Extract the services array from the paginated response
            setServices(Array.isArray(servicesResponse) ? servicesResponse : (servicesResponse.services || []));
            toast.success('Service deleted successfully');
        } catch (error) {
            setErrorMessage('Failed to delete service. Please try again.');
            toast.error('Failed to delete service');
        }
    };

    // Handler for assigning the initial default tax rate
    const handleAssignDefaultTaxRate = async (taxRateId: string) => {
        if (!taxRateId) return;
        try {
            const newClientTaxRateData: Pick<IClientTaxRateAssociation, 'client_id' | 'tax_rate_id'> = {
                client_id: client.client_id,
                tax_rate_id: taxRateId
            };
            // Call the action which now enforces single default
            await addClientTaxRate(newClientTaxRateData);
            // Refetch client tax rates to update the UI
            const updatedClientTaxRates = await getClientTaxRates(client.client_id);
            setClientTaxRates(updatedClientTaxRates);
            setErrorMessage(null); // Clear any previous errors
            toast.success('Default tax rate assigned successfully');
        } catch (error: any) {
            console.error('Failed to assign default tax rate:', error);
            // Set specific error message from the action if available
            setErrorMessage(error.message || 'Failed to assign default tax rate. Please try again.');
            toast.error(error.message || 'Failed to assign default tax rate');
            // Re-throw or handle as needed if parent component needs to know
            throw error;
        }
    };

    // Handler for changing the default tax rate
    const handleChangeDefaultTaxRate = async (newTaxRateId: string) => {
        if (!newTaxRateId) return;
        try {
            // Use the imported updateDefaultClientTaxRate action
            await updateDefaultClientTaxRate(client.client_id, newTaxRateId);
            // Refetch client tax rates to update the UI
            const updatedClientTaxRates = await getClientTaxRates(client.client_id);
            setClientTaxRates(updatedClientTaxRates);
            setErrorMessage(null); // Clear any previous errors
            toast.success('Default tax rate changed successfully');
        } catch (error: any) {
            console.error('Failed to change default tax rate:', error);
            setErrorMessage(error.message || 'Failed to change default tax rate. Please try again.');
            toast.error(error.message || 'Failed to change default tax rate');
            throw error; // Re-throw so the child component knows it failed
        }
    };

    // Handler to refetch tax rates when a new one is created in the child component
    const handleTaxRateCreated = async () => {
        try {
            const updatedTaxRates = await getTaxRates();
            setTaxRates(updatedTaxRates);
            toast.success('Tax rate created successfully');
        } catch (error) {
            console.error('Failed to refetch tax rates after creation:', error);
            setErrorMessage('Failed to refresh tax rates list.');
            toast.error('Failed to refresh tax rates list');
        }
    };

    // Removed handleAddClientTaxRate and handleRemoveClientTaxRate as ClientTaxRates now only displays the default rate

    // Displays a 'YYYY-MM-DD' string in a user-friendly format, treating it as UTC

    // Displays a 'YYYY-MM-DD' string in a user-friendly format, treating it as UTC
    const formatDateForDisplay = (dateString: string | null): string => {
        if (!dateString) return 'N/A';

        // Parse YYYY-MM-DD string reliably, treating components as UTC date parts
        const parts = dateString.split('-');
        if (parts.length !== 3) return 'Invalid Date Format';

        try {
            // Construct date using UTC values to avoid timezone shifts during parsing
            const year = parseInt(parts[0]);
            const month = parseInt(parts[1]) - 1; // Month is 0-indexed
            const day = parseInt(parts[2]);
            const d = new Date(Date.UTC(year, month, day));

            if (isNaN(d.getTime())) {
                return 'Invalid Date';
            }

            // Format the date using toLocaleDateString, specifying UTC timezone
            // This ensures the displayed date matches the UTC date components
            return d.toLocaleDateString('en-US', {
                year: 'numeric',
                month: 'long',
                day: 'numeric',
                timeZone: 'UTC' // Specify UTC timezone for consistent display
            });
        } catch (error) {
            console.error("Error formatting date for display:", error);
            return 'Formatting Error';
        }
    };

    // Removed billingTabs and billingTabStyles as they're no longer needed

    return (
        <form onSubmit={handleSubmit}>
            {errorMessage && (
                <AlertDialog.Root open={!!errorMessage}>
                    <AlertDialog.Content>
                        <AlertDialog.Title>Error</AlertDialog.Title>
                        <AlertDialog.Description>{errorMessage}</AlertDialog.Description>
                        <Button
                            id="close-error-dialog-btn"
                            onClick={() => setErrorMessage(null)}
                            variant="secondary"
                        >
                            Close
                        </Button>
                    </AlertDialog.Content>
                </AlertDialog.Root>
            )}

            <Tabs value={activeTab} onValueChange={setActiveTab} className="w-full">
                <TabsList className="mb-4">
                    <TabsTrigger value="general">General</TabsTrigger>
                    <TabsTrigger value="plans">Contract Lines</TabsTrigger>
                    <TabsTrigger value="taxRates">Tax Rates</TabsTrigger>
                    <TabsTrigger value="overlaps">Contract Line Overlaps</TabsTrigger>
                </TabsList>
                <TabsContent value="general">
                    <BillingConfigForm
                        billingConfig={billingConfig} // Pass the whole config including region_code
                        handleSelectChange={handleSelectChange}
                        contacts={contacts}
                        clientId={client.client_id}
                    />

                    <ClientZeroDollarInvoiceSettings
                        clientId={client.client_id}
                    />

                    <ClientCreditExpirationSettings
                        clientId={client.client_id}
                    />
                    
                    <div className="flex justify-end">
                        <Button
                            id="save-billing-config-btn"
                            type="submit"
                            variant="default"
                        >
                            Save Billing Configuration
                        </Button>
                    </div>
                </TabsContent>

                <TabsContent value="plans" className="space-y-6"> {/* Added space-y for layout */}
                    {/* Added ClientContractAssignment component */}
                    <ClientContractAssignment clientId={client.client_id} />

                    {/* Existing ContractLines component */}
                    <ContractLines
                        clientContractLines={clientContractLines}
                        contractLines={contractLines}
                        serviceCategories={serviceCategories}
                        clientId={client.client_id}
                        onEdit={handleEditContractLine}
                        onDelete={handleRemoveContractLine}
                        onAdd={handleAddContractLine}
                        onClientPlanChange={handleClientPlanChange}
                        onServiceCategoryChange={handleServiceCategoryChange}
                        formatDateForDisplay={formatDateForDisplay}
                    />
                </TabsContent>

                <TabsContent value="taxRates">
                    {/* Updated props for ClientTaxRates to pass only the single default rate */}
                    <ClientTaxRates
                        clientId={client.client_id}
                        clientTaxRate={clientTaxRates.find(ctr => ctr.is_default) || null} // Pass only the default rate or null
                        taxRates={taxRates} // Pass all available rates for the dropdown
                        onAssignDefault={handleAssignDefaultTaxRate} // Pass the assign handler
                        onChangeDefault={handleChangeDefaultTaxRate} // Pass the change handler
                        onTaxRateCreated={handleTaxRateCreated} // Pass the refresh handler
                    />
                </TabsContent>

                <TabsContent value="overlaps">
                    <div className="space-y-6">
                        <ClientServiceOverlapMatrix
                            clientId={client.client_id}
                            clientContractLines={clientContractLines}
                            services={services}
                            onEdit={handleEditContractLine}
                            className="mb-6"
                        />

                        <ClientPlanDisambiguationGuide className="mb-6" />
                    </div>
                </TabsContent>
            </Tabs>

            {editingContractLine && (
                <PlanPickerDialog
                    isOpen={!!editingContractLine}
                    onClose={() => setEditingContractLine(null)}
                    onSelect={(plan: IContractLine, serviceCategory: string | undefined, startDate: string, endDate: string | null) => {
                        if (editingContractLine) {
                            const updatedPlan = {
                                ...editingContractLine,
                                contract_line_id: plan.contract_line_id!,
                                service_category: serviceCategory,
                                start_date: startDate,
                                end_date: endDate
                            };
                            // Don't update the state here, pass directly to save function
                            // setEditingContractLine(updatedPlan);
                            handleSaveEditContractLine(updatedPlan);
                        }
                    }}
                    availablePlans={contractLines}
                    serviceCategories={serviceCategories}
                    initialValues={{
                        planId: editingContractLine.contract_line_id,
                        categoryId: editingContractLine.service_category || '',
                        startDate: editingContractLine.start_date,
                        endDate: editingContractLine.end_date,
                        ongoing: !editingContractLine.end_date
                    }}
                />
            )}

            <ConfirmationDialog
                isOpen={!!contractLineToDelete}
                onClose={() => setContractLineToDelete(null)}
                onConfirm={confirmRemoveContractLine}
                title="Remove Contract Line Assignment"
                message="Are you sure you want to remove this contract line assignment from the client? The contract line itself will not be deleted."
            />

        </form>
    );
};

export default BillingConfiguration;<|MERGE_RESOLUTION|>--- conflicted
+++ resolved
@@ -57,13 +57,8 @@
         invoice_template_id: client.invoice_template_id || '',
         billing_contact_id: client.billing_contact_id || '',
         billing_email: client.billing_email || '',
-<<<<<<< HEAD
         region_code: client.region_code || null,
         default_currency_code: client.default_currency_code || 'USD',
-=======
-        region_code: client.region_code || null, // Added region_code from client data
-        default_currency_code: client.default_currency_code || null, // Added default_currency_code
->>>>>>> 348cc275
     });
 
     const [contractLines, setContractLines] = useState<IContractLine[]>([]);
@@ -196,13 +191,8 @@
                 billing_email,
                 billing_cycle,
                 invoice_template_id,
-<<<<<<< HEAD
-                region_code,
-                default_currency_code,
-=======
                 region_code, // Added region_code
                 default_currency_code, // Added default_currency_code
->>>>>>> 348cc275
                 ...rest
             } = billingConfig;
 
@@ -214,13 +204,8 @@
                 invoice_delivery_method,
                 billing_contact_id,  // Pass through as-is, updateClient will handle empty strings
                 billing_email,
-<<<<<<< HEAD
-                region_code,
-                default_currency_code
-=======
                 region_code, // Pass region_code to onSave
                 default_currency_code // Pass default_currency_code to onSave
->>>>>>> 348cc275
             });
 
             // Save template selection separately using the dedicated function
