--- conflicted
+++ resolved
@@ -85,7 +85,6 @@
   const b = rowB.getValue(columnId);
 
   // Try to parse as dates - if both are valid dates, compare as timestamps
-<<<<<<< HEAD
   // Type guard: ensure values are string, number, or Date before passing to Date constructor
   const isValidDateInput = (value: unknown): value is string | number | Date => {
     return typeof value === 'string' || typeof value === 'number' || value instanceof Date;
@@ -93,18 +92,6 @@
 
   const aDate = (a && isValidDateInput(a)) ? new Date(a) : null;
   const bDate = (b && isValidDateInput(b)) ? new Date(b) : null;
-=======
-  const parseDate = (val: unknown): Date | null => {
-    if (val instanceof Date) return val;
-    if (typeof val === 'string' || typeof val === 'number') {
-      const d = new Date(val);
-      return isNaN(d.getTime()) ? null : d;
-    }
-    return null;
-  };
-  const aDate = parseDate(a);
-  const bDate = parseDate(b);
->>>>>>> e8109fd8
 
   if (aDate && !isNaN(aDate.getTime()) && bDate && !isNaN(bDate.getTime())) {
     return aDate.getTime() - bDate.getTime();
