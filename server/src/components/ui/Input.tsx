--- conflicted
+++ resolved
@@ -140,15 +140,9 @@
             handleRef(element);
           }}
           className={`w-full px-3 py-2 border rounded-md shadow-sm focus:outline-none focus:ring-2 placeholder:text-gray-400 ${
-<<<<<<< HEAD
-            hasErrorState 
-              ? 'border-red-500 focus:ring-red-500 focus:border-red-500 bg-red-50' 
-              : 'border-[rgb(var(--color-border-400))] focus:ring-purple-500 focus:border-transparent'
-=======
             hasErrorState
               ? 'border-red-500 focus:ring-red-500 focus:border-red-500 bg-red-50'
               : 'border-[rgb(var(--color-border-400))] focus:ring-[rgb(var(--color-primary-500))] focus:border-transparent'
->>>>>>> 655677d4
           } ${className}`}
           value={value}
           disabled={disabled}
