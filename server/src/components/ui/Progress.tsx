import * as ProgressPrimitive from '@radix-ui/react-progress';
import { cn } from 'server/src/lib/utils';
import * as React from 'react';

interface ProgressProps extends React.ComponentPropsWithoutRef<typeof ProgressPrimitive.Root> {
  value: number;
  max?: number;
  className?: string;
<<<<<<< HEAD
  ref?: React.Ref<React.ElementRef<typeof ProgressPrimitive.Root>>;
}

function Progress({ value, max = 100, className, ref, ...props }: ProgressProps) {
  const percentage = Math.min((value / max) * 100, 100);
=======
  indicatorClassName?: string;
}

const Progress = React.forwardRef<React.ElementRef<typeof ProgressPrimitive.Root>, ProgressProps>(
  ({ value, max = 100, className, indicatorClassName, ...props }, ref) => {
    const percentage = Math.min((value / max) * 100, 100);
    
    return (
      <ProgressPrimitive.Root
        ref={ref}
        className={cn('relative h-2 w-full overflow-hidden rounded-full bg-secondary-100 dark:bg-secondary-900', className)}
        {...props}
      >
        <ProgressPrimitive.Indicator
          className={cn('h-full w-full flex-1 bg-primary transition-all', indicatorClassName)}
          style={{ transform: `translateX(-${100 - percentage}%)` }}
        />
      </ProgressPrimitive.Root>
    );
  }
);
>>>>>>> cbe8b1ba

  return (
    <ProgressPrimitive.Root
      ref={ref}
      className={cn('relative h-2 w-full overflow-hidden rounded-full bg-secondary', className)}
      {...props}
    >
      <ProgressPrimitive.Indicator
        className="h-full w-full flex-1 bg-primary transition-all"
        style={{ transform: `translateX(-${100 - percentage}%)` }}
      />
    </ProgressPrimitive.Root>
  );
}

export { Progress };<|MERGE_RESOLUTION|>--- conflicted
+++ resolved
@@ -6,20 +6,13 @@
   value: number;
   max?: number;
   className?: string;
-<<<<<<< HEAD
-  ref?: React.Ref<React.ElementRef<typeof ProgressPrimitive.Root>>;
-}
-
-function Progress({ value, max = 100, className, ref, ...props }: ProgressProps) {
-  const percentage = Math.min((value / max) * 100, 100);
-=======
   indicatorClassName?: string;
 }
 
 const Progress = React.forwardRef<React.ElementRef<typeof ProgressPrimitive.Root>, ProgressProps>(
   ({ value, max = 100, className, indicatorClassName, ...props }, ref) => {
     const percentage = Math.min((value / max) * 100, 100);
-    
+
     return (
       <ProgressPrimitive.Root
         ref={ref}
@@ -34,20 +27,7 @@
     );
   }
 );
->>>>>>> cbe8b1ba
 
-  return (
-    <ProgressPrimitive.Root
-      ref={ref}
-      className={cn('relative h-2 w-full overflow-hidden rounded-full bg-secondary', className)}
-      {...props}
-    >
-      <ProgressPrimitive.Indicator
-        className="h-full w-full flex-1 bg-primary transition-all"
-        style={{ transform: `translateX(-${100 - percentage}%)` }}
-      />
-    </ProgressPrimitive.Root>
-  );
-}
+Progress.displayName = 'Progress';
 
 export { Progress };