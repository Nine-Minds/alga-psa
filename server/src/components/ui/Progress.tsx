--- conflicted
+++ resolved
@@ -6,44 +6,21 @@
   value: number;
   max?: number;
   className?: string;
-<<<<<<< HEAD
   indicatorClassName?: string;
-}
-
-const Progress = React.forwardRef<React.ElementRef<typeof ProgressPrimitive.Root>, ProgressProps>(
-  ({ value, max = 100, className, indicatorClassName, ...props }, ref) => {
-    const percentage = Math.min((value / max) * 100, 100);
-    
-    return (
-      <ProgressPrimitive.Root
-        ref={ref}
-        className={cn('relative h-2 w-full overflow-hidden rounded-full bg-secondary-100 dark:bg-secondary-900', className)}
-        {...props}
-      >
-        <ProgressPrimitive.Indicator
-          className={cn('h-full w-full flex-1 bg-primary transition-all', indicatorClassName)}
-          style={{ transform: `translateX(-${100 - percentage}%)` }}
-        />
-      </ProgressPrimitive.Root>
-    );
-  }
-);
-=======
   ref?: React.Ref<React.ElementRef<typeof ProgressPrimitive.Root>>;
 }
 
-function Progress({ value, max = 100, className, ref, ...props }: ProgressProps) {
+function Progress({ value, max = 100, className, ref, indicatorClassName, ...props }: ProgressProps) {
   const percentage = Math.min((value / max) * 100, 100);
->>>>>>> 76c81b9e
 
   return (
     <ProgressPrimitive.Root
       ref={ref}
-      className={cn('relative h-2 w-full overflow-hidden rounded-full bg-secondary', className)}
+      className={cn('relative h-2 w-full overflow-hidden rounded-full bg-secondary-100 dark:bg-secondary-900', className)}
       {...props}
     >
       <ProgressPrimitive.Indicator
-        className="h-full w-full flex-1 bg-primary transition-all"
+        className={cn('h-full w-full flex-1 bg-primary transition-all', indicatorClassName)}
         style={{ transform: `translateX(-${100 - percentage}%)` }}
       />
     </ProgressPrimitive.Root>
