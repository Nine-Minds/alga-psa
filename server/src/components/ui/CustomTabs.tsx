--- conflicted
+++ resolved
@@ -21,27 +21,21 @@
     content?: string;
   };
   extraContent?: React.ReactNode;
-<<<<<<< HEAD
   /**
    * Optional prefix applied to tab trigger ids to satisfy unique id requirements
    */
   idPrefix?: string;
-=======
   orientation?: 'horizontal' | 'vertical';
->>>>>>> b1baae06
 }
 
-export const CustomTabs: React.FC<CustomTabsProps & AutomationProps> = ({ 
-  tabs, 
-  defaultTab, 
+export const CustomTabs: React.FC<CustomTabsProps & AutomationProps> = ({
+  tabs,
+  defaultTab,
   onTabChange,
   tabStyles,
   extraContent,
-<<<<<<< HEAD
-  idPrefix
-=======
-  orientation = 'horizontal'
->>>>>>> b1baae06
+  idPrefix,
+  orientation = 'horizontal',
 }) => {
   const [value, setValue] = React.useState(defaultTab || tabs[0].label);
   const generatedId = React.useId();
@@ -79,24 +73,12 @@
         onTabChange?.(newValue);
       }}
     >
-<<<<<<< HEAD
-      <Tabs.List className={`flex items-center border-b border-gray-200 mb-4 ${tabStyles?.list || ''}`}>
+      <Tabs.List className={`${defaultListClass} ${tabStyles?.list || ''}`}>
         {tabs.map((tab, index): JSX.Element => (
           <Tabs.Trigger
             key={tab.label}
             id={`${prefix}-trigger-${index}`}
-            className={`px-4 py-2 focus:outline-none transition-colors text-gray-500 hover:text-gray-700 border-b-2 border-transparent ${
-              tabStyles?.trigger || ''
-            } ${
-              tabStyles?.activeTrigger || 'data-[state=active]:text-blue-600 data-[state=active]:border-b-2 data-[state=active]:border-blue-600'
-            }`}
-=======
-      <Tabs.List className={`${defaultListClass} ${tabStyles?.list || ''}`}>
-        {tabs.map((tab): JSX.Element => (
-          <Tabs.Trigger
-            key={tab.label}
-            className={`${defaultTriggerClass} ${tabStyles?.trigger || ''} ${(tabStyles?.activeTrigger || defaultActiveTriggerClass)}`}
->>>>>>> b1baae06
+            className={`${defaultTriggerClass} ${tabStyles?.trigger || ''} ${tabStyles?.activeTrigger || defaultActiveTriggerClass}`}
             value={tab.label}
           >
             {tab.label}
