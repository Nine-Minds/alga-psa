--- conflicted
+++ resolved
@@ -54,15 +54,11 @@
     return tabs || [];
   }, [tabs, groups]);
 
-<<<<<<< HEAD
-  const [value, setValue] = React.useState(defaultTab || (allTabs.length > 0 ? allTabs[0].label : ''));
-=======
   const [value, setValue] = React.useState(() => {
     if (defaultTab) return defaultTab;
     if (allTabs && allTabs.length > 0) return allTabs[0].label;
     return '';
   });
->>>>>>> 3591ad2a
   const generatedId = React.useId();
   const prefix = React.useMemo(() => idPrefix || `tabs-${generatedId}`, [idPrefix, generatedId]);
 
