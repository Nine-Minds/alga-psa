'use client';

import React from 'react';
import * as Tabs from '@radix-ui/react-tabs';
import { AutomationProps } from '../../types/ui-reflection/types';
import { LucideIcon } from 'lucide-react';

export interface TabContent {
  label: string;
  content: React.ReactNode;
<<<<<<< HEAD
  icon?: React.ReactNode;
=======
  icon?: LucideIcon;
>>>>>>> 8176b596
}

export interface CustomTabsProps {
  tabs: TabContent[];
  defaultTab?: string;
  onTabChange?: (tabValue: string) => void;
  tabStyles?: {
    root?: string;
    list?: string;
    trigger?: string;
    activeTrigger?: string;
    content?: string;
  };
  extraContent?: React.ReactNode;
  /**
   * Optional prefix applied to tab trigger ids to satisfy unique id requirements
   */
  idPrefix?: string;
  orientation?: 'horizontal' | 'vertical';
}

export const CustomTabs: React.FC<CustomTabsProps & AutomationProps> = ({
  tabs,
  defaultTab,
  onTabChange,
  tabStyles,
  extraContent,
  idPrefix,
  orientation = 'horizontal',
}) => {
  const [value, setValue] = React.useState(defaultTab || tabs[0].label);
  const generatedId = React.useId();
  const prefix = React.useMemo(() => idPrefix || `tabs-${generatedId}`, [idPrefix, generatedId]);

  React.useEffect(() => {
    if (defaultTab) {
      setValue(defaultTab);
    }
  }, [defaultTab]);

  const defaultRootClass = orientation === 'vertical'
    ? 'md:grid md:grid-cols-[220px_minmax(0,1fr)] gap-6'
    : '';

  const defaultListClass = orientation === 'vertical'
    ? 'flex flex-col border-r border-border/60 dark:border-border/40 space-y-1 pr-4'
    : 'flex items-center border-b border-gray-200 mb-4';

  const defaultTriggerClass = orientation === 'vertical'
    ? 'w-full justify-start px-3 py-2 text-left text-sm text-muted-foreground hover:text-foreground border-l-2 border-transparent data-[state=active]:border-primary-500 data-[state=active]:text-primary-600'
    : 'px-4 py-2 focus:outline-none transition-colors text-gray-500 hover:text-gray-700 border-b-2 border-transparent';

  const defaultActiveTriggerClass = orientation === 'vertical'
    ? ''
    : 'data-[state=active]:text-blue-600 data-[state=active]:border-b-2 data-[state=active]:border-blue-600';

  return (
    <Tabs.Root 
      className={`${defaultRootClass} ${tabStyles?.root || ''}`} 
      value={value}
      orientation={orientation}
      onValueChange={(newValue) => {
        setValue(newValue);
        onTabChange?.(newValue);
      }}
    >
      <Tabs.List className={`${defaultListClass} ${tabStyles?.list || ''}`}>
<<<<<<< HEAD
        {tabs.map((tab, index): JSX.Element => (
          <Tabs.Trigger
            key={tab.label}
            id={`${prefix}-trigger-${index}`}
            className={`${defaultTriggerClass} ${tabStyles?.trigger || ''} ${tabStyles?.activeTrigger || defaultActiveTriggerClass} flex items-center gap-2`}
            value={tab.label}
          >
            {tab.icon && <span className="flex-shrink-0">{tab.icon}</span>}
            <span>{tab.label}</span>
          </Tabs.Trigger>
        ))}
=======
        {tabs.map((tab, index): JSX.Element => {
          const IconComponent = tab.icon;
          const hasIcon = !!IconComponent;
          const iconClassName = hasIcon 
            ? (orientation === 'vertical' ? 'flex items-center gap-2' : 'flex items-center gap-1.5')
            : '';
          return (
            <Tabs.Trigger
              key={tab.label}
              id={`${prefix}-trigger-${index}`}
              className={`${defaultTriggerClass} ${iconClassName} ${tabStyles?.trigger || ''} ${tabStyles?.activeTrigger || defaultActiveTriggerClass}`}
              value={tab.label}
            >
              {IconComponent && <IconComponent className="h-4 w-4 shrink-0" />}
              {tab.label}
            </Tabs.Trigger>
          );
        })}
>>>>>>> 8176b596
        {extraContent}
      </Tabs.List>
      {tabs.map((tab, index): JSX.Element => (
        <Tabs.Content 
          key={tab.label}
          id={`${prefix}-content-${index}`}
          value={tab.label} 
          className={`focus:outline-none ${tabStyles?.content || ''}`}
        >
          {tab.content}
        </Tabs.Content>
      ))}
    </Tabs.Root>
  );
};

export default CustomTabs;<|MERGE_RESOLUTION|>--- conflicted
+++ resolved
@@ -8,11 +8,7 @@
 export interface TabContent {
   label: string;
   content: React.ReactNode;
-<<<<<<< HEAD
-  icon?: React.ReactNode;
-=======
   icon?: LucideIcon;
->>>>>>> 8176b596
 }
 
 export interface CustomTabsProps {
@@ -80,19 +76,6 @@
       }}
     >
       <Tabs.List className={`${defaultListClass} ${tabStyles?.list || ''}`}>
-<<<<<<< HEAD
-        {tabs.map((tab, index): JSX.Element => (
-          <Tabs.Trigger
-            key={tab.label}
-            id={`${prefix}-trigger-${index}`}
-            className={`${defaultTriggerClass} ${tabStyles?.trigger || ''} ${tabStyles?.activeTrigger || defaultActiveTriggerClass} flex items-center gap-2`}
-            value={tab.label}
-          >
-            {tab.icon && <span className="flex-shrink-0">{tab.icon}</span>}
-            <span>{tab.label}</span>
-          </Tabs.Trigger>
-        ))}
-=======
         {tabs.map((tab, index): JSX.Element => {
           const IconComponent = tab.icon;
           const hasIcon = !!IconComponent;
@@ -111,7 +94,6 @@
             </Tabs.Trigger>
           );
         })}
->>>>>>> 8176b596
         {extraContent}
       </Tabs.List>
       {tabs.map((tab, index): JSX.Element => (
