--- conflicted
+++ resolved
@@ -14,13 +14,8 @@
   try {
     const resolvedParams = await params;
     const req = request as any;
-<<<<<<< HEAD
-    req.params = resolvedParams;
-    return await controller.getTagById()(req);
-=======
     req.params = params;
     return await controller.getTag()(req);
->>>>>>> 94a3a813
   } catch (error) {
     return handleApiError(error);
   }
