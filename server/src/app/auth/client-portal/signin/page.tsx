import { redirect } from 'next/navigation';
import ClientPortalSignIn from 'server/src/components/auth/ClientPortalSignIn';
import { I18nWrapper } from 'server/src/components/i18n/I18nWrapper';
import { getTenantBrandingByDomain, getTenantLocaleByDomain } from 'server/src/lib/actions/tenant-actions/getTenantBrandingByDomain';
import { getSession } from 'server/src/lib/auth/getSession';

export default async function ClientSignInPage({
  searchParams,
}: {
  searchParams: Promise<{ [key: string]: string | string[] | undefined }>;
}) {
  const params = await searchParams;
  const callbackUrl = typeof params?.callbackUrl === 'string' ? params.callbackUrl : '/client-portal/dashboard';
  const session = await getSession();
  if (session?.user) {
    if (session.user.user_type === 'internal') {
      const canonicalBase = process.env.NEXTAUTH_URL;

      if (!canonicalBase) {
        throw new Error('NEXTAUTH_URL must be set to redirect MSP users from client portal sign-in');
      }

      let mspRedirect: string;

      try {
        mspRedirect = new URL('/msp/dashboard', canonicalBase).toString();
      } catch (error) {
        throw new Error('NEXTAUTH_URL is invalid and cannot be used for MSP redirect');
      }

      return redirect(mspRedirect);
    }

    return redirect(callbackUrl);
  }

<<<<<<< HEAD
  // Get the current domain from headers
  const headersList = await headers();
  const host = headersList.get('host') || '';

  // Check if we have a portalDomain query parameter (from custom domain redirect)
  const portalDomain = typeof params?.portalDomain === 'string' ? params.portalDomain : null;

  // Redirect vanity/custom domains to the canonical NEXTAUTH_URL login to ensure auth cookies work
  const canonicalBase = process.env.NEXTAUTH_URL;
  if (canonicalBase && !portalDomain) {
    try {
      const canonicalUrl = new URL(canonicalBase);
      const currentHost = host.split(':')[0]; // Get hostname without port
      const currentPort = host.split(':')[1] || '';
      const canonicalHost = canonicalUrl.hostname;
      const canonicalPort = canonicalUrl.port || '';

      // Only redirect if we're on a different hostname (not just different port)
      // This ensures custom domains redirect to canonical, but canonical doesn't redirect to itself
      if (currentHost && currentHost !== canonicalHost) {
        // Build the callback URL - this is where the user will be redirected after login
        const forwardedProto = headersList.get('x-forwarded-proto')?.split(',')[0]?.trim();
        const protocol = forwardedProto || (host.includes('localhost') ? 'http' : 'https');

        // Build callback URL back to the custom domain
        const callbackUrl = `${protocol}://${host}/client-portal/dashboard`;

        // Redirect to canonical domain for authentication, passing the custom domain for branding
        const canonicalLogin = new URL('/auth/client-portal/signin', canonicalBase);
        canonicalLogin.searchParams.set('callbackUrl', callbackUrl);
        canonicalLogin.searchParams.set('portalDomain', host);

        console.log('[client-portal-signin] Redirecting custom domain to canonical for auth', {
          customDomain: host,
          currentHost,
          canonicalHost,
          callbackUrl
        });

        return redirect(canonicalLogin.toString());
      }
    } catch (error) {
      console.error('Failed to construct canonical login URL', error);
    }
  }

  // Use portalDomain from query string if present, otherwise use current host
  const brandingDomain = portalDomain || host;

  // Fetch tenant branding and locale based on domain
  const [branding, locale] = await Promise.all([
    getTenantBrandingByDomain(brandingDomain),
    getTenantLocaleByDomain(brandingDomain),
  ]);
=======
  // Get portalDomain from query parameter (set by middleware for vanity domains)
  const portalDomain = typeof params?.portalDomain === 'string' ? params.portalDomain : null;

  // Fetch tenant branding and locale based on portalDomain (if present)
  const [branding, locale] = portalDomain
    ? await Promise.all([
        getTenantBrandingByDomain(portalDomain),
        getTenantLocaleByDomain(portalDomain),
      ])
    : [null, null];
>>>>>>> 09f9e7cb

  return (
    <I18nWrapper portal="client" initialLocale={locale || undefined}>
      <ClientPortalSignIn branding={branding} />
    </I18nWrapper>
  );
}<|MERGE_RESOLUTION|>--- conflicted
+++ resolved
@@ -34,62 +34,6 @@
     return redirect(callbackUrl);
   }
 
-<<<<<<< HEAD
-  // Get the current domain from headers
-  const headersList = await headers();
-  const host = headersList.get('host') || '';
-
-  // Check if we have a portalDomain query parameter (from custom domain redirect)
-  const portalDomain = typeof params?.portalDomain === 'string' ? params.portalDomain : null;
-
-  // Redirect vanity/custom domains to the canonical NEXTAUTH_URL login to ensure auth cookies work
-  const canonicalBase = process.env.NEXTAUTH_URL;
-  if (canonicalBase && !portalDomain) {
-    try {
-      const canonicalUrl = new URL(canonicalBase);
-      const currentHost = host.split(':')[0]; // Get hostname without port
-      const currentPort = host.split(':')[1] || '';
-      const canonicalHost = canonicalUrl.hostname;
-      const canonicalPort = canonicalUrl.port || '';
-
-      // Only redirect if we're on a different hostname (not just different port)
-      // This ensures custom domains redirect to canonical, but canonical doesn't redirect to itself
-      if (currentHost && currentHost !== canonicalHost) {
-        // Build the callback URL - this is where the user will be redirected after login
-        const forwardedProto = headersList.get('x-forwarded-proto')?.split(',')[0]?.trim();
-        const protocol = forwardedProto || (host.includes('localhost') ? 'http' : 'https');
-
-        // Build callback URL back to the custom domain
-        const callbackUrl = `${protocol}://${host}/client-portal/dashboard`;
-
-        // Redirect to canonical domain for authentication, passing the custom domain for branding
-        const canonicalLogin = new URL('/auth/client-portal/signin', canonicalBase);
-        canonicalLogin.searchParams.set('callbackUrl', callbackUrl);
-        canonicalLogin.searchParams.set('portalDomain', host);
-
-        console.log('[client-portal-signin] Redirecting custom domain to canonical for auth', {
-          customDomain: host,
-          currentHost,
-          canonicalHost,
-          callbackUrl
-        });
-
-        return redirect(canonicalLogin.toString());
-      }
-    } catch (error) {
-      console.error('Failed to construct canonical login URL', error);
-    }
-  }
-
-  // Use portalDomain from query string if present, otherwise use current host
-  const brandingDomain = portalDomain || host;
-
-  // Fetch tenant branding and locale based on domain
-  const [branding, locale] = await Promise.all([
-    getTenantBrandingByDomain(brandingDomain),
-    getTenantLocaleByDomain(brandingDomain),
-  ]);
-=======
   // Get portalDomain from query parameter (set by middleware for vanity domains)
   const portalDomain = typeof params?.portalDomain === 'string' ? params.portalDomain : null;
 
@@ -100,7 +44,6 @@
         getTenantLocaleByDomain(portalDomain),
       ])
     : [null, null];
->>>>>>> 09f9e7cb
 
   return (
     <I18nWrapper portal="client" initialLocale={locale || undefined}>
