import { describe, it, expect, beforeAll, beforeEach, afterEach, afterAll, vi } from 'vitest';
import '../../../../../test-utils/nextApiMock';
import { TestContext } from '../../../../../test-utils/testContext';
import { generateInvoice } from 'server/src/lib/actions/invoiceGeneration';
import { generateManualInvoice } from 'server/src/lib/actions/manualInvoiceActions';
import { setupCompanyTaxConfiguration, assignServiceTaxRate, createTestService, createFixedPlanAssignment } from '../../../../../test-utils/billingTestHelpers';
import { setupCommonMocks } from '../../../../../test-utils/testMocks';
import { TextEncoder as NodeTextEncoder } from 'util';

let mockedTenantId = '11111111-1111-1111-1111-111111111111';
let mockedUserId = 'mock-user-id';

vi.mock('server/src/lib/auth/getSession', () => ({
  getSession: vi.fn(async () => ({
    user: {
      id: mockedUserId,
      tenant: mockedTenantId
    }
  }))
}));

vi.mock('server/src/lib/analytics/posthog', () => ({
  analytics: {
    capture: vi.fn(),
    identify: vi.fn(),
    trackPerformance: vi.fn(),
    getClient: () => null
  }
}));

vi.mock('@alga-psa/shared/db', async (importOriginal) => {
  const actual = await importOriginal<typeof import('@alga-psa/shared/db')>();
  return {
    ...actual,
    withTransaction: vi.fn(async (knex, callback) => callback(knex)),
    withAdminTransaction: vi.fn(async (callback, existingConnection) => callback(existingConnection as any))
  };
});

vi.mock('server/src/lib/auth/rbac', () => ({
  hasPermission: vi.fn(() => Promise.resolve(true))
}));

const globalForVitest = globalThis as { TextEncoder: typeof NodeTextEncoder };
globalForVitest.TextEncoder = NodeTextEncoder;

describe('Billing Invoice Consistency Checks', () => {
  const {
    beforeAll: setupContext,
    beforeEach: resetContext,
    afterEach: rollbackContext,
    afterAll: cleanupContext
  } = TestContext.createHelpers();

let context: TestContext;

async function ensureDefaultTaxConfiguration() {
  await setupCompanyTaxConfiguration(context, {
    regionCode: 'US-NY',
    regionName: 'New York',
    description: 'NY State + City Tax',
    startDate: '2025-01-01T00:00:00.000Z',
    taxPercentage: 8.875
  });
}

  beforeAll(async () => {
    context = await setupContext({
      runSeeds: true,
      cleanupTables: [
        'invoice_items',
        'invoices',
        'usage_tracking',
        'bucket_usage',
        'time_entries',
        'tickets',
        'client_billing_cycles',
        'client_billing_plans',
        'plan_services',
        'service_catalog',
        'billing_plans',
        'tax_rates',
<<<<<<< HEAD
        'tax_regions',
        'company_tax_settings'
=======
        'client_tax_settings'
>>>>>>> b003a7fd
      ],
      clientName: 'Test Client',
      userType: 'internal'
    });

<<<<<<< HEAD
    const mockContext = setupCommonMocks({
      tenantId: context.tenantId,
      userId: context.userId,
      permissionCheck: () => true
    });
    mockedTenantId = mockContext.tenantId;
    mockedUserId = mockContext.userId;
    await ensureDefaultTaxConfiguration();
  }, 60000);

  beforeEach(async () => {
    context = await resetContext();
    const mockContext = setupCommonMocks({
      tenantId: context.tenantId,
      userId: context.userId,
      permissionCheck: () => true
    });
    mockedTenantId = mockContext.tenantId;
    mockedUserId = mockContext.userId;
    await ensureDefaultTaxConfiguration();
  }, 30000);
=======
    // Create default tax settings and billing settings
    await createDefaultTaxSettings(context.client.client_id);
  });
>>>>>>> b003a7fd

  afterAll(async () => {
    await cleanupContext();
  }, 30000);

  afterEach(async () => {
    await rollbackContext();
  }, 30000);

  describe('Tax Calculation Consistency', () => {
    it('should calculate tax consistently between manual and automatic invoices', async () => {
      // Set up test data
      const serviceId = await createTestService(context, {
        service_name: 'Test Service',
        default_rate: 1000,
        tax_region: 'US-NY'
      });

      await assignServiceTaxRate(context, serviceId, 'US-NY', { onlyUnset: true });

      const { planId } = await createFixedPlanAssignment(context, serviceId, {
        planName: 'Test Plan',
        baseRateCents: 1000,
        startDate: '2025-02-01'
      });

      // Create billing cycle for automatic invoice
      const billingCycle = await context.createEntity('client_billing_cycles', {
        client_id: context.clientId,
        billing_cycle: 'monthly',
        effective_date: '2025-02-01',
        period_start_date: '2025-02-01',
        period_end_date: '2025-03-01'
      }, 'billing_cycle_id');

<<<<<<< HEAD
=======
      // Create and assign billing plan
      const planId = await context.createEntity('billing_plans', {
        plan_name: 'Test Plan',
        billing_frequency: 'monthly',
        is_custom: false,
        plan_type: 'Fixed'
      }, 'plan_id');

      await context.db('plan_services').insert({
        plan_id: planId,
        service_id: serviceId,
        quantity: 1,
        tenant: context.tenantId
      });

      await context.db('client_billing_plans').insert({
        client_billing_plan_id: uuidv4(),
        client_id: context.clientId,
        plan_id: planId,
        start_date: '2025-02-01',
        is_active: true,
        tenant: context.tenantId
      });

>>>>>>> b003a7fd
      // Generate automatic invoice
      const autoInvoice = await generateInvoice(billingCycle);

      // Generate manual invoice with same parameters
      const manualInvoice = await generateManualInvoice({
        clientId: context.clientId,
        items: [{
          service_id: serviceId,
          quantity: 1,
          description: 'Test Service',
          rate: 1000
        }]
      });

      // Verify tax calculations match
      expect(autoInvoice!.tax).toBe(manualInvoice.tax);
      expect(autoInvoice!.subtotal).toBe(manualInvoice.subtotal);
      expect(autoInvoice!.total_amount).toBe(manualInvoice.total_amount);
    });
  });
});<|MERGE_RESOLUTION|>--- conflicted
+++ resolved
@@ -3,7 +3,7 @@
 import { TestContext } from '../../../../../test-utils/testContext';
 import { generateInvoice } from 'server/src/lib/actions/invoiceGeneration';
 import { generateManualInvoice } from 'server/src/lib/actions/manualInvoiceActions';
-import { setupCompanyTaxConfiguration, assignServiceTaxRate, createTestService, createFixedPlanAssignment } from '../../../../../test-utils/billingTestHelpers';
+import { setupClientTaxConfiguration, assignServiceTaxRate, createTestService, createFixedPlanAssignment } from '../../../../../test-utils/billingTestHelpers';
 import { setupCommonMocks } from '../../../../../test-utils/testMocks';
 import { TextEncoder as NodeTextEncoder } from 'util';
 
@@ -55,7 +55,7 @@
 let context: TestContext;
 
 async function ensureDefaultTaxConfiguration() {
-  await setupCompanyTaxConfiguration(context, {
+  await setupClientTaxConfiguration(context, {
     regionCode: 'US-NY',
     regionName: 'New York',
     description: 'NY State + City Tax',
@@ -80,18 +80,13 @@
         'service_catalog',
         'billing_plans',
         'tax_rates',
-<<<<<<< HEAD
         'tax_regions',
-        'company_tax_settings'
-=======
         'client_tax_settings'
->>>>>>> b003a7fd
       ],
       clientName: 'Test Client',
       userType: 'internal'
     });
 
-<<<<<<< HEAD
     const mockContext = setupCommonMocks({
       tenantId: context.tenantId,
       userId: context.userId,
@@ -113,11 +108,6 @@
     mockedUserId = mockContext.userId;
     await ensureDefaultTaxConfiguration();
   }, 30000);
-=======
-    // Create default tax settings and billing settings
-    await createDefaultTaxSettings(context.client.client_id);
-  });
->>>>>>> b003a7fd
 
   afterAll(async () => {
     await cleanupContext();
@@ -153,33 +143,6 @@
         period_end_date: '2025-03-01'
       }, 'billing_cycle_id');
 
-<<<<<<< HEAD
-=======
-      // Create and assign billing plan
-      const planId = await context.createEntity('billing_plans', {
-        plan_name: 'Test Plan',
-        billing_frequency: 'monthly',
-        is_custom: false,
-        plan_type: 'Fixed'
-      }, 'plan_id');
-
-      await context.db('plan_services').insert({
-        plan_id: planId,
-        service_id: serviceId,
-        quantity: 1,
-        tenant: context.tenantId
-      });
-
-      await context.db('client_billing_plans').insert({
-        client_billing_plan_id: uuidv4(),
-        client_id: context.clientId,
-        plan_id: planId,
-        start_date: '2025-02-01',
-        is_active: true,
-        tenant: context.tenantId
-      });
-
->>>>>>> b003a7fd
       // Generate automatic invoice
       const autoInvoice = await generateInvoice(billingCycle);
 
