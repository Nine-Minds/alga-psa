import { describe, it, expect, beforeAll, beforeEach, afterEach, afterAll, vi } from 'vitest';
import '../../../../../test-utils/nextApiMock';
import { TestContext } from '../../../../../test-utils/testContext';
import { generateInvoice } from 'server/src/lib/actions/invoiceGeneration';
<<<<<<< HEAD
import { setupCommonMocks } from '../../../../../test-utils/testMocks';
import { createTestService, assignServiceTaxRate, setupCompanyTaxConfiguration, createFixedPlanAssignment, addServiceToFixedPlan } from '../../../../../test-utils/billingTestHelpers';
import { TextEncoder as NodeTextEncoder } from 'util';

let mockedTenantId = '11111111-1111-1111-1111-111111111111';
let mockedUserId = 'mock-user-id';

vi.mock('server/src/lib/auth/getSession', () => ({
  getSession: vi.fn(async () => ({
    user: {
      id: mockedUserId,
      tenant: mockedTenantId
    }
  }))
}));

vi.mock('server/src/lib/analytics/posthog', () => ({
  analytics: {
    capture: vi.fn(),
    identify: vi.fn(),
    trackPerformance: vi.fn(),
    getClient: () => null
  }
}));

vi.mock('@alga-psa/shared/db', async (importOriginal) => {
  const actual = await importOriginal<typeof import('@alga-psa/shared/db')>();
  return {
    ...actual,
    withTransaction: vi.fn(async (knex, callback) => callback(knex)),
    withAdminTransaction: vi.fn(async (callback, existingConnection) => callback(existingConnection as any))
  };
});

vi.mock('server/src/lib/auth/rbac', () => ({
  hasPermission: vi.fn(() => Promise.resolve(true))
}));

const globalForVitest = globalThis as { TextEncoder: typeof NodeTextEncoder };
globalForVitest.TextEncoder = NodeTextEncoder;

const {
  beforeAll: setupContext,
  beforeEach: resetContext,
  afterEach: rollbackContext,
  afterAll: cleanupContext
} = TestContext.createHelpers();

let context: TestContext;

async function configureTaxForCompany(companyId: string, taxPercentage = 10) {
  await setupCompanyTaxConfiguration(context, {
    companyId,
    regionCode: 'US-NY',
    regionName: 'New York',
    taxPercentage
  });
  await assignServiceTaxRate(context, '*', 'US-NY', { onlyUnset: true });
}
=======
import { createDefaultTaxSettings } from 'server/src/lib/actions/taxSettingsActions';
import { v4 as uuidv4 } from 'uuid';
import type { IClient } from '../../interfaces/client.interfaces';
import { Temporal } from '@js-temporal/polyfill';
>>>>>>> b003a7fd

describe('Billing Invoice Edge Cases', () => {
  beforeAll(async () => {
    context = await setupContext({
      runSeeds: true,
      cleanupTables: [
        'invoice_items',
        'invoices',
        'usage_tracking',
        'bucket_usage',
        'time_entries',
        'tickets',
        'client_billing_cycles',
        'client_billing_plans',
        'plan_services',
        'service_catalog',
        'billing_plans',
        'tax_rates',
<<<<<<< HEAD
        'tax_regions',
        'company_tax_settings',
        'company_tax_rates'
=======
        'client_tax_settings',
        'transactions'
>>>>>>> b003a7fd
      ],
      clientName: 'Test Client',
      userType: 'internal'
    });

<<<<<<< HEAD
    const mockContext = setupCommonMocks({
      tenantId: context.tenantId,
      userId: context.userId,
      permissionCheck: () => true
    });
    mockedTenantId = mockContext.tenantId;
    mockedUserId = mockContext.userId;

    await configureTaxForCompany(context.companyId, 10);
  }, 60000);

  beforeEach(async () => {
    context = await resetContext();
    const mockContext = setupCommonMocks({
      tenantId: context.tenantId,
      userId: context.userId,
      permissionCheck: () => true
    });
    mockedTenantId = mockContext.tenantId;
    mockedUserId = mockContext.userId;

    await configureTaxForCompany(context.companyId, 10);
  }, 30000);
=======
    // Create default tax settings and billing settings
    await createDefaultTaxSettings(context.client.client_id);
  });

  afterAll(async () => {
    await testHelpers.afterAll();
  });

  it('should validate total calculation for negative subtotal (credit note)', async () => {
    // Create test client
    const client_id = await context.createEntity<IClient>('clients', {
      client_name: 'Credit Note Client',
      billing_cycle: 'monthly',
      client_id: uuidv4(),
      region_code: 'US-NY',
      is_tax_exempt: false,
      created_at: Temporal.Now.plainDateISO().toString(),
      updated_at: Temporal.Now.plainDateISO().toString(),
      phone_no: '',
      credit_balance: 0,
      email: '',
      url: '',
      address: '',
      is_inactive: false
    }, 'client_id');
>>>>>>> b003a7fd

  afterEach(async () => {
    await rollbackContext();
  }, 30000);

<<<<<<< HEAD
  afterAll(async () => {
    await cleanupContext();
  }, 30000);
=======
    // Set up client tax settings
    await context.db('client_tax_settings').insert({
      client_id: client_id,
      tenant: context.tenantId,
      tax_rate_id: nyTaxRateId,
      is_reverse_charge_applicable: false
    });
>>>>>>> b003a7fd

  it('should validate total calculation for negative subtotal (credit note)', async () => {
    const creditServiceA = await createTestService(context, {
      service_name: 'Credit Service A',
      default_rate: 5000,
      tax_region: 'US-NY'
    });
    const creditServiceB = await createTestService(context, {
      service_name: 'Credit Service B',
      default_rate: 7500,
      tax_region: 'US-NY'
    });

    const { planId } = await createFixedPlanAssignment(context, creditServiceA, {
      planName: 'Credit Plan',
      baseRateCents: -12500,
      detailBaseRateCents: 5000,
      startDate: '2025-02-01'
    });

    await addServiceToFixedPlan(context, planId, creditServiceB, {
      detailBaseRateCents: 7500
    });

<<<<<<< HEAD
    const billingCycle = await context.createEntity('company_billing_cycles', {
      company_id: context.companyId,
=======
    // Create billing cycle
    const billingCycle = await context.createEntity('client_billing_cycles', {
      client_id: client_id,
>>>>>>> b003a7fd
      billing_cycle: 'monthly',
      effective_date: '2025-02-01',
      period_start_date: '2025-02-01',
      period_end_date: '2025-03-01'
    }, 'billing_cycle_id');

<<<<<<< HEAD
=======
    // Assign plan to client
    await context.db('client_billing_plans').insert({
      client_billing_plan_id: uuidv4(),
      client_id: client_id,
      plan_id: planId,
      start_date: '2025-02-01',
      is_active: true,
      tenant: context.tenantId
    });

    // Generate invoice
>>>>>>> b003a7fd
    const invoice = await generateInvoice(billingCycle);

    expect(invoice).toBeDefined();
    expect(invoice!.subtotal).toBe(-12500);
    expect(invoice!.tax).toBe(0);
    expect(invoice!.total_amount).toBe(-12500);

    const invoiceItems = await context.db('invoice_items')
      .where({ invoice_id: invoice!.invoice_id, tenant: context.tenantId })
      .orderBy('net_amount', 'desc');

    expect(invoiceItems).toHaveLength(1);
    expect(Number(invoiceItems[0].net_amount)).toBe(-12500);
    expect(Number(invoiceItems[0].tax_amount)).toBe(0);
    expect(Number(invoiceItems[0].total_price)).toBe(-12500);
    expect(invoiceItems[0].description).toContain('Credit Plan');
  });

  it('should properly handle true zero-value invoices through the entire workflow', async () => {
<<<<<<< HEAD
    const freeService = await createTestService(context, {
=======
    // Create test client
    const client_id = await context.createEntity<IClient>('clients', {
      client_name: 'Zero Value Invoice Client',
      billing_cycle: 'monthly',
      client_id: uuidv4(),
      region_code: 'US-NY',
      is_tax_exempt: false,
      created_at: Temporal.Now.plainDateISO().toString(),
      updated_at: Temporal.Now.plainDateISO().toString(),
      phone_no: '',
      credit_balance: 0,
      email: '',
      url: '',
      address: '',
      is_inactive: false
    }, 'client_id');

    // Create tax rate settings
    const nyTaxRateId = await context.createEntity('tax_rates', {
      region: 'US-NY',
      tax_percentage: 10.0,
      description: 'NY Test Tax',
      start_date: '2025-01-01'
    }, 'tax_rate_id');

    // Set up client tax settings
    await context.db('client_tax_settings').insert({
      client_id: client_id,
      tenant: context.tenantId,
      tax_rate_id: nyTaxRateId,
      is_reverse_charge_applicable: false
    });

    // Create a free service with zero price
    const freeService = await context.createEntity('service_catalog', {
>>>>>>> b003a7fd
      service_name: 'Free Service',
      default_rate: 1000,
      tax_region: 'US-NY'
    });

    const { planId } = await createFixedPlanAssignment(context, freeService, {
      planName: 'Free Plan',
      baseRateCents: 0,
      detailBaseRateCents: 1000,
      startDate: '2025-02-01'
    });

<<<<<<< HEAD
    const billingCycle = await context.createEntity('company_billing_cycles', {
      company_id: context.companyId,
=======
    // Create billing cycle
    const billingCycle = await context.createEntity('client_billing_cycles', {
      client_id: client_id,
>>>>>>> b003a7fd
      billing_cycle: 'monthly',
      effective_date: '2025-02-01',
      period_start_date: '2025-02-01',
      period_end_date: '2025-03-01'
    }, 'billing_cycle_id');

<<<<<<< HEAD
    const invoice = await generateInvoice(billingCycle);
=======
    // Assign plan to client
    await context.db('client_billing_plans').insert({
      client_billing_plan_id: uuidv4(),
      client_id: client_id,
      plan_id: planId,
      start_date: '2025-02-01',
      is_active: true,
      tenant: context.tenantId
    });
>>>>>>> b003a7fd

    expect(invoice).toBeDefined();
    expect(invoice!.subtotal).toBe(0);
    expect(invoice!.tax).toBe(0);
    expect(invoice!.total_amount).toBe(0);

    const invoiceItems = await context.db('invoice_items')
<<<<<<< HEAD
      .where({ invoice_id: invoice!.invoice_id, tenant: context.tenantId })
      .orderBy('net_amount', 'desc');

    expect(invoiceItems).toHaveLength(1);
    expect(Number(invoiceItems[0].net_amount)).toBe(0);
    expect(Number(invoiceItems[0].tax_amount)).toBe(0);
    expect(Number(invoiceItems[0].total_price)).toBe(0);
=======
      .where({ invoice_id: draftInvoice!.invoice_id })
      .orderBy('created_at', 'asc');

    // Verify invoice items
    expect(invoiceItems).toHaveLength(1);  // Should have the one free service
    expect(parseInt(invoiceItems[0].net_amount)).toBe(0);
    expect(parseInt(invoiceItems[0].tax_amount)).toBe(0);
    expect(parseInt(invoiceItems[0].total_price)).toBe(0);
    expect(invoiceItems[0].service_id).toBe(freeService);

    // Step 2: Finalize the invoice
    await context.db('invoices')
      .where({ invoice_id: draftInvoice!.invoice_id })
      .update({ status: 'sent' });

    // Get the finalized invoice
    const finalizedInvoice = await context.db('invoices')
      .where({ invoice_id: draftInvoice!.invoice_id })
      .first();

    // Verify finalized invoice properties
    expect(finalizedInvoice.status).toBe('sent');
    expect(finalizedInvoice.subtotal).toBe(0);
    expect(finalizedInvoice.tax).toBe(0);
    expect(parseInt(finalizedInvoice.total_amount.toString())).toBe(0);

    // Step 3: Verify transaction handling for zero-value invoice
    const transactions = await context.db('transactions')
      .where({ invoice_id: draftInvoice!.invoice_id })
      .select();

    // Based on logs, a transaction record is created even for zero-value invoices
    expect(transactions).toHaveLength(1);
    
    if (transactions.length > 0) {
      // The transaction should have appropriate values
      const transaction = transactions[0];
      // We expect the transaction amount to be zero
      expect(parseInt(transaction.amount)).toBe(0);
      // Verify the transaction is properly linked to the client and invoice
      expect(transaction.client_id).toBe(client_id);
      expect(transaction.invoice_id).toBe(draftInvoice!.invoice_id);
    }

    // Step 4: Verify the client credit balance remains unchanged
    const clientAfter = await context.db('clients')
      .where({ client_id: client_id })
      .first();

    expect(clientAfter.credit_balance).toBe(0); // Should still be 0
>>>>>>> b003a7fd
  });
});<|MERGE_RESOLUTION|>--- conflicted
+++ resolved
@@ -2,9 +2,8 @@
 import '../../../../../test-utils/nextApiMock';
 import { TestContext } from '../../../../../test-utils/testContext';
 import { generateInvoice } from 'server/src/lib/actions/invoiceGeneration';
-<<<<<<< HEAD
 import { setupCommonMocks } from '../../../../../test-utils/testMocks';
-import { createTestService, assignServiceTaxRate, setupCompanyTaxConfiguration, createFixedPlanAssignment, addServiceToFixedPlan } from '../../../../../test-utils/billingTestHelpers';
+import { createTestService, assignServiceTaxRate, setupClientTaxConfiguration, createFixedPlanAssignment, addServiceToFixedPlan } from '../../../../../test-utils/billingTestHelpers';
 import { TextEncoder as NodeTextEncoder } from 'util';
 
 let mockedTenantId = '11111111-1111-1111-1111-111111111111';
@@ -53,21 +52,15 @@
 
 let context: TestContext;
 
-async function configureTaxForCompany(companyId: string, taxPercentage = 10) {
-  await setupCompanyTaxConfiguration(context, {
-    companyId,
+async function configureTaxForClient(clientId: string, taxPercentage = 10) {
+  await setupClientTaxConfiguration(context, {
+    clientId,
     regionCode: 'US-NY',
     regionName: 'New York',
     taxPercentage
   });
   await assignServiceTaxRate(context, '*', 'US-NY', { onlyUnset: true });
 }
-=======
-import { createDefaultTaxSettings } from 'server/src/lib/actions/taxSettingsActions';
-import { v4 as uuidv4 } from 'uuid';
-import type { IClient } from '../../interfaces/client.interfaces';
-import { Temporal } from '@js-temporal/polyfill';
->>>>>>> b003a7fd
 
 describe('Billing Invoice Edge Cases', () => {
   beforeAll(async () => {
@@ -86,20 +79,14 @@
         'service_catalog',
         'billing_plans',
         'tax_rates',
-<<<<<<< HEAD
         'tax_regions',
-        'company_tax_settings',
-        'company_tax_rates'
-=======
         'client_tax_settings',
-        'transactions'
->>>>>>> b003a7fd
+        'client_tax_rates'
       ],
       clientName: 'Test Client',
       userType: 'internal'
     });
 
-<<<<<<< HEAD
     const mockContext = setupCommonMocks({
       tenantId: context.tenantId,
       userId: context.userId,
@@ -108,7 +95,7 @@
     mockedTenantId = mockContext.tenantId;
     mockedUserId = mockContext.userId;
 
-    await configureTaxForCompany(context.companyId, 10);
+    await configureTaxForClient(context.clientId, 10);
   }, 60000);
 
   beforeEach(async () => {
@@ -121,53 +108,16 @@
     mockedTenantId = mockContext.tenantId;
     mockedUserId = mockContext.userId;
 
-    await configureTaxForCompany(context.companyId, 10);
+    await configureTaxForClient(context.clientId, 10);
   }, 30000);
-=======
-    // Create default tax settings and billing settings
-    await createDefaultTaxSettings(context.client.client_id);
-  });
-
-  afterAll(async () => {
-    await testHelpers.afterAll();
-  });
-
-  it('should validate total calculation for negative subtotal (credit note)', async () => {
-    // Create test client
-    const client_id = await context.createEntity<IClient>('clients', {
-      client_name: 'Credit Note Client',
-      billing_cycle: 'monthly',
-      client_id: uuidv4(),
-      region_code: 'US-NY',
-      is_tax_exempt: false,
-      created_at: Temporal.Now.plainDateISO().toString(),
-      updated_at: Temporal.Now.plainDateISO().toString(),
-      phone_no: '',
-      credit_balance: 0,
-      email: '',
-      url: '',
-      address: '',
-      is_inactive: false
-    }, 'client_id');
->>>>>>> b003a7fd
 
   afterEach(async () => {
     await rollbackContext();
   }, 30000);
 
-<<<<<<< HEAD
   afterAll(async () => {
     await cleanupContext();
   }, 30000);
-=======
-    // Set up client tax settings
-    await context.db('client_tax_settings').insert({
-      client_id: client_id,
-      tenant: context.tenantId,
-      tax_rate_id: nyTaxRateId,
-      is_reverse_charge_applicable: false
-    });
->>>>>>> b003a7fd
 
   it('should validate total calculation for negative subtotal (credit note)', async () => {
     const creditServiceA = await createTestService(context, {
@@ -192,34 +142,14 @@
       detailBaseRateCents: 7500
     });
 
-<<<<<<< HEAD
-    const billingCycle = await context.createEntity('company_billing_cycles', {
-      company_id: context.companyId,
-=======
-    // Create billing cycle
     const billingCycle = await context.createEntity('client_billing_cycles', {
-      client_id: client_id,
->>>>>>> b003a7fd
+      client_id: context.clientId,
       billing_cycle: 'monthly',
       effective_date: '2025-02-01',
       period_start_date: '2025-02-01',
       period_end_date: '2025-03-01'
     }, 'billing_cycle_id');
 
-<<<<<<< HEAD
-=======
-    // Assign plan to client
-    await context.db('client_billing_plans').insert({
-      client_billing_plan_id: uuidv4(),
-      client_id: client_id,
-      plan_id: planId,
-      start_date: '2025-02-01',
-      is_active: true,
-      tenant: context.tenantId
-    });
-
-    // Generate invoice
->>>>>>> b003a7fd
     const invoice = await generateInvoice(billingCycle);
 
     expect(invoice).toBeDefined();
@@ -239,45 +169,7 @@
   });
 
   it('should properly handle true zero-value invoices through the entire workflow', async () => {
-<<<<<<< HEAD
     const freeService = await createTestService(context, {
-=======
-    // Create test client
-    const client_id = await context.createEntity<IClient>('clients', {
-      client_name: 'Zero Value Invoice Client',
-      billing_cycle: 'monthly',
-      client_id: uuidv4(),
-      region_code: 'US-NY',
-      is_tax_exempt: false,
-      created_at: Temporal.Now.plainDateISO().toString(),
-      updated_at: Temporal.Now.plainDateISO().toString(),
-      phone_no: '',
-      credit_balance: 0,
-      email: '',
-      url: '',
-      address: '',
-      is_inactive: false
-    }, 'client_id');
-
-    // Create tax rate settings
-    const nyTaxRateId = await context.createEntity('tax_rates', {
-      region: 'US-NY',
-      tax_percentage: 10.0,
-      description: 'NY Test Tax',
-      start_date: '2025-01-01'
-    }, 'tax_rate_id');
-
-    // Set up client tax settings
-    await context.db('client_tax_settings').insert({
-      client_id: client_id,
-      tenant: context.tenantId,
-      tax_rate_id: nyTaxRateId,
-      is_reverse_charge_applicable: false
-    });
-
-    // Create a free service with zero price
-    const freeService = await context.createEntity('service_catalog', {
->>>>>>> b003a7fd
       service_name: 'Free Service',
       default_rate: 1000,
       tax_region: 'US-NY'
@@ -290,33 +182,15 @@
       startDate: '2025-02-01'
     });
 
-<<<<<<< HEAD
-    const billingCycle = await context.createEntity('company_billing_cycles', {
-      company_id: context.companyId,
-=======
-    // Create billing cycle
     const billingCycle = await context.createEntity('client_billing_cycles', {
-      client_id: client_id,
->>>>>>> b003a7fd
+      client_id: context.clientId,
       billing_cycle: 'monthly',
       effective_date: '2025-02-01',
       period_start_date: '2025-02-01',
       period_end_date: '2025-03-01'
     }, 'billing_cycle_id');
 
-<<<<<<< HEAD
     const invoice = await generateInvoice(billingCycle);
-=======
-    // Assign plan to client
-    await context.db('client_billing_plans').insert({
-      client_billing_plan_id: uuidv4(),
-      client_id: client_id,
-      plan_id: planId,
-      start_date: '2025-02-01',
-      is_active: true,
-      tenant: context.tenantId
-    });
->>>>>>> b003a7fd
 
     expect(invoice).toBeDefined();
     expect(invoice!.subtotal).toBe(0);
@@ -324,7 +198,6 @@
     expect(invoice!.total_amount).toBe(0);
 
     const invoiceItems = await context.db('invoice_items')
-<<<<<<< HEAD
       .where({ invoice_id: invoice!.invoice_id, tenant: context.tenantId })
       .orderBy('net_amount', 'desc');
 
@@ -332,57 +205,5 @@
     expect(Number(invoiceItems[0].net_amount)).toBe(0);
     expect(Number(invoiceItems[0].tax_amount)).toBe(0);
     expect(Number(invoiceItems[0].total_price)).toBe(0);
-=======
-      .where({ invoice_id: draftInvoice!.invoice_id })
-      .orderBy('created_at', 'asc');
-
-    // Verify invoice items
-    expect(invoiceItems).toHaveLength(1);  // Should have the one free service
-    expect(parseInt(invoiceItems[0].net_amount)).toBe(0);
-    expect(parseInt(invoiceItems[0].tax_amount)).toBe(0);
-    expect(parseInt(invoiceItems[0].total_price)).toBe(0);
-    expect(invoiceItems[0].service_id).toBe(freeService);
-
-    // Step 2: Finalize the invoice
-    await context.db('invoices')
-      .where({ invoice_id: draftInvoice!.invoice_id })
-      .update({ status: 'sent' });
-
-    // Get the finalized invoice
-    const finalizedInvoice = await context.db('invoices')
-      .where({ invoice_id: draftInvoice!.invoice_id })
-      .first();
-
-    // Verify finalized invoice properties
-    expect(finalizedInvoice.status).toBe('sent');
-    expect(finalizedInvoice.subtotal).toBe(0);
-    expect(finalizedInvoice.tax).toBe(0);
-    expect(parseInt(finalizedInvoice.total_amount.toString())).toBe(0);
-
-    // Step 3: Verify transaction handling for zero-value invoice
-    const transactions = await context.db('transactions')
-      .where({ invoice_id: draftInvoice!.invoice_id })
-      .select();
-
-    // Based on logs, a transaction record is created even for zero-value invoices
-    expect(transactions).toHaveLength(1);
-    
-    if (transactions.length > 0) {
-      // The transaction should have appropriate values
-      const transaction = transactions[0];
-      // We expect the transaction amount to be zero
-      expect(parseInt(transaction.amount)).toBe(0);
-      // Verify the transaction is properly linked to the client and invoice
-      expect(transaction.client_id).toBe(client_id);
-      expect(transaction.invoice_id).toBe(draftInvoice!.invoice_id);
-    }
-
-    // Step 4: Verify the client credit balance remains unchanged
-    const clientAfter = await context.db('clients')
-      .where({ client_id: client_id })
-      .first();
-
-    expect(clientAfter.credit_balance).toBe(0); // Should still be 0
->>>>>>> b003a7fd
   });
 });