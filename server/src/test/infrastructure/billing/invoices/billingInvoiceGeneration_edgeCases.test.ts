import { describe, it, expect, beforeAll, beforeEach, afterEach, afterAll, vi } from 'vitest';
import '../../../../../test-utils/nextApiMock';
import { TestContext } from '../../../../../test-utils/testContext';
import { generateInvoice } from 'server/src/lib/actions/invoiceGeneration';
import { setupCommonMocks } from '../../../../../test-utils/testMocks';
import { createTestService, assignServiceTaxRate, setupClientTaxConfiguration, createFixedPlanAssignment, addServiceToFixedPlan } from '../../../../../test-utils/billingTestHelpers';
import { TextEncoder as NodeTextEncoder } from 'util';

let mockedTenantId = '11111111-1111-1111-1111-111111111111';
let mockedUserId = 'mock-user-id';

vi.mock('server/src/lib/auth/getSession', () => ({
  getSession: vi.fn(async () => ({
    user: {
      id: mockedUserId,
      tenant: mockedTenantId
    }
  }))
}));

vi.mock('server/src/lib/analytics/posthog', () => ({
  analytics: {
    capture: vi.fn(),
    identify: vi.fn(),
    trackPerformance: vi.fn(),
    getClient: () => null
  }
}));

vi.mock('@alga-psa/shared/db', async (importOriginal) => {
  const actual = await importOriginal<typeof import('@alga-psa/shared/db')>();
  return {
    ...actual,
    withTransaction: vi.fn(async (knex, callback) => callback(knex)),
    withAdminTransaction: vi.fn(async (callback, existingConnection) => callback(existingConnection as any))
  };
});

vi.mock('server/src/lib/auth/rbac', () => ({
  hasPermission: vi.fn(() => Promise.resolve(true))
}));

const globalForVitest = globalThis as { TextEncoder: typeof NodeTextEncoder };
globalForVitest.TextEncoder = NodeTextEncoder;

const {
  beforeAll: setupContext,
  beforeEach: resetContext,
  afterEach: rollbackContext,
  afterAll: cleanupContext
} = TestContext.createHelpers();

let context: TestContext;

async function configureTaxForClient(clientId: string, taxPercentage = 10) {
  await setupClientTaxConfiguration(context, {
    clientId,
    regionCode: 'US-NY',
    regionName: 'New York',
    taxPercentage
  });
  await assignServiceTaxRate(context, '*', 'US-NY', { onlyUnset: true });
}

describe('Billing Invoice Edge Cases', () => {
  beforeAll(async () => {
    context = await setupContext({
      runSeeds: true,
      cleanupTables: [
        'invoice_items',
        'invoices',
        'usage_tracking',
        'bucket_usage',
        'time_entries',
        'tickets',
        'client_billing_cycles',
        'client_contract_lines',
        'contract_line_services',
        'service_catalog',
<<<<<<< HEAD
        'billing_plans',
=======
        'contract_lines',
        'bucket_plans',
>>>>>>> ca0b3bbe
        'tax_rates',
        'tax_regions',
        'client_tax_settings',
        'client_tax_rates'
      ],
      clientName: 'Test Client',
      userType: 'internal'
    });

    const mockContext = setupCommonMocks({
      tenantId: context.tenantId,
      userId: context.userId,
      permissionCheck: () => true
    });
    mockedTenantId = mockContext.tenantId;
    mockedUserId = mockContext.userId;

    await configureTaxForClient(context.clientId, 10);
  }, 60000);

  beforeEach(async () => {
    context = await resetContext();
    const mockContext = setupCommonMocks({
      tenantId: context.tenantId,
      userId: context.userId,
      permissionCheck: () => true
    });
    mockedTenantId = mockContext.tenantId;
    mockedUserId = mockContext.userId;

    await configureTaxForClient(context.clientId, 10);
  }, 30000);

  afterEach(async () => {
    await rollbackContext();
  }, 30000);

  afterAll(async () => {
    await cleanupContext();
  }, 30000);

  it('should validate total calculation for negative subtotal (credit note)', async () => {
    const creditServiceA = await createTestService(context, {
      service_name: 'Credit Service A',
      default_rate: 5000,
      tax_region: 'US-NY'
    });
    const creditServiceB = await createTestService(context, {
      service_name: 'Credit Service B',
      default_rate: 7500,
      tax_region: 'US-NY'
    });

<<<<<<< HEAD
    const { planId } = await createFixedPlanAssignment(context, creditServiceA, {
      planName: 'Credit Plan',
      baseRateCents: -12500,
      detailBaseRateCents: 5000,
      startDate: '2025-02-01'
    });

    await addServiceToFixedPlan(context, planId, creditServiceB, {
      detailBaseRateCents: 7500
    });
=======
    // Create a contract line
    const planId = await context.createEntity('contract_lines', {
      contract_line_name: 'Credit Plan',
      billing_frequency: 'monthly',
      is_custom: false,
      contract_line_type: 'Fixed'
    }, 'contract_line_id');

    // Assign services to plan
    await context.db('contract_line_services').insert([
      {
        contract_line_id: planId,
        service_id: serviceA,
        quantity: 1,
        tenant: context.tenantId
      },
      {
        contract_line_id: planId,
        service_id: serviceB,
        quantity: 1,
        tenant: context.tenantId
      }
    ]);
>>>>>>> ca0b3bbe

    const billingCycle = await context.createEntity('client_billing_cycles', {
      client_id: context.clientId,
      billing_cycle: 'monthly',
      effective_date: '2025-02-01',
      period_start_date: '2025-02-01',
      period_end_date: '2025-03-01'
    }, 'billing_cycle_id');

<<<<<<< HEAD
=======
    // Assign plan to client
    await context.db('client_contract_lines').insert({
      client_contract_line_id: uuidv4(),
      client_id: client_id,
      contract_line_id: planId,
      start_date: '2025-02-01',
      is_active: true,
      tenant: context.tenantId
    });

    // Generate invoice
>>>>>>> ca0b3bbe
    const invoice = await generateInvoice(billingCycle);

    expect(invoice).toBeDefined();
    expect(invoice!.subtotal).toBe(-12500);
    expect(invoice!.tax).toBe(0);
    expect(invoice!.total_amount).toBe(-12500);

    const invoiceItems = await context.db('invoice_items')
      .where({ invoice_id: invoice!.invoice_id, tenant: context.tenantId })
      .orderBy('net_amount', 'desc');

    expect(invoiceItems).toHaveLength(1);
    expect(Number(invoiceItems[0].net_amount)).toBe(-12500);
    expect(Number(invoiceItems[0].tax_amount)).toBe(0);
    expect(Number(invoiceItems[0].total_price)).toBe(-12500);
    expect(invoiceItems[0].description).toContain('Credit Plan');
  });

  it('should properly handle true zero-value invoices through the entire workflow', async () => {
    const freeService = await createTestService(context, {
      service_name: 'Free Service',
<<<<<<< HEAD
      default_rate: 1000,
      tax_region: 'US-NY'
    });

    const { planId } = await createFixedPlanAssignment(context, freeService, {
      planName: 'Free Plan',
      baseRateCents: 0,
      detailBaseRateCents: 1000,
      startDate: '2025-02-01'
=======
      service_type: 'Fixed',
      default_rate: 0, // $0.00
      unit_of_measure: 'unit',
      tax_region: 'US-NY',
      is_taxable: true // Even though it's taxable, tax on $0 is $0
    }, 'service_id');

    // Create a contract line with the free service
    const planId = await context.createEntity('contract_lines', {
      contract_line_name: 'Free Plan',
      billing_frequency: 'monthly',
      is_custom: false,
      contract_line_type: 'Fixed'
    }, 'contract_line_id');

    // Assign free service to plan
    await context.db('contract_line_services').insert({
      contract_line_id: planId,
      service_id: freeService,
      quantity: 1,
      tenant: context.tenantId
>>>>>>> ca0b3bbe
    });

    const billingCycle = await context.createEntity('client_billing_cycles', {
      client_id: context.clientId,
      billing_cycle: 'monthly',
      effective_date: '2025-02-01',
      period_start_date: '2025-02-01',
      period_end_date: '2025-03-01'
    }, 'billing_cycle_id');

<<<<<<< HEAD
    const invoice = await generateInvoice(billingCycle);
=======
    // Assign plan to client
    await context.db('client_contract_lines').insert({
      client_contract_line_id: uuidv4(),
      client_id: client_id,
      contract_line_id: planId,
      start_date: '2025-02-01',
      is_active: true,
      tenant: context.tenantId
    });
>>>>>>> ca0b3bbe

    expect(invoice).toBeDefined();
    expect(invoice!.subtotal).toBe(0);
    expect(invoice!.tax).toBe(0);
    expect(invoice!.total_amount).toBe(0);

    const invoiceItems = await context.db('invoice_items')
      .where({ invoice_id: invoice!.invoice_id, tenant: context.tenantId })
      .orderBy('net_amount', 'desc');

    expect(invoiceItems).toHaveLength(1);
    expect(Number(invoiceItems[0].net_amount)).toBe(0);
    expect(Number(invoiceItems[0].tax_amount)).toBe(0);
    expect(Number(invoiceItems[0].total_price)).toBe(0);
  });
});<|MERGE_RESOLUTION|>--- conflicted
+++ resolved
@@ -77,12 +77,8 @@
         'client_contract_lines',
         'contract_line_services',
         'service_catalog',
-<<<<<<< HEAD
-        'billing_plans',
-=======
         'contract_lines',
         'bucket_plans',
->>>>>>> ca0b3bbe
         'tax_rates',
         'tax_regions',
         'client_tax_settings',
@@ -136,7 +132,6 @@
       tax_region: 'US-NY'
     });
 
-<<<<<<< HEAD
     const { planId } = await createFixedPlanAssignment(context, creditServiceA, {
       planName: 'Credit Plan',
       baseRateCents: -12500,
@@ -147,7 +142,7 @@
     await addServiceToFixedPlan(context, planId, creditServiceB, {
       detailBaseRateCents: 7500
     });
-=======
+
     // Create a contract line
     const planId = await context.createEntity('contract_lines', {
       contract_line_name: 'Credit Plan',
@@ -171,8 +166,8 @@
         tenant: context.tenantId
       }
     ]);
->>>>>>> ca0b3bbe
-
+
+    // Create billing cycle
     const billingCycle = await context.createEntity('client_billing_cycles', {
       client_id: context.clientId,
       billing_cycle: 'monthly',
@@ -181,8 +176,6 @@
       period_end_date: '2025-03-01'
     }, 'billing_cycle_id');
 
-<<<<<<< HEAD
-=======
     // Assign plan to client
     await context.db('client_contract_lines').insert({
       client_contract_line_id: uuidv4(),
@@ -194,7 +187,6 @@
     });
 
     // Generate invoice
->>>>>>> ca0b3bbe
     const invoice = await generateInvoice(billingCycle);
 
     expect(invoice).toBeDefined();
@@ -216,17 +208,6 @@
   it('should properly handle true zero-value invoices through the entire workflow', async () => {
     const freeService = await createTestService(context, {
       service_name: 'Free Service',
-<<<<<<< HEAD
-      default_rate: 1000,
-      tax_region: 'US-NY'
-    });
-
-    const { planId } = await createFixedPlanAssignment(context, freeService, {
-      planName: 'Free Plan',
-      baseRateCents: 0,
-      detailBaseRateCents: 1000,
-      startDate: '2025-02-01'
-=======
       service_type: 'Fixed',
       default_rate: 0, // $0.00
       unit_of_measure: 'unit',
@@ -248,7 +229,6 @@
       service_id: freeService,
       quantity: 1,
       tenant: context.tenantId
->>>>>>> ca0b3bbe
     });
 
     const billingCycle = await context.createEntity('client_billing_cycles', {
@@ -259,9 +239,6 @@
       period_end_date: '2025-03-01'
     }, 'billing_cycle_id');
 
-<<<<<<< HEAD
-    const invoice = await generateInvoice(billingCycle);
-=======
     // Assign plan to client
     await context.db('client_contract_lines').insert({
       client_contract_line_id: uuidv4(),
@@ -271,7 +248,6 @@
       is_active: true,
       tenant: context.tenantId
     });
->>>>>>> ca0b3bbe
 
     expect(invoice).toBeDefined();
     expect(invoice!.subtotal).toBe(0);
