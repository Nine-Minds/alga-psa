import { describe, it, expect, beforeAll, beforeEach, afterEach, afterAll, vi } from 'vitest';
import '../../../../../test-utils/nextApiMock';
import { TestContext } from '../../../../../test-utils/testContext';
import {
  createTestService,
  createFixedPlanAssignment,
  addServiceToFixedPlan,
  setupCompanyTaxConfiguration,
  assignServiceTaxRate
} from '../../../../../test-utils/billingTestHelpers';
import { generateInvoice } from 'server/src/lib/actions/invoiceGeneration';
import { generateManualInvoice } from 'server/src/lib/actions/manualInvoiceActions';
<<<<<<< HEAD
import { TextEncoder as NodeTextEncoder } from 'util';

let mockedTenantId = '11111111-1111-1111-1111-111111111111';
let mockedUserId = 'mock-user-id';

vi.mock('server/src/lib/auth/getSession', () => ({
  getSession: vi.fn(async () => ({
    user: {
      id: mockedUserId,
      tenant: mockedTenantId
    }
  }))
}));

vi.mock('server/src/lib/analytics/posthog', () => ({
  analytics: {
    capture: vi.fn(),
    identify: vi.fn(),
    trackPerformance: vi.fn(),
    getClient: () => null
  }
}));

vi.mock('@alga-psa/shared/db', async (importOriginal) => {
  const actual = await importOriginal<typeof import('@alga-psa/shared/db')>();
  return {
    ...actual,
    withTransaction: vi.fn(async (knex, callback) => callback(knex)),
    withAdminTransaction: vi.fn(async (callback, existingConnection) => callback(existingConnection as any))
  };
});

vi.mock('server/src/lib/auth/rbac', () => ({
  hasPermission: vi.fn(() => Promise.resolve(true))
}));

vi.mock('server/src/lib/actions/user-actions/userActions', () => ({
  getCurrentUser: vi.fn(async () => ({
    user_id: mockedUserId,
    tenant: mockedTenantId,
    user_type: 'internal',
    roles: []
  }))
}));

const globalForVitest = globalThis as { TextEncoder: typeof NodeTextEncoder };
globalForVitest.TextEncoder = NodeTextEncoder;

const {
  beforeAll: setupContext,
  beforeEach: resetContext,
  afterEach: rollbackContext,
  afterAll: cleanupContext
} = TestContext.createHelpers();
=======
import { createDefaultTaxSettings } from 'server/src/lib/actions/taxSettingsActions';
import { v4 as uuidv4 } from 'uuid';
import type { IClient } from '../../interfaces/client.interfaces';
import { Temporal } from '@js-temporal/polyfill';
import { BillingEngine } from 'server/src/lib/billing/billingEngine';
>>>>>>> b003a7fd

describe('Billing Invoice Tax Calculations', () => {
  let context: TestContext;

  async function ensureDefaultTax() {
    await setupCompanyTaxConfiguration(context, {
      regionCode: 'US-NY',
      regionName: 'New York',
      description: 'NY State + City Tax',
      startDate: '2025-01-01T00:00:00.000Z',
      taxPercentage: 10 // easier math for tests
    });
    await assignServiceTaxRate(context, '*', 'US-NY', { onlyUnset: true });
  }

  beforeAll(async () => {
    context = await setupContext({
      runSeeds: true,
      cleanupTables: [
        'invoice_items',
        'invoices',
        'usage_tracking',
        'bucket_usage',
        'time_entries',
        'tickets',
<<<<<<< HEAD
        'company_billing_cycles',
        'company_billing_plans',
        'plan_service_configuration',
        'plan_service_fixed_config',
=======
        'client_billing_cycles',
        'client_billing_plans',
        'plan_services',
>>>>>>> b003a7fd
        'service_catalog',
        'billing_plan_fixed_config',
        'billing_plans',
        'tax_rates',
<<<<<<< HEAD
        'tax_regions',
        'company_tax_settings',
        'company_tax_rates'
      ],
      companyName: 'Tax Test Company',
      userType: 'internal'
    });

    mockedTenantId = context.tenantId;
    mockedUserId = context.userId;
    await ensureDefaultTax();
  }, 60000);
=======
        'client_tax_settings'
      ],
      clientName: 'Test Client',
      userType: 'internal'
    });

    // Create default tax settings and billing settings
    await createDefaultTaxSettings(context.client.client_id);
  });
>>>>>>> b003a7fd

  beforeEach(async () => {
    context = await resetContext();
    mockedTenantId = context.tenantId;
    mockedUserId = context.userId;
    await ensureDefaultTax();
  }, 30000);

<<<<<<< HEAD
  afterEach(async () => {
    await rollbackContext();
  }, 30000);

  afterAll(async () => {
    await cleanupContext();
  }, 30000);

  it('preserves tax when discounts drive subtotal to zero (manual invoice)', async () => {
    const taxableService = await createTestService(context, {
      service_name: 'Taxable Service',
      default_rate: 10000,
      tax_region: 'US-NY'
    });

    const discountService = await createTestService(context, {
      service_name: 'Offset Discount',
      default_rate: 10000
=======
  describe('Tax Calculation', () => {
    it('should verify total calculation when subtotal is zero but tax is positive', async () => {
      // Create test client
      const client_id = await context.createEntity<IClient>('clients', {
        client_name: 'Discount Tax Test Client',
        billing_cycle: 'monthly',
        client_id: uuidv4(),
        region_code: 'US-NY',
        is_tax_exempt: false,
        created_at: Temporal.Now.plainDateISO().toString(),
        updated_at: Temporal.Now.plainDateISO().toString(),
        phone_no: '',
        credit_balance: 0,
        email: '',
        url: '',
        address: '',
        is_inactive: false
      }, 'client_id');

      // Create NY tax rate (10% for easy calculation)
      const nyTaxRateId = await context.createEntity('tax_rates', {
        region: 'US-NY',
        tax_percentage: 10.0,
        description: 'NY Test Tax',
        start_date: '2025-01-01'
      }, 'tax_rate_id');

      // Set up client tax settings
      await context.db('client_tax_settings').insert({
        client_id: client_id,
        tenant: context.tenantId,
        tax_rate_id: nyTaxRateId,
        is_reverse_charge_applicable: false
      });

      // Create a service with a simple price
      const service = await context.createEntity('service_catalog', {
        service_name: 'Discounted Service',
        service_type: 'Fixed',
        default_rate: 10000, // $100.00
        unit_of_measure: 'unit',
        tax_region: 'US-NY',
        is_taxable: true
      }, 'service_id');

      // Create a billing plan
      const planId = await context.createEntity('billing_plans', {
        plan_name: 'Discount Test Plan',
        billing_frequency: 'monthly',
        is_custom: false,
        plan_type: 'Fixed'
      }, 'plan_id');

      // Assign service to plan
      await context.db('plan_services').insert({
        plan_id: planId,
        service_id: service,
        quantity: 1,
        tenant: context.tenantId
      });

      // Create billing cycle
      const billingCycle = await context.createEntity('client_billing_cycles', {
        client_id: client_id,
        billing_cycle: 'monthly',
        effective_date: '2025-02-01',
        period_start_date: '2025-02-01',
        period_end_date: '2025-03-01'
      }, 'billing_cycle_id');

      // Assign plan to client
      await context.db('client_billing_plans').insert({
        client_billing_plan_id: uuidv4(),
        client_id: client_id,
        plan_id: planId,
        start_date: '2025-02-01',
        is_active: true,
        tenant: context.tenantId
      });

      // Create a 100% discount service
      const discountService = await context.createEntity('service_catalog', {
        service_name: 'Full Discount',
        service_type: 'Fixed',
        default_rate: -10000, // -$100.00 to fully offset the original service
        unit_of_measure: 'unit',
        tax_region: 'US-NY',
        is_taxable: false // Discounts are not taxable
      }, 'service_id');

      // Add discount service to plan
      await context.db('plan_services').insert({
        plan_id: planId,
        service_id: discountService,
        quantity: 1,
        tenant: context.tenantId
      });

      // Generate invoice with both the original service and the discount
      const invoice = await generateInvoice(billingCycle);

      // Verify calculations:
      // - Original service: $100.00
      // - Discount: -$100.00
      // - Subtotal: $0.00
      // - Tax: $10.00 (calculated on pre-discount amount)
      // - Total: $10.00 (just the tax)
      expect(invoice!.subtotal).toBe(0);       // $0.00 after discount
      expect(invoice!.tax).toBe(1000);         // $10.00 (10% of original $100)
      expect(invoice!.total_amount).toBe(1000); // $10.00 (tax only)

      // Get invoice items to verify individual calculations
      const invoiceItems = await context.db('invoice_items')
        .where({ invoice_id: invoice!.invoice_id })
        .orderBy('net_amount', 'desc');

      // Verify we have both the original item and discount
      expect(invoiceItems).toHaveLength(2);

      // Original service should have tax
      const originalItem = invoiceItems.find(item => item.service_id === service);
      expect(parseInt(originalItem!.net_amount)).toBe(10000);
      expect(parseInt(originalItem!.tax_amount)).toBe(1000);

      // Discount item should have no tax
      const discountItem = invoiceItems.find(item => item.service_id === discountService);
      expect(parseInt(discountItem!.net_amount)).toBe(-10000);
      expect(parseInt(discountItem!.tax_amount)).toBe(0);
    });

    it('should calculate tax correctly for services with different tax regions', async () => {
      // Create test client
      const client_id = await context.createEntity<IClient>('clients', {
        client_name: 'Tax Test Client',
        billing_cycle: 'monthly',
        client_id: uuidv4(),
        region_code: 'US-NY', // Default tax region
        is_tax_exempt: false,
        phone_no: '',
        credit_balance: 0,
        email: '',
        url: '',
        address: '',
        is_inactive: false,
        created_at: Temporal.Now.plainDateISO().toString(),
        updated_at: Temporal.Now.plainDateISO().toString()
      }, 'client_id');

      // Create tax rates for different regions
      const nyTaxRateId = await context.createEntity('tax_rates', {
        region: 'US-NY',
        tax_percentage: 8.875,
        description: 'NY State + City Tax',
        start_date: '2025-01-01'
      }, 'tax_rate_id');

      const caTaxRateId = await context.createEntity('tax_rates', {
        region: 'US-CA',
        tax_percentage: 8.0,
        description: 'CA State Tax',
        start_date: '2025-01-01'
      }, 'tax_rate_id');

      // Set up client tax settings
      await context.db('client_tax_settings').insert({
        client_id: client_id,
        tenant: context.tenantId,
        tax_rate_id: nyTaxRateId,
        is_reverse_charge_applicable: false
      });

      // Create services with different tax regions
      const serviceNY = await context.createEntity('service_catalog', {
        service_name: 'NY Service',
        service_type: 'Fixed',
        default_rate: 1000,
        unit_of_measure: 'unit',
        tax_region: 'US-NY',
        is_taxable: true
      }, 'service_id');

      const serviceCA = await context.createEntity('service_catalog', {
        service_name: 'CA Service',
        service_type: 'Fixed',
        default_rate: 500,
        unit_of_measure: 'unit',
        tax_region: 'US-CA',
        is_taxable: true
      }, 'service_id');

      // Create a billing plan
      const planId = await context.createEntity('billing_plans', {
        plan_name: 'Multi-Region Plan',
        billing_frequency: 'monthly',
        is_custom: false,
        plan_type: 'Fixed'
      }, 'plan_id');

      // Assign services to plan
      await context.db('plan_services').insert([
        {
          plan_id: planId,
          service_id: serviceNY,
          quantity: 1,
          tenant: context.tenantId
        },
        {
          plan_id: planId,
          service_id: serviceCA,
          quantity: 1,
          tenant: context.tenantId
        }
      ]);

      // Create billing cycle
      const billingCycle = await context.createEntity('client_billing_cycles', {
        client_id: client_id,
        billing_cycle: 'monthly',
        effective_date: '2025-02-01',
        period_start_date: '2025-02-01',
        period_end_date: '2025-03-01'
      }, 'billing_cycle_id');

      // Assign plan to client
      await context.db('client_billing_plans').insert({
        client_billing_plan_id: uuidv4(),
        client_id: client_id,
        plan_id: planId,
        start_date: '2025-02-01',
        is_active: true,
        tenant: context.tenantId
      });

      // Generate invoice
      const invoice = await generateInvoice(billingCycle);

      // Verify tax calculations:
      // NY Service: $10.00 * 8.875% = $0.89 (rounded up)
      // CA Service: $5.00 * 8.0% = $0.40
      // Total tax should be $1.29
      expect(invoice!.subtotal).toBe(1500); // $15.00
      expect(invoice!.tax).toBe(129); // $1.29
      expect(invoice!.total_amount).toBe(1629); // $16.29
    });

    it('should handle tax calculation correctly with mixed positive and negative amounts', async () => {
      // Create test client
      const client_id = await context.createEntity<IClient>('clients', {
        client_name: 'Mixed Tax Test Client',
        billing_cycle: 'monthly',
        client_id: uuidv4(),
        region_code: 'US-NY',
        is_tax_exempt: false,
        created_at: Temporal.Now.plainDateISO().toString(),
        updated_at: Temporal.Now.plainDateISO().toString(),
        phone_no: '',
        credit_balance: 0,
        email: '',
        url: '',
        address: '',
        is_inactive: false
      }, 'client_id');

      // Create NY tax rate
      const nyTaxRateId = await context.createEntity('tax_rates', {
        region: 'US-NY',
        tax_percentage: 8.875,
        description: 'NY State + City Tax',
        start_date: '2025-01-01'
      }, 'tax_rate_id');

      // Set up client tax settings
      await context.db('client_tax_settings').insert({
        client_id: client_id,
        tenant: context.tenantId,
        tax_rate_id: nyTaxRateId,
        is_reverse_charge_applicable: false
      });

      // Create two services: regular and credit
      const regularService = await context.createEntity('service_catalog', {
        service_name: 'Regular Service',
        service_type: 'Fixed',
        default_rate: 1000, // $10.00
        unit_of_measure: 'unit',
        tax_region: 'US-NY',
        is_taxable: true
      }, 'service_id');

      const creditService = await context.createEntity('service_catalog', {
        service_name: 'Credit Service',
        service_type: 'Fixed',
        default_rate: -200, // -$2.00
        unit_of_measure: 'unit',
        tax_region: 'US-NY',
        is_taxable: true  // This is taxable but negative
      }, 'service_id');

      // Generate invoice with manual items including a discount
      const invoice = await generateManualInvoice({
        clientId: client_id,
        items: [
          {
            // Regular service item
            service_id: regularService,
            description: 'Regular Service',
            quantity: 1,
            rate: 1000
          },
          {
            // Credit service item
            service_id: creditService,
            description: 'Credit Service',
            quantity: 1,
            is_discount: false,
            rate: -200
          },
          {
            // Manual discount applied to regular service by service ID
            description: 'Manual Discount',
            quantity: 1,
            rate: -100,
            is_discount: true,
            discount_type: 'fixed',
            service_id: '',
            applies_to_service_id: regularService // Reference by service ID instead of item ID
          }
        ]
      });

      // Get invoice items to verify calculations
      const invoiceItems = await context.db('invoice_items')
        .where({ invoice_id: invoice!.invoice_id })
        .orderBy('net_amount', 'desc');

      // Verify service configurations were respected
      const services = await context.db('service_catalog')
        .whereIn('service_id', [regularService, creditService])
        .select('service_id', 'service_name', 'default_rate', 'is_taxable', 'tax_region');

      const regularServiceConfig = services.find(s => s.service_id === regularService);
      const creditServiceConfig = services.find(s => s.service_id === creditService);

      expect(regularServiceConfig?.is_taxable).toBe(true);
      expect(creditServiceConfig?.is_taxable).toBe(true);

      // Verify invoice totals
      expect(invoice!.subtotal).toBe(700);  // $7.00 (1000 - 200 - 100)
      expect(invoice!.tax).toBe(72);        // $0.72 (8.875% of $8.00 taxable base, rounded up)
      expect(invoice!.total_amount).toBe(772); // $7.72 (subtotal + tax)

      // Verify regular service item
      const regularItem = invoiceItems.find(item => item.service_id === regularService);
      expect(regularItem).toBeDefined();
      expect(parseInt(regularItem!.net_amount)).toBe(1000);
      expect(parseInt(regularItem!.tax_amount)).toBe(72); // Gets all tax since it's the only positive amount
      expect(regularItem!.is_taxable).toBe(true);
      expect(regularItem!.is_discount).toBe(false);
      expect(regularItem!.tax_region).toBe('US-NY');

      // Verify credit service item
      const creditItem = invoiceItems.find(item => item.service_id === creditService);
      expect(creditItem).toBeDefined();
      expect(parseInt(creditItem!.net_amount)).toBe(-200);
      expect(parseInt(creditItem!.tax_amount)).toBe(0);   // Negative amounts get no tax
      expect(creditItem!.is_taxable).toBe(true);         // Still taxable, but no tax due to negative amount
      expect(creditItem!.is_discount).toBe(false);       // Not a discount, just a negative amount
      expect(creditItem!.tax_region).toBe('US-NY');

      // Verify manual discount item
      const discountItem = invoiceItems.find(item => item.is_discount === true);
      expect(discountItem).toBeDefined();
      expect(parseInt(discountItem!.net_amount)).toBe(-100);
      expect(parseInt(discountItem!.tax_amount)).toBe(0);  // Discounts get no tax
      expect(discountItem!.is_taxable).toBe(false);       // Marked non-taxable in invoice item
      expect(discountItem!.is_discount).toBe(true);       // Properly marked as discount
      
      // Verify tax calculation logic
      const positiveItems = invoiceItems
        .filter(item => item.is_taxable && parseInt(item.net_amount) > 0);
      const creditItems = invoiceItems
        .filter(item => item.is_discount !== true && parseInt(item.net_amount) < 0);

      const positiveAmount = positiveItems
        .reduce((sum, item) => sum + parseInt(item.net_amount), 0);
      const creditAmount = creditItems
        .reduce((sum, item) => sum + Math.abs(parseInt(item.net_amount)), 0);

      const taxableBase = positiveAmount - creditAmount;
      expect(taxableBase).toBe(800); // Positive amounts (1000) minus credits (200)
      
      expect(invoice!.tax).toBe(72); // 8.875% of taxable base with proper rounding rules applied
>>>>>>> b003a7fd
    });

<<<<<<< HEAD
    const invoice = await generateManualInvoice({
      companyId: context.companyId,
      items: [
=======
  describe("Tax Calculation with Tax-Exempt Line Items", () => {
    it("should only calculate tax for taxable line items", async () => {
      // Create test client with tax settings
      const client_id = await context.createEntity('clients', {
        client_name: 'Tax Exempt Test Client',
        billing_cycle: 'monthly',
        client_id: uuidv4(),
        tax_region: 'US-NY',
        is_tax_exempt: false,
        created_at: Temporal.Now.plainDateISO().toString(),
        updated_at: Temporal.Now.plainDateISO().toString(),
        phone_no: '',
        credit_balance: 0,
        email: '',
        url: '',
        address: '',
        is_inactive: false
      }, 'client_id');

      // Create NY tax rate (10%) and set as active
      const nyTaxRateId = await context.createEntity('tax_rates', {
        region: 'US-NY',
        tax_percentage: 10.0,
        description: 'NY Test Tax',
        start_date: '2025-01-01',
        is_active: true
      }, 'tax_rate_id');

      // Set up client tax settings
      await context.db('client_tax_settings').insert({
        client_id: client_id,
        tenant: context.tenantId,
        tax_rate_id: nyTaxRateId,
        is_reverse_charge_applicable: false
      });

      // Ensure tax rate is active
      await context.db('tax_rates')
        .where({ tax_rate_id: nyTaxRateId })
        .update({ is_active: true });

      // Create services with different tax settings
      const taxableService = await context.createEntity('service_catalog', {
        service_name: 'Taxable Service',
        service_type: 'Fixed',
        default_rate: 10000, // $100.00
        unit_of_measure: 'unit',
        tax_region: 'US-NY',
        is_taxable: true  // Explicitly set as taxable
      }, 'service_id');

      const nonTaxableService = await context.createEntity('service_catalog', {
        service_name: 'Non-Taxable Service',
        service_type: 'Fixed',
        default_rate: 5000, // $50.00
        unit_of_measure: 'unit',
        tax_region: 'US-NY',
        is_taxable: false  // Explicitly set as non-taxable
      }, 'service_id');

      // Verify services were created with correct tax settings
      const services = await context.db('service_catalog')
        .whereIn('service_id', [taxableService, nonTaxableService])
        .select('service_id', 'service_name', 'is_taxable', 'tax_region');

      console.log('Created services:', services);

      // Ensure tax settings are correct
      const taxableServiceDetails = services.find(s => s.service_id === taxableService);
      const nonTaxableServiceDetails = services.find(s => s.service_id === nonTaxableService);

      if (!taxableServiceDetails?.is_taxable) {
        throw new Error('Taxable service was not created with is_taxable=true');
      }
      if (nonTaxableServiceDetails?.is_taxable !== false) {
        throw new Error('Non-taxable service was not created with is_taxable=false');
      }

      // Create a billing plan with both services
      const mixedTaxPlanId = await context.createEntity('billing_plans', {
        plan_name: 'Mixed Tax Plan',
        billing_frequency: 'monthly',
        is_custom: false,
        plan_type: 'Fixed'
      }, 'plan_id');

      // Assign services to plan
      await context.db('plan_services').insert([
>>>>>>> b003a7fd
        {
          service_id: taxableService,
          description: 'Primary taxable service',
          quantity: 1,
          rate: 10000
        },
        {
          service_id: discountService,
          description: 'Full discount',
          quantity: 1,
          rate: -10000
        }
<<<<<<< HEAD
      ]
=======
      ]);

      // Create billing cycle
      const mixedTaxBillingCycle = await context.createEntity('client_billing_cycles', {
        client_id: client_id,
        billing_cycle: 'monthly',
        effective_date: '2025-02-01',
        period_start_date: '2025-02-01',
        period_end_date: '2025-03-01'
      }, 'billing_cycle_id');

      // Assign plan to client
      await context.db('client_billing_plans').insert({
        client_billing_plan_id: uuidv4(),
        client_id: client_id,
        plan_id: mixedTaxPlanId,
        start_date: '2025-02-01',
        is_active: true,
        tenant: context.tenantId
      });

      // Generate invoice
      const mixedTaxInvoice = await generateInvoice(mixedTaxBillingCycle);

      // Get invoice items to verify tax calculation
      const invoiceItems = await context.db('invoice_items')
        .where({ invoice_id: mixedTaxInvoice!.invoice_id })
        .orderBy('net_amount', 'desc');

      console.log('Invoice items:', invoiceItems);

      // Verify each service's tax calculation
      const taxableItem = invoiceItems.find(item => item.service_id === taxableService);
      const nonTaxableItem = invoiceItems.find(item => item.service_id === nonTaxableService);

      // Verify taxable service calculations
      expect(parseInt(taxableItem?.net_amount)).toBe(10000); // $100.00
      expect(parseInt(taxableItem?.tax_amount)).toBe(1000);  // $10.00 (10% tax)
      expect(parseInt(taxableItem?.total_price)).toBe(11000); // $110.00

      // Verify non-taxable service calculations
      expect(parseInt(nonTaxableItem?.net_amount)).toBe(5000);  // $50.00
      expect(parseInt(nonTaxableItem?.tax_amount)).toBe(0);     // No tax
      expect(parseInt(nonTaxableItem?.total_price)).toBe(5000); // $50.00

      // Verify overall invoice totals
      expect(mixedTaxInvoice!.subtotal).toBe(15000); // $150.00
      expect(mixedTaxInvoice!.tax).toBe(1000);       // $10.00 (only from taxable service)
      expect(mixedTaxInvoice!.total_amount).toBe(16000); // $160.00
>>>>>>> b003a7fd
    });

    expect(invoice.subtotal).toBe(0);
    expect(invoice.tax).toBe(1000);
    expect(invoice.total_amount).toBe(1000);

    const items = await context.db('invoice_items')
      .where({ invoice_id: invoice.invoice_id, tenant: context.tenantId })
      .orderBy('created_at', 'asc');

    expect(items).toHaveLength(2);
    const taxableItem = items.find((item) => item.service_id === taxableService)!;
    const discountItem = items.find((item) => item.service_id === discountService)!;

    expect(Number(taxableItem.net_amount)).toBe(10000);
    expect(Number(taxableItem.tax_amount)).toBe(1000);
    expect(Number(discountItem.net_amount)).toBe(-10000);
    expect(Number(discountItem.tax_amount)).toBe(0);
  });

<<<<<<< HEAD
  it('distributes tax across services from different regions', async () => {
    // Ensure California tax rate exists (7.25%)
    await setupCompanyTaxConfiguration(context, {
      regionCode: 'US-CA',
      regionName: 'California',
      description: 'CA State Tax',
      taxPercentage: 7.25,
      startDate: '2025-01-01T00:00:00.000Z'
=======
  it('should verify total calculation when subtotal is positive but tax is zero', async () => {
    // Create test client with tax exempt status
    const client_id = await context.createEntity<IClient>('clients', {
      client_name: 'Tax Exempt Client',
      billing_cycle: 'monthly',
      client_id: uuidv4(),
      region_code: 'US-NY',
      is_tax_exempt: true, // Set client as tax exempt
      created_at: Temporal.Now.plainDateISO().toString(),
      updated_at: Temporal.Now.plainDateISO().toString(),
      phone_no: '',
      credit_balance: 0,
      email: '',
      url: '',
      address: '',
      is_inactive: false
    }, 'client_id');

    // Create NY tax rate (10% but won't be applied due to tax exempt status)
    const nyTaxRateId = await context.createEntity('tax_rates', {
      region: 'US-NY',
      tax_percentage: 10.0,
      description: 'NY Test Tax',
      start_date: '2025-01-01'
    }, 'tax_rate_id');

    // Set up client tax settings
    await context.db('client_tax_settings').insert({
      client_id: client_id,
      tenant: context.tenantId,
      tax_rate_id: nyTaxRateId,
      is_reverse_charge_applicable: false
>>>>>>> b003a7fd
    });

    const nyService = await createTestService(context, {
      service_name: 'NY Service',
      default_rate: 10000,
      tax_region: 'US-NY'
    });

<<<<<<< HEAD
    const caService = await createTestService(context, {
      service_name: 'CA Service',
      default_rate: 20000,
      tax_region: 'US-CA'
=======
    // Create billing cycle
    const billingCycle = await context.createEntity('client_billing_cycles', {
      client_id: client_id,
      billing_cycle: 'monthly',
      effective_date: '2025-02-01',
      period_start_date: '2025-02-01',
      period_end_date: '2025-03-01'
    }, 'billing_cycle_id');

    // Assign plan to client
    await context.db('client_billing_plans').insert({
      client_billing_plan_id: uuidv4(),
      client_id: client_id,
      plan_id: planId,
      start_date: '2025-02-01',
      is_active: true,
      tenant: context.tenantId
>>>>>>> b003a7fd
    });

    await assignServiceTaxRate(context, caService, 'US-CA');

<<<<<<< HEAD
    const { planId } = await createFixedPlanAssignment(context, nyService, {
      planName: 'Multi Region Plan',
      baseRateCents: 30000,
      detailBaseRateCents: 10000,
      startDate: '2025-02-01'
=======
    // Verify calculations:
    // - Service price: $100.00 (10000 cents)
    // - Tax: $0.00 (0 cents) because client is tax exempt
    // - Total: $100.00 (10000 cents)
    expect(invoice!.subtotal).toBe(10000); // $100.00
    expect(invoice!.tax).toBe(0);          // $0.00
    expect(invoice!.total_amount).toBe(10000); // $100.00

    // Additional verification
    expect(invoice!.subtotal).toBeGreaterThan(0); // Verify subtotal is positive
    expect(invoice!.tax).toBe(0);                 // Verify tax is exactly zero
    expect(invoice!.total_amount).toBe(invoice!.subtotal); // Verify total equals subtotal
  });

  it('should verify total calculation when subtotal and tax are both positive', async () => {
    // Create test client
    const client_id = await context.createEntity<IClient>('clients', {
      client_name: 'Basic Tax Test Client',
      billing_cycle: 'monthly',
      client_id: uuidv4(),
      region_code: 'US-NY',
      is_tax_exempt: false,
      created_at: Temporal.Now.plainDateISO().toString(),
      updated_at: Temporal.Now.plainDateISO().toString(),
      phone_no: '',
      credit_balance: 0,
      email: '',
      url: '',
      address: '',
      is_inactive: false
    }, 'client_id');

    // Create NY tax rate (10% for easy calculation)
    const nyTaxRateId = await context.createEntity('tax_rates', {
      region: 'US-NY',
      tax_percentage: 10.0,
      description: 'NY Test Tax',
      start_date: '2025-01-01'
    }, 'tax_rate_id');

    // Set up client tax settings
    await context.db('client_tax_settings').insert({
      client_id: client_id,
      tenant: context.tenantId,
      tax_rate_id: nyTaxRateId,
      is_reverse_charge_applicable: false
>>>>>>> b003a7fd
    });

    await addServiceToFixedPlan(context, planId, caService, { detailBaseRateCents: 20000 });

<<<<<<< HEAD
    const billingCycle = await context.createEntity('company_billing_cycles', {
      company_id: context.companyId,
      billing_cycle: 'monthly',
      effective_date: '2025-02-01',
      period_start_date: '2025-02-01',
      period_end_date: '2025-03-01',
=======
    // Create billing cycle
    const billingCycle = await context.createEntity('client_billing_cycles', {
      client_id: client_id,
      billing_cycle: 'monthly',
      effective_date: '2025-02-01',
      period_start_date: '2025-02-01',
      period_end_date: '2025-03-01'
    }, 'billing_cycle_id');

    // Assign plan to client
    await context.db('client_billing_plans').insert({
      client_billing_plan_id: uuidv4(),
      client_id: client_id,
      plan_id: planId,
      start_date: '2025-02-01',
      is_active: true,
>>>>>>> b003a7fd
      tenant: context.tenantId
    }, 'billing_cycle_id');

    const invoice = await generateInvoice(billingCycle);

<<<<<<< HEAD
    expect(invoice).not.toBeNull();

    const nyServiceRecord = await context.db('service_catalog')
      .where({ tenant: context.tenantId, service_id: nyService })
      .first('tax_rate_id');

    const caServiceRecord = await context.db('service_catalog')
      .where({ tenant: context.tenantId, service_id: caService })
      .first('tax_rate_id');
=======
    // Verify calculations:
    // - Service price: $100.00 (10000 cents)
    // - Tax rate: 10%
    // - Expected tax: $10.00 (1000 cents)
    // - Expected total: $110.00 (11000 cents)
    expect(invoice!.subtotal).toBe(10000); // $100.00
    expect(invoice!.tax).toBe(1000);       // $10.00
    expect(invoice!.total_amount).toBe(11000); // $110.00

    // Additional verification that both values are positive
    expect(invoice!.subtotal).toBeGreaterThan(0);
    expect(invoice!.tax).toBeGreaterThan(0);
  });
  
  it('should correctly handle different tax regions during invoice recalculation', async () => {
    // Create test client
    const client_id = await context.createEntity<IClient>('clients', {
      client_name: 'Tax Recalculation Test Client',
      billing_cycle: 'monthly',
      client_id: uuidv4(),
      region_code: 'US-NY', // Default tax region
      is_tax_exempt: false,
      phone_no: '',
      credit_balance: 0,
      email: '',
      url: '',
      address: '',
      is_inactive: false,
      created_at: Temporal.Now.plainDateISO().toString(),
      updated_at: Temporal.Now.plainDateISO().toString()
    }, 'client_id');

    // Create tax rates for different regions
    const nyTaxRateId = await context.createEntity('tax_rates', {
      region: 'US-NY',
      tax_percentage: 8.875,
      description: 'NY State + City Tax',
      start_date: '2025-01-01'
    }, 'tax_rate_id');

    const caTaxRateId = await context.createEntity('tax_rates', {
      region: 'US-CA',
      tax_percentage: 8.0,
      description: 'CA State Tax',
      start_date: '2025-01-01'
    }, 'tax_rate_id');

    // Set up client tax settings
    await context.db('client_tax_settings').insert({
      client_id: client_id,
      tenant: context.tenantId,
      tax_rate_id: nyTaxRateId,
      is_reverse_charge_applicable: false
    });

    // Create services with different tax regions
    const serviceNY = await context.createEntity('service_catalog', {
      service_name: 'NY Service',
      service_type: 'Fixed',
      default_rate: 1000,
      unit_of_measure: 'unit',
      tax_region: 'US-NY',
      is_taxable: true
    }, 'service_id');

    const serviceCA = await context.createEntity('service_catalog', {
      service_name: 'CA Service',
      service_type: 'Fixed',
      default_rate: 500,
      unit_of_measure: 'unit',
      tax_region: 'US-CA',
      is_taxable: true
    }, 'service_id');

    // Create initial invoice with NY service
    const initialInvoice = await generateManualInvoice({
      clientId: client_id,
      items: [{
        service_id: serviceNY,
        quantity: 1,
        description: 'NY Service Item',
        rate: 1000
      }]
    });
>>>>>>> b003a7fd

    const nyRate = nyServiceRecord?.tax_rate_id
      ? await context.db('tax_rates')
          .where({ tenant: context.tenantId, tax_rate_id: nyServiceRecord.tax_rate_id })
          .first('tax_percentage')
      : null;

    const caRate = caServiceRecord?.tax_rate_id
      ? await context.db('tax_rates')
          .where({ tenant: context.tenantId, tax_rate_id: caServiceRecord.tax_rate_id })
          .first('tax_percentage')
      : null;

    const nyTaxPercent = nyRate ? Number(nyRate.tax_percentage) : 0;
    const caTaxPercent = caRate ? Number(caRate.tax_percentage) : 0;

    const expectedNyTax = Math.round(10000 * (nyTaxPercent / 100));
    const theoreticalCaTax = Math.round(20000 * (caTaxPercent / 100));
    const actualCaTax = invoice!.tax - expectedNyTax;

    expect(invoice!.tax).toBeGreaterThan(expectedNyTax);
    expect(actualCaTax).toBeGreaterThan(0);
    expect(actualCaTax).toBeLessThanOrEqual(theoreticalCaTax);

    const expectedTaxTotal = expectedNyTax + actualCaTax;

    const items = await context.db('invoice_items')
      .where({ invoice_id: invoice!.invoice_id, tenant: context.tenantId })
      .orderBy('created_at', 'asc');

    expect(items).toHaveLength(1);
    expect(Number(items[0].tax_amount)).toBe(expectedTaxTotal);
  });
});<|MERGE_RESOLUTION|>--- conflicted
+++ resolved
@@ -5,12 +5,11 @@
   createTestService,
   createFixedPlanAssignment,
   addServiceToFixedPlan,
-  setupCompanyTaxConfiguration,
+  setupClientTaxConfiguration,
   assignServiceTaxRate
 } from '../../../../../test-utils/billingTestHelpers';
 import { generateInvoice } from 'server/src/lib/actions/invoiceGeneration';
 import { generateManualInvoice } from 'server/src/lib/actions/manualInvoiceActions';
-<<<<<<< HEAD
 import { TextEncoder as NodeTextEncoder } from 'util';
 
 let mockedTenantId = '11111111-1111-1111-1111-111111111111';
@@ -65,19 +64,12 @@
   afterEach: rollbackContext,
   afterAll: cleanupContext
 } = TestContext.createHelpers();
-=======
-import { createDefaultTaxSettings } from 'server/src/lib/actions/taxSettingsActions';
-import { v4 as uuidv4 } from 'uuid';
-import type { IClient } from '../../interfaces/client.interfaces';
-import { Temporal } from '@js-temporal/polyfill';
-import { BillingEngine } from 'server/src/lib/billing/billingEngine';
->>>>>>> b003a7fd
 
 describe('Billing Invoice Tax Calculations', () => {
   let context: TestContext;
 
   async function ensureDefaultTax() {
-    await setupCompanyTaxConfiguration(context, {
+    await setupClientTaxConfiguration(context, {
       regionCode: 'US-NY',
       regionName: 'New York',
       description: 'NY State + City Tax',
@@ -97,26 +89,19 @@
         'bucket_usage',
         'time_entries',
         'tickets',
-<<<<<<< HEAD
-        'company_billing_cycles',
-        'company_billing_plans',
+        'client_billing_cycles',
+        'client_billing_plans',
         'plan_service_configuration',
         'plan_service_fixed_config',
-=======
-        'client_billing_cycles',
-        'client_billing_plans',
-        'plan_services',
->>>>>>> b003a7fd
         'service_catalog',
         'billing_plan_fixed_config',
         'billing_plans',
         'tax_rates',
-<<<<<<< HEAD
         'tax_regions',
-        'company_tax_settings',
-        'company_tax_rates'
+        'client_tax_settings',
+        'client_tax_rates'
       ],
-      companyName: 'Tax Test Company',
+      clientName: 'Tax Test Client',
       userType: 'internal'
     });
 
@@ -124,17 +109,6 @@
     mockedUserId = context.userId;
     await ensureDefaultTax();
   }, 60000);
-=======
-        'client_tax_settings'
-      ],
-      clientName: 'Test Client',
-      userType: 'internal'
-    });
-
-    // Create default tax settings and billing settings
-    await createDefaultTaxSettings(context.client.client_id);
-  });
->>>>>>> b003a7fd
 
   beforeEach(async () => {
     context = await resetContext();
@@ -143,7 +117,6 @@
     await ensureDefaultTax();
   }, 30000);
 
-<<<<<<< HEAD
   afterEach(async () => {
     await rollbackContext();
   }, 30000);
@@ -162,496 +135,11 @@
     const discountService = await createTestService(context, {
       service_name: 'Offset Discount',
       default_rate: 10000
-=======
-  describe('Tax Calculation', () => {
-    it('should verify total calculation when subtotal is zero but tax is positive', async () => {
-      // Create test client
-      const client_id = await context.createEntity<IClient>('clients', {
-        client_name: 'Discount Tax Test Client',
-        billing_cycle: 'monthly',
-        client_id: uuidv4(),
-        region_code: 'US-NY',
-        is_tax_exempt: false,
-        created_at: Temporal.Now.plainDateISO().toString(),
-        updated_at: Temporal.Now.plainDateISO().toString(),
-        phone_no: '',
-        credit_balance: 0,
-        email: '',
-        url: '',
-        address: '',
-        is_inactive: false
-      }, 'client_id');
-
-      // Create NY tax rate (10% for easy calculation)
-      const nyTaxRateId = await context.createEntity('tax_rates', {
-        region: 'US-NY',
-        tax_percentage: 10.0,
-        description: 'NY Test Tax',
-        start_date: '2025-01-01'
-      }, 'tax_rate_id');
-
-      // Set up client tax settings
-      await context.db('client_tax_settings').insert({
-        client_id: client_id,
-        tenant: context.tenantId,
-        tax_rate_id: nyTaxRateId,
-        is_reverse_charge_applicable: false
-      });
-
-      // Create a service with a simple price
-      const service = await context.createEntity('service_catalog', {
-        service_name: 'Discounted Service',
-        service_type: 'Fixed',
-        default_rate: 10000, // $100.00
-        unit_of_measure: 'unit',
-        tax_region: 'US-NY',
-        is_taxable: true
-      }, 'service_id');
-
-      // Create a billing plan
-      const planId = await context.createEntity('billing_plans', {
-        plan_name: 'Discount Test Plan',
-        billing_frequency: 'monthly',
-        is_custom: false,
-        plan_type: 'Fixed'
-      }, 'plan_id');
-
-      // Assign service to plan
-      await context.db('plan_services').insert({
-        plan_id: planId,
-        service_id: service,
-        quantity: 1,
-        tenant: context.tenantId
-      });
-
-      // Create billing cycle
-      const billingCycle = await context.createEntity('client_billing_cycles', {
-        client_id: client_id,
-        billing_cycle: 'monthly',
-        effective_date: '2025-02-01',
-        period_start_date: '2025-02-01',
-        period_end_date: '2025-03-01'
-      }, 'billing_cycle_id');
-
-      // Assign plan to client
-      await context.db('client_billing_plans').insert({
-        client_billing_plan_id: uuidv4(),
-        client_id: client_id,
-        plan_id: planId,
-        start_date: '2025-02-01',
-        is_active: true,
-        tenant: context.tenantId
-      });
-
-      // Create a 100% discount service
-      const discountService = await context.createEntity('service_catalog', {
-        service_name: 'Full Discount',
-        service_type: 'Fixed',
-        default_rate: -10000, // -$100.00 to fully offset the original service
-        unit_of_measure: 'unit',
-        tax_region: 'US-NY',
-        is_taxable: false // Discounts are not taxable
-      }, 'service_id');
-
-      // Add discount service to plan
-      await context.db('plan_services').insert({
-        plan_id: planId,
-        service_id: discountService,
-        quantity: 1,
-        tenant: context.tenantId
-      });
-
-      // Generate invoice with both the original service and the discount
-      const invoice = await generateInvoice(billingCycle);
-
-      // Verify calculations:
-      // - Original service: $100.00
-      // - Discount: -$100.00
-      // - Subtotal: $0.00
-      // - Tax: $10.00 (calculated on pre-discount amount)
-      // - Total: $10.00 (just the tax)
-      expect(invoice!.subtotal).toBe(0);       // $0.00 after discount
-      expect(invoice!.tax).toBe(1000);         // $10.00 (10% of original $100)
-      expect(invoice!.total_amount).toBe(1000); // $10.00 (tax only)
-
-      // Get invoice items to verify individual calculations
-      const invoiceItems = await context.db('invoice_items')
-        .where({ invoice_id: invoice!.invoice_id })
-        .orderBy('net_amount', 'desc');
-
-      // Verify we have both the original item and discount
-      expect(invoiceItems).toHaveLength(2);
-
-      // Original service should have tax
-      const originalItem = invoiceItems.find(item => item.service_id === service);
-      expect(parseInt(originalItem!.net_amount)).toBe(10000);
-      expect(parseInt(originalItem!.tax_amount)).toBe(1000);
-
-      // Discount item should have no tax
-      const discountItem = invoiceItems.find(item => item.service_id === discountService);
-      expect(parseInt(discountItem!.net_amount)).toBe(-10000);
-      expect(parseInt(discountItem!.tax_amount)).toBe(0);
-    });
-
-    it('should calculate tax correctly for services with different tax regions', async () => {
-      // Create test client
-      const client_id = await context.createEntity<IClient>('clients', {
-        client_name: 'Tax Test Client',
-        billing_cycle: 'monthly',
-        client_id: uuidv4(),
-        region_code: 'US-NY', // Default tax region
-        is_tax_exempt: false,
-        phone_no: '',
-        credit_balance: 0,
-        email: '',
-        url: '',
-        address: '',
-        is_inactive: false,
-        created_at: Temporal.Now.plainDateISO().toString(),
-        updated_at: Temporal.Now.plainDateISO().toString()
-      }, 'client_id');
-
-      // Create tax rates for different regions
-      const nyTaxRateId = await context.createEntity('tax_rates', {
-        region: 'US-NY',
-        tax_percentage: 8.875,
-        description: 'NY State + City Tax',
-        start_date: '2025-01-01'
-      }, 'tax_rate_id');
-
-      const caTaxRateId = await context.createEntity('tax_rates', {
-        region: 'US-CA',
-        tax_percentage: 8.0,
-        description: 'CA State Tax',
-        start_date: '2025-01-01'
-      }, 'tax_rate_id');
-
-      // Set up client tax settings
-      await context.db('client_tax_settings').insert({
-        client_id: client_id,
-        tenant: context.tenantId,
-        tax_rate_id: nyTaxRateId,
-        is_reverse_charge_applicable: false
-      });
-
-      // Create services with different tax regions
-      const serviceNY = await context.createEntity('service_catalog', {
-        service_name: 'NY Service',
-        service_type: 'Fixed',
-        default_rate: 1000,
-        unit_of_measure: 'unit',
-        tax_region: 'US-NY',
-        is_taxable: true
-      }, 'service_id');
-
-      const serviceCA = await context.createEntity('service_catalog', {
-        service_name: 'CA Service',
-        service_type: 'Fixed',
-        default_rate: 500,
-        unit_of_measure: 'unit',
-        tax_region: 'US-CA',
-        is_taxable: true
-      }, 'service_id');
-
-      // Create a billing plan
-      const planId = await context.createEntity('billing_plans', {
-        plan_name: 'Multi-Region Plan',
-        billing_frequency: 'monthly',
-        is_custom: false,
-        plan_type: 'Fixed'
-      }, 'plan_id');
-
-      // Assign services to plan
-      await context.db('plan_services').insert([
-        {
-          plan_id: planId,
-          service_id: serviceNY,
-          quantity: 1,
-          tenant: context.tenantId
-        },
-        {
-          plan_id: planId,
-          service_id: serviceCA,
-          quantity: 1,
-          tenant: context.tenantId
-        }
-      ]);
-
-      // Create billing cycle
-      const billingCycle = await context.createEntity('client_billing_cycles', {
-        client_id: client_id,
-        billing_cycle: 'monthly',
-        effective_date: '2025-02-01',
-        period_start_date: '2025-02-01',
-        period_end_date: '2025-03-01'
-      }, 'billing_cycle_id');
-
-      // Assign plan to client
-      await context.db('client_billing_plans').insert({
-        client_billing_plan_id: uuidv4(),
-        client_id: client_id,
-        plan_id: planId,
-        start_date: '2025-02-01',
-        is_active: true,
-        tenant: context.tenantId
-      });
-
-      // Generate invoice
-      const invoice = await generateInvoice(billingCycle);
-
-      // Verify tax calculations:
-      // NY Service: $10.00 * 8.875% = $0.89 (rounded up)
-      // CA Service: $5.00 * 8.0% = $0.40
-      // Total tax should be $1.29
-      expect(invoice!.subtotal).toBe(1500); // $15.00
-      expect(invoice!.tax).toBe(129); // $1.29
-      expect(invoice!.total_amount).toBe(1629); // $16.29
-    });
-
-    it('should handle tax calculation correctly with mixed positive and negative amounts', async () => {
-      // Create test client
-      const client_id = await context.createEntity<IClient>('clients', {
-        client_name: 'Mixed Tax Test Client',
-        billing_cycle: 'monthly',
-        client_id: uuidv4(),
-        region_code: 'US-NY',
-        is_tax_exempt: false,
-        created_at: Temporal.Now.plainDateISO().toString(),
-        updated_at: Temporal.Now.plainDateISO().toString(),
-        phone_no: '',
-        credit_balance: 0,
-        email: '',
-        url: '',
-        address: '',
-        is_inactive: false
-      }, 'client_id');
-
-      // Create NY tax rate
-      const nyTaxRateId = await context.createEntity('tax_rates', {
-        region: 'US-NY',
-        tax_percentage: 8.875,
-        description: 'NY State + City Tax',
-        start_date: '2025-01-01'
-      }, 'tax_rate_id');
-
-      // Set up client tax settings
-      await context.db('client_tax_settings').insert({
-        client_id: client_id,
-        tenant: context.tenantId,
-        tax_rate_id: nyTaxRateId,
-        is_reverse_charge_applicable: false
-      });
-
-      // Create two services: regular and credit
-      const regularService = await context.createEntity('service_catalog', {
-        service_name: 'Regular Service',
-        service_type: 'Fixed',
-        default_rate: 1000, // $10.00
-        unit_of_measure: 'unit',
-        tax_region: 'US-NY',
-        is_taxable: true
-      }, 'service_id');
-
-      const creditService = await context.createEntity('service_catalog', {
-        service_name: 'Credit Service',
-        service_type: 'Fixed',
-        default_rate: -200, // -$2.00
-        unit_of_measure: 'unit',
-        tax_region: 'US-NY',
-        is_taxable: true  // This is taxable but negative
-      }, 'service_id');
-
-      // Generate invoice with manual items including a discount
-      const invoice = await generateManualInvoice({
-        clientId: client_id,
-        items: [
-          {
-            // Regular service item
-            service_id: regularService,
-            description: 'Regular Service',
-            quantity: 1,
-            rate: 1000
-          },
-          {
-            // Credit service item
-            service_id: creditService,
-            description: 'Credit Service',
-            quantity: 1,
-            is_discount: false,
-            rate: -200
-          },
-          {
-            // Manual discount applied to regular service by service ID
-            description: 'Manual Discount',
-            quantity: 1,
-            rate: -100,
-            is_discount: true,
-            discount_type: 'fixed',
-            service_id: '',
-            applies_to_service_id: regularService // Reference by service ID instead of item ID
-          }
-        ]
-      });
-
-      // Get invoice items to verify calculations
-      const invoiceItems = await context.db('invoice_items')
-        .where({ invoice_id: invoice!.invoice_id })
-        .orderBy('net_amount', 'desc');
-
-      // Verify service configurations were respected
-      const services = await context.db('service_catalog')
-        .whereIn('service_id', [regularService, creditService])
-        .select('service_id', 'service_name', 'default_rate', 'is_taxable', 'tax_region');
-
-      const regularServiceConfig = services.find(s => s.service_id === regularService);
-      const creditServiceConfig = services.find(s => s.service_id === creditService);
-
-      expect(regularServiceConfig?.is_taxable).toBe(true);
-      expect(creditServiceConfig?.is_taxable).toBe(true);
-
-      // Verify invoice totals
-      expect(invoice!.subtotal).toBe(700);  // $7.00 (1000 - 200 - 100)
-      expect(invoice!.tax).toBe(72);        // $0.72 (8.875% of $8.00 taxable base, rounded up)
-      expect(invoice!.total_amount).toBe(772); // $7.72 (subtotal + tax)
-
-      // Verify regular service item
-      const regularItem = invoiceItems.find(item => item.service_id === regularService);
-      expect(regularItem).toBeDefined();
-      expect(parseInt(regularItem!.net_amount)).toBe(1000);
-      expect(parseInt(regularItem!.tax_amount)).toBe(72); // Gets all tax since it's the only positive amount
-      expect(regularItem!.is_taxable).toBe(true);
-      expect(regularItem!.is_discount).toBe(false);
-      expect(regularItem!.tax_region).toBe('US-NY');
-
-      // Verify credit service item
-      const creditItem = invoiceItems.find(item => item.service_id === creditService);
-      expect(creditItem).toBeDefined();
-      expect(parseInt(creditItem!.net_amount)).toBe(-200);
-      expect(parseInt(creditItem!.tax_amount)).toBe(0);   // Negative amounts get no tax
-      expect(creditItem!.is_taxable).toBe(true);         // Still taxable, but no tax due to negative amount
-      expect(creditItem!.is_discount).toBe(false);       // Not a discount, just a negative amount
-      expect(creditItem!.tax_region).toBe('US-NY');
-
-      // Verify manual discount item
-      const discountItem = invoiceItems.find(item => item.is_discount === true);
-      expect(discountItem).toBeDefined();
-      expect(parseInt(discountItem!.net_amount)).toBe(-100);
-      expect(parseInt(discountItem!.tax_amount)).toBe(0);  // Discounts get no tax
-      expect(discountItem!.is_taxable).toBe(false);       // Marked non-taxable in invoice item
-      expect(discountItem!.is_discount).toBe(true);       // Properly marked as discount
-      
-      // Verify tax calculation logic
-      const positiveItems = invoiceItems
-        .filter(item => item.is_taxable && parseInt(item.net_amount) > 0);
-      const creditItems = invoiceItems
-        .filter(item => item.is_discount !== true && parseInt(item.net_amount) < 0);
-
-      const positiveAmount = positiveItems
-        .reduce((sum, item) => sum + parseInt(item.net_amount), 0);
-      const creditAmount = creditItems
-        .reduce((sum, item) => sum + Math.abs(parseInt(item.net_amount)), 0);
-
-      const taxableBase = positiveAmount - creditAmount;
-      expect(taxableBase).toBe(800); // Positive amounts (1000) minus credits (200)
-      
-      expect(invoice!.tax).toBe(72); // 8.875% of taxable base with proper rounding rules applied
->>>>>>> b003a7fd
-    });
-
-<<<<<<< HEAD
+    });
+
     const invoice = await generateManualInvoice({
-      companyId: context.companyId,
+      clientId: context.clientId,
       items: [
-=======
-  describe("Tax Calculation with Tax-Exempt Line Items", () => {
-    it("should only calculate tax for taxable line items", async () => {
-      // Create test client with tax settings
-      const client_id = await context.createEntity('clients', {
-        client_name: 'Tax Exempt Test Client',
-        billing_cycle: 'monthly',
-        client_id: uuidv4(),
-        tax_region: 'US-NY',
-        is_tax_exempt: false,
-        created_at: Temporal.Now.plainDateISO().toString(),
-        updated_at: Temporal.Now.plainDateISO().toString(),
-        phone_no: '',
-        credit_balance: 0,
-        email: '',
-        url: '',
-        address: '',
-        is_inactive: false
-      }, 'client_id');
-
-      // Create NY tax rate (10%) and set as active
-      const nyTaxRateId = await context.createEntity('tax_rates', {
-        region: 'US-NY',
-        tax_percentage: 10.0,
-        description: 'NY Test Tax',
-        start_date: '2025-01-01',
-        is_active: true
-      }, 'tax_rate_id');
-
-      // Set up client tax settings
-      await context.db('client_tax_settings').insert({
-        client_id: client_id,
-        tenant: context.tenantId,
-        tax_rate_id: nyTaxRateId,
-        is_reverse_charge_applicable: false
-      });
-
-      // Ensure tax rate is active
-      await context.db('tax_rates')
-        .where({ tax_rate_id: nyTaxRateId })
-        .update({ is_active: true });
-
-      // Create services with different tax settings
-      const taxableService = await context.createEntity('service_catalog', {
-        service_name: 'Taxable Service',
-        service_type: 'Fixed',
-        default_rate: 10000, // $100.00
-        unit_of_measure: 'unit',
-        tax_region: 'US-NY',
-        is_taxable: true  // Explicitly set as taxable
-      }, 'service_id');
-
-      const nonTaxableService = await context.createEntity('service_catalog', {
-        service_name: 'Non-Taxable Service',
-        service_type: 'Fixed',
-        default_rate: 5000, // $50.00
-        unit_of_measure: 'unit',
-        tax_region: 'US-NY',
-        is_taxable: false  // Explicitly set as non-taxable
-      }, 'service_id');
-
-      // Verify services were created with correct tax settings
-      const services = await context.db('service_catalog')
-        .whereIn('service_id', [taxableService, nonTaxableService])
-        .select('service_id', 'service_name', 'is_taxable', 'tax_region');
-
-      console.log('Created services:', services);
-
-      // Ensure tax settings are correct
-      const taxableServiceDetails = services.find(s => s.service_id === taxableService);
-      const nonTaxableServiceDetails = services.find(s => s.service_id === nonTaxableService);
-
-      if (!taxableServiceDetails?.is_taxable) {
-        throw new Error('Taxable service was not created with is_taxable=true');
-      }
-      if (nonTaxableServiceDetails?.is_taxable !== false) {
-        throw new Error('Non-taxable service was not created with is_taxable=false');
-      }
-
-      // Create a billing plan with both services
-      const mixedTaxPlanId = await context.createEntity('billing_plans', {
-        plan_name: 'Mixed Tax Plan',
-        billing_frequency: 'monthly',
-        is_custom: false,
-        plan_type: 'Fixed'
-      }, 'plan_id');
-
-      // Assign services to plan
-      await context.db('plan_services').insert([
->>>>>>> b003a7fd
         {
           service_id: taxableService,
           description: 'Primary taxable service',
@@ -664,59 +152,7 @@
           quantity: 1,
           rate: -10000
         }
-<<<<<<< HEAD
       ]
-=======
-      ]);
-
-      // Create billing cycle
-      const mixedTaxBillingCycle = await context.createEntity('client_billing_cycles', {
-        client_id: client_id,
-        billing_cycle: 'monthly',
-        effective_date: '2025-02-01',
-        period_start_date: '2025-02-01',
-        period_end_date: '2025-03-01'
-      }, 'billing_cycle_id');
-
-      // Assign plan to client
-      await context.db('client_billing_plans').insert({
-        client_billing_plan_id: uuidv4(),
-        client_id: client_id,
-        plan_id: mixedTaxPlanId,
-        start_date: '2025-02-01',
-        is_active: true,
-        tenant: context.tenantId
-      });
-
-      // Generate invoice
-      const mixedTaxInvoice = await generateInvoice(mixedTaxBillingCycle);
-
-      // Get invoice items to verify tax calculation
-      const invoiceItems = await context.db('invoice_items')
-        .where({ invoice_id: mixedTaxInvoice!.invoice_id })
-        .orderBy('net_amount', 'desc');
-
-      console.log('Invoice items:', invoiceItems);
-
-      // Verify each service's tax calculation
-      const taxableItem = invoiceItems.find(item => item.service_id === taxableService);
-      const nonTaxableItem = invoiceItems.find(item => item.service_id === nonTaxableService);
-
-      // Verify taxable service calculations
-      expect(parseInt(taxableItem?.net_amount)).toBe(10000); // $100.00
-      expect(parseInt(taxableItem?.tax_amount)).toBe(1000);  // $10.00 (10% tax)
-      expect(parseInt(taxableItem?.total_price)).toBe(11000); // $110.00
-
-      // Verify non-taxable service calculations
-      expect(parseInt(nonTaxableItem?.net_amount)).toBe(5000);  // $50.00
-      expect(parseInt(nonTaxableItem?.tax_amount)).toBe(0);     // No tax
-      expect(parseInt(nonTaxableItem?.total_price)).toBe(5000); // $50.00
-
-      // Verify overall invoice totals
-      expect(mixedTaxInvoice!.subtotal).toBe(15000); // $150.00
-      expect(mixedTaxInvoice!.tax).toBe(1000);       // $10.00 (only from taxable service)
-      expect(mixedTaxInvoice!.total_amount).toBe(16000); // $160.00
->>>>>>> b003a7fd
     });
 
     expect(invoice.subtotal).toBe(0);
@@ -737,49 +173,14 @@
     expect(Number(discountItem.tax_amount)).toBe(0);
   });
 
-<<<<<<< HEAD
   it('distributes tax across services from different regions', async () => {
     // Ensure California tax rate exists (7.25%)
-    await setupCompanyTaxConfiguration(context, {
+    await setupClientTaxConfiguration(context, {
       regionCode: 'US-CA',
       regionName: 'California',
       description: 'CA State Tax',
       taxPercentage: 7.25,
       startDate: '2025-01-01T00:00:00.000Z'
-=======
-  it('should verify total calculation when subtotal is positive but tax is zero', async () => {
-    // Create test client with tax exempt status
-    const client_id = await context.createEntity<IClient>('clients', {
-      client_name: 'Tax Exempt Client',
-      billing_cycle: 'monthly',
-      client_id: uuidv4(),
-      region_code: 'US-NY',
-      is_tax_exempt: true, // Set client as tax exempt
-      created_at: Temporal.Now.plainDateISO().toString(),
-      updated_at: Temporal.Now.plainDateISO().toString(),
-      phone_no: '',
-      credit_balance: 0,
-      email: '',
-      url: '',
-      address: '',
-      is_inactive: false
-    }, 'client_id');
-
-    // Create NY tax rate (10% but won't be applied due to tax exempt status)
-    const nyTaxRateId = await context.createEntity('tax_rates', {
-      region: 'US-NY',
-      tax_percentage: 10.0,
-      description: 'NY Test Tax',
-      start_date: '2025-01-01'
-    }, 'tax_rate_id');
-
-    // Set up client tax settings
-    await context.db('client_tax_settings').insert({
-      client_id: client_id,
-      tenant: context.tenantId,
-      tax_rate_id: nyTaxRateId,
-      is_reverse_charge_applicable: false
->>>>>>> b003a7fd
     });
 
     const nyService = await createTestService(context, {
@@ -788,123 +189,34 @@
       tax_region: 'US-NY'
     });
 
-<<<<<<< HEAD
     const caService = await createTestService(context, {
       service_name: 'CA Service',
       default_rate: 20000,
       tax_region: 'US-CA'
-=======
-    // Create billing cycle
-    const billingCycle = await context.createEntity('client_billing_cycles', {
-      client_id: client_id,
-      billing_cycle: 'monthly',
-      effective_date: '2025-02-01',
-      period_start_date: '2025-02-01',
-      period_end_date: '2025-03-01'
-    }, 'billing_cycle_id');
-
-    // Assign plan to client
-    await context.db('client_billing_plans').insert({
-      client_billing_plan_id: uuidv4(),
-      client_id: client_id,
-      plan_id: planId,
-      start_date: '2025-02-01',
-      is_active: true,
-      tenant: context.tenantId
->>>>>>> b003a7fd
     });
 
     await assignServiceTaxRate(context, caService, 'US-CA');
 
-<<<<<<< HEAD
     const { planId } = await createFixedPlanAssignment(context, nyService, {
       planName: 'Multi Region Plan',
       baseRateCents: 30000,
       detailBaseRateCents: 10000,
       startDate: '2025-02-01'
-=======
-    // Verify calculations:
-    // - Service price: $100.00 (10000 cents)
-    // - Tax: $0.00 (0 cents) because client is tax exempt
-    // - Total: $100.00 (10000 cents)
-    expect(invoice!.subtotal).toBe(10000); // $100.00
-    expect(invoice!.tax).toBe(0);          // $0.00
-    expect(invoice!.total_amount).toBe(10000); // $100.00
-
-    // Additional verification
-    expect(invoice!.subtotal).toBeGreaterThan(0); // Verify subtotal is positive
-    expect(invoice!.tax).toBe(0);                 // Verify tax is exactly zero
-    expect(invoice!.total_amount).toBe(invoice!.subtotal); // Verify total equals subtotal
-  });
-
-  it('should verify total calculation when subtotal and tax are both positive', async () => {
-    // Create test client
-    const client_id = await context.createEntity<IClient>('clients', {
-      client_name: 'Basic Tax Test Client',
-      billing_cycle: 'monthly',
-      client_id: uuidv4(),
-      region_code: 'US-NY',
-      is_tax_exempt: false,
-      created_at: Temporal.Now.plainDateISO().toString(),
-      updated_at: Temporal.Now.plainDateISO().toString(),
-      phone_no: '',
-      credit_balance: 0,
-      email: '',
-      url: '',
-      address: '',
-      is_inactive: false
-    }, 'client_id');
-
-    // Create NY tax rate (10% for easy calculation)
-    const nyTaxRateId = await context.createEntity('tax_rates', {
-      region: 'US-NY',
-      tax_percentage: 10.0,
-      description: 'NY Test Tax',
-      start_date: '2025-01-01'
-    }, 'tax_rate_id');
-
-    // Set up client tax settings
-    await context.db('client_tax_settings').insert({
-      client_id: client_id,
-      tenant: context.tenantId,
-      tax_rate_id: nyTaxRateId,
-      is_reverse_charge_applicable: false
->>>>>>> b003a7fd
     });
 
     await addServiceToFixedPlan(context, planId, caService, { detailBaseRateCents: 20000 });
 
-<<<<<<< HEAD
-    const billingCycle = await context.createEntity('company_billing_cycles', {
-      company_id: context.companyId,
+    const billingCycle = await context.createEntity('client_billing_cycles', {
+      client_id: context.clientId,
       billing_cycle: 'monthly',
       effective_date: '2025-02-01',
       period_start_date: '2025-02-01',
       period_end_date: '2025-03-01',
-=======
-    // Create billing cycle
-    const billingCycle = await context.createEntity('client_billing_cycles', {
-      client_id: client_id,
-      billing_cycle: 'monthly',
-      effective_date: '2025-02-01',
-      period_start_date: '2025-02-01',
-      period_end_date: '2025-03-01'
-    }, 'billing_cycle_id');
-
-    // Assign plan to client
-    await context.db('client_billing_plans').insert({
-      client_billing_plan_id: uuidv4(),
-      client_id: client_id,
-      plan_id: planId,
-      start_date: '2025-02-01',
-      is_active: true,
->>>>>>> b003a7fd
       tenant: context.tenantId
     }, 'billing_cycle_id');
 
     const invoice = await generateInvoice(billingCycle);
 
-<<<<<<< HEAD
     expect(invoice).not.toBeNull();
 
     const nyServiceRecord = await context.db('service_catalog')
@@ -914,92 +226,6 @@
     const caServiceRecord = await context.db('service_catalog')
       .where({ tenant: context.tenantId, service_id: caService })
       .first('tax_rate_id');
-=======
-    // Verify calculations:
-    // - Service price: $100.00 (10000 cents)
-    // - Tax rate: 10%
-    // - Expected tax: $10.00 (1000 cents)
-    // - Expected total: $110.00 (11000 cents)
-    expect(invoice!.subtotal).toBe(10000); // $100.00
-    expect(invoice!.tax).toBe(1000);       // $10.00
-    expect(invoice!.total_amount).toBe(11000); // $110.00
-
-    // Additional verification that both values are positive
-    expect(invoice!.subtotal).toBeGreaterThan(0);
-    expect(invoice!.tax).toBeGreaterThan(0);
-  });
-  
-  it('should correctly handle different tax regions during invoice recalculation', async () => {
-    // Create test client
-    const client_id = await context.createEntity<IClient>('clients', {
-      client_name: 'Tax Recalculation Test Client',
-      billing_cycle: 'monthly',
-      client_id: uuidv4(),
-      region_code: 'US-NY', // Default tax region
-      is_tax_exempt: false,
-      phone_no: '',
-      credit_balance: 0,
-      email: '',
-      url: '',
-      address: '',
-      is_inactive: false,
-      created_at: Temporal.Now.plainDateISO().toString(),
-      updated_at: Temporal.Now.plainDateISO().toString()
-    }, 'client_id');
-
-    // Create tax rates for different regions
-    const nyTaxRateId = await context.createEntity('tax_rates', {
-      region: 'US-NY',
-      tax_percentage: 8.875,
-      description: 'NY State + City Tax',
-      start_date: '2025-01-01'
-    }, 'tax_rate_id');
-
-    const caTaxRateId = await context.createEntity('tax_rates', {
-      region: 'US-CA',
-      tax_percentage: 8.0,
-      description: 'CA State Tax',
-      start_date: '2025-01-01'
-    }, 'tax_rate_id');
-
-    // Set up client tax settings
-    await context.db('client_tax_settings').insert({
-      client_id: client_id,
-      tenant: context.tenantId,
-      tax_rate_id: nyTaxRateId,
-      is_reverse_charge_applicable: false
-    });
-
-    // Create services with different tax regions
-    const serviceNY = await context.createEntity('service_catalog', {
-      service_name: 'NY Service',
-      service_type: 'Fixed',
-      default_rate: 1000,
-      unit_of_measure: 'unit',
-      tax_region: 'US-NY',
-      is_taxable: true
-    }, 'service_id');
-
-    const serviceCA = await context.createEntity('service_catalog', {
-      service_name: 'CA Service',
-      service_type: 'Fixed',
-      default_rate: 500,
-      unit_of_measure: 'unit',
-      tax_region: 'US-CA',
-      is_taxable: true
-    }, 'service_id');
-
-    // Create initial invoice with NY service
-    const initialInvoice = await generateManualInvoice({
-      clientId: client_id,
-      items: [{
-        service_id: serviceNY,
-        quantity: 1,
-        description: 'NY Service Item',
-        rate: 1000
-      }]
-    });
->>>>>>> b003a7fd
 
     const nyRate = nyServiceRecord?.tax_rate_id
       ? await context.db('tax_rates')
