import { describe, it, expect, beforeAll, beforeEach, afterEach, afterAll, vi } from 'vitest';
import '../../../../../test-utils/nextApiMock';
import { generateInvoice } from 'server/src/lib/actions/invoiceGeneration';
import { v4 as uuidv4 } from 'uuid';
import { TextEncoder as NodeTextEncoder } from 'util';
import { TestContext } from '../../../../../test-utils/testContext';
import { createTestDateISO } from '../../../../../test-utils/dateUtils';
import {
  createTestService,
  createFixedPlanAssignment,
  addServiceToFixedPlan,
  setupClientTaxConfiguration,
  assignServiceTaxRate
} from '../../../../../test-utils/billingTestHelpers';
import { setupCommonMocks } from '../../../../../test-utils/testMocks';

// Override DB_PORT to connect directly to PostgreSQL instead of pgbouncer
process.env.DB_PORT = '5432';
process.env.DB_HOST = process.env.DB_HOST === 'pgbouncer' ? 'localhost' : process.env.DB_HOST;

let mockedTenantId = '11111111-1111-1111-1111-111111111111';
let mockedUserId = 'mock-user-id';

vi.mock('server/src/lib/auth/getSession', () => ({
  getSession: vi.fn(async () => ({
    user: {
      id: mockedUserId,
      tenant: mockedTenantId
    }
  }))
}));

vi.mock('server/src/lib/analytics/posthog', () => ({
  analytics: {
    capture: vi.fn(),
    identify: vi.fn(),
    trackPerformance: vi.fn(),
    getClient: () => null
  }
}));

vi.mock('@alga-psa/shared/db', async (importOriginal) => {
  const actual = await importOriginal<typeof import('@alga-psa/shared/db')>();
  return {
    ...actual,
    withTransaction: vi.fn(async (knex, callback) => callback(knex)),
    withAdminTransaction: vi.fn(async (callback, existingConnection) => callback(existingConnection as any))
  };
});

vi.mock('server/src/lib/auth/rbac', () => ({
  hasPermission: vi.fn(() => Promise.resolve(true))
}));

const globalForVitest = globalThis as { TextEncoder: typeof NodeTextEncoder };
globalForVitest.TextEncoder = NodeTextEncoder;

const {
  beforeAll: setupContext,
  beforeEach: resetContext,
  afterEach: rollbackContext,
  afterAll: cleanupContext
} = TestContext.createHelpers();

describe('Billing Invoice Generation – Fixed Price and Time-Based Plans', () => {
  let context: TestContext;

  async function configureDefaultTax() {
    await setupClientTaxConfiguration(context, {
      regionCode: 'US-NY',
      regionName: 'New York',
      description: 'NY State Tax',
      startDate: '2020-01-01T00:00:00.000Z',
      taxPercentage: 8.875
    });
    await assignServiceTaxRate(context, '*', 'US-NY', { onlyUnset: true });
  }

  beforeAll(async () => {
    context = await setupContext({
      runSeeds: true,
      cleanupTables: [
        'invoice_items',
        'invoices',
        'usage_tracking',
        'bucket_usage',
        'time_entries',
        'tickets',
        'client_billing_cycles',
<<<<<<< HEAD
        'client_billing_plans',
        'plan_service_configuration',
        'plan_service_fixed_config',
        'service_catalog',
        'billing_plan_fixed_config',
        'billing_plans',
=======
        'client_contract_lines',
        'contract_line_services',
        'service_catalog',
        'contract_lines',
        'bucket_plans',
>>>>>>> ca0b3bbe
        'tax_rates',
        'tax_regions',
        'client_tax_settings',
        'client_tax_rates',
        'next_number'
      ],
      clientName: 'Fixed Price Test Client',
      userType: 'internal'
    });

    const mockContext = setupCommonMocks({
      tenantId: context.tenantId,
      userId: context.userId,
      permissionCheck: () => true
    });

    mockedTenantId = mockContext.tenantId;
    mockedUserId = mockContext.userId;

    await configureDefaultTax();
  }, 120000);

  beforeEach(async () => {
    context = await resetContext();

    const mockContext = setupCommonMocks({
      tenantId: context.tenantId,
      userId: context.userId,
      permissionCheck: () => true
    });
    mockedTenantId = mockContext.tenantId;
    mockedUserId = mockContext.userId;

    // Set up invoice numbering settings
    const nextNumberRecord = {
      tenant: context.tenantId,
      entity_type: 'INVOICE',
      prefix: 'INV-',
      last_number: 0,
      initial_value: 1,
      padding_length: 6
    };
    await context.db('next_number').insert(nextNumberRecord);

    await configureDefaultTax();
  }, 30000);

  afterEach(async () => {
    await rollbackContext();
  }, 30000);

  afterAll(async () => {
    await cleanupContext();
  }, 30000);

  describe('Fixed Price Plans', () => {
<<<<<<< HEAD
    it('should generate an invoice with consolidated line items for fixed plan', async () => {
      // Create two services
      const service1Id = await createTestService(context, {
=======
    it('should generate an invoice with line items for each service', async () => {
      // Arrange
      const planId = await context.createEntity('contract_lines', {
        contract_line_name: 'Standard Fixed Plan',
        billing_frequency: 'monthly',
        is_custom: false,
        contract_line_type: 'Fixed'
      }, 'contract_line_id');

      const service1Id = await context.createEntity('service_catalog', {
>>>>>>> ca0b3bbe
        service_name: 'Service 1',
        billing_method: 'fixed',
        default_rate: 10000,
        tax_region: 'US-NY'
      });

      const service2Id = await createTestService(context, {
        service_name: 'Service 2',
        billing_method: 'fixed',
        default_rate: 15000,
<<<<<<< HEAD
        tax_region: 'US-NY'
      });
=======
        unit_of_measure: 'unit'
      }, 'service_id');

      await context.db('contract_line_services').insert([
        { contract_line_id: planId, service_id: service1Id, quantity: 1, tenant: context.tenantId },
        { contract_line_id: planId, service_id: service2Id, quantity: 1, tenant: context.tenantId }
      ]);
>>>>>>> ca0b3bbe

      // Create billing cycle
      const billingCycleId = await context.createEntity('client_billing_cycles', {
        client_id: context.clientId,
        billing_cycle: 'monthly',
        effective_date: createTestDateISO({ year: 2023, month: 1, day: 1 }),
        period_start_date: createTestDateISO({ year: 2023, month: 1, day: 1 }),
        period_end_date: createTestDateISO({ year: 2023, month: 2, day: 1 })
      }, 'billing_cycle_id');

<<<<<<< HEAD
      // Create plan with first service
      const { planId } = await createFixedPlanAssignment(context, service1Id, {
        planName: 'Standard Fixed Plan',
        billingFrequency: 'monthly',
        baseRateCents: 25000,  // Total for both services
        detailBaseRateCents: 10000,
        startDate: createTestDateISO({ year: 2023, month: 1, day: 1 })
      });

      // Add second service to plan
      await addServiceToFixedPlan(context, planId, service2Id, {
        quantity: 1,
        detailBaseRateCents: 15000
=======
      await context.db('client_contract_lines').insert({
        client_contract_line_id: uuidv4(),
        client_id: context.clientId,
        contract_line_id: planId,
        start_date: createTestDateISO({ year: 2023, month: 1, day: 1 }),
        is_active: true,
        tenant: context.tenantId
>>>>>>> ca0b3bbe
      });

      // Act
      const result = await generateInvoice(billingCycleId);

      // Assert - Fixed plans create a single consolidated invoice item
      expect(result).not.toBeNull();

      const invoiceItems = await context.db('invoice_items')
        .where('invoice_id', result!.invoice_id)
        .select('*');

      // Modern fixed plans consolidate into single line item
      expect(invoiceItems).toHaveLength(1);
      expect(invoiceItems[0]).toMatchObject({
        net_amount: '25000'
      });
    });

    it('should calculate taxes correctly', async () => {
<<<<<<< HEAD
      // Create service
      const serviceId = await createTestService(context, {
=======
      // Arrange
      const planId = await context.createEntity('contract_lines', {
        contract_line_name: 'Taxable Plan',
        billing_frequency: 'monthly',
        is_custom: false,
        contract_line_type: 'Fixed'
      }, 'contract_line_id');

      const serviceId = await context.createEntity('service_catalog', {
>>>>>>> ca0b3bbe
        service_name: 'Taxable Service',
        billing_method: 'fixed',
        default_rate: 50000,
<<<<<<< HEAD
        tax_region: 'US-NY'
=======
        unit_of_measure: 'unit'
      }, 'service_id');

      await context.db('contract_line_services').insert({
        contract_line_id: planId,
        service_id: serviceId,
        quantity: 1,
        tenant: context.tenantId
>>>>>>> ca0b3bbe
      });

      // Create billing cycle
      const billingCycleId = await context.createEntity('client_billing_cycles', {
        client_id: context.clientId,
        billing_cycle: 'monthly',
        effective_date: createTestDateISO({ year: 2023, month: 1, day: 1 }),
        period_start_date: createTestDateISO({ year: 2023, month: 1, day: 1 }),
        period_end_date: createTestDateISO({ year: 2023, month: 2, day: 1 })
      }, 'billing_cycle_id');

<<<<<<< HEAD
      // Assign plan
      await createFixedPlanAssignment(context, serviceId, {
        planName: 'Taxable Plan',
        billingFrequency: 'monthly',
        baseRateCents: 50000,
        startDate: createTestDateISO({ year: 2023, month: 1, day: 1 })
=======
      await context.db('client_contract_lines').insert({
        client_contract_line_id: uuidv4(),
        client_id: context.clientId,
        contract_line_id: planId,
        start_date: createTestDateISO({ year: 2023, month: 1, day: 1 }),
        is_active: true,
        tenant: context.tenantId
>>>>>>> ca0b3bbe
      });

      // Act
      const result = await generateInvoice(billingCycleId);

      // Assert - Tax should be calculated on the fixed plan amount
      expect(result).not.toBeNull();
      expect(result).toMatchObject({
        subtotal: 50000,
        status: 'draft'
      });

      // Verify tax amount (8.875% of 50000 = 4437.5, rounded to 4438)
      expect(result!.tax).toBeGreaterThan(0);
    });
  });

  describe('Time-Based Plans', () => {
    it('should generate an invoice based on time entries', async () => {
<<<<<<< HEAD
      // Create time-based service
      const serviceId = await createTestService(context, {
        service_name: 'Hourly Consultation',
        billing_method: 'per_unit',
        default_rate: 5000,
        unit_of_measure: 'hour',
        tax_region: 'US-NY'
=======
      // Arrange
      const planId = await context.createEntity('contract_lines', {
        contract_line_name: 'Hourly Plan',
        billing_frequency: 'monthly',
        is_custom: false,
        contract_line_type: 'Hourly'
      }, 'contract_line_id');

      const serviceId = await context.createEntity('service_catalog', {
        service_name: 'Hourly Consultation',
        description: 'Test service: Hourly Consultation',
        service_type: 'Time',
        default_rate: 10000,
        unit_of_measure: 'hour'
      }, 'service_id');

      await context.db('contract_line_services').insert({
        contract_line_id: planId,
        service_id: serviceId,
        custom_rate: 5000,
        quantity: 1,
        tenant: context.tenantId
>>>>>>> ca0b3bbe
      });

      // Create billing cycle
      const billingCycleId = await context.createEntity('client_billing_cycles', {
        client_id: context.clientId,
        billing_cycle: 'monthly',
        effective_date: createTestDateISO({ year: 2023, month: 1, day: 1 }),
        period_start_date: createTestDateISO({ year: 2023, month: 1, day: 1 }),
        period_end_date: createTestDateISO({ year: 2023, month: 1, day: 31 })
      }, 'billing_cycle_id');

<<<<<<< HEAD
      // For time-based billing, we need a time-based plan
      // Note: This is simplified - real implementation may differ
      const planId = await context.createEntity('billing_plans', {
        plan_name: 'Hourly Plan',
        billing_frequency: 'monthly',
        is_custom: false,
        plan_type: 'Hourly'
      }, 'plan_id');

      await context.db('client_billing_plans').insert({
        client_billing_plan_id: uuidv4(),
=======
      await context.db('client_contract_lines').insert({
        client_contract_line_id: uuidv4(),
>>>>>>> ca0b3bbe
        client_id: context.clientId,
        contract_line_id: planId,
        start_date: createTestDateISO({ year: 2023, month: 1, day: 1 }),
        is_active: true,
        tenant: context.tenantId
      });

      // Create test ticket
      const statusId = (await context.db('statuses')
        .where({ tenant: context.tenantId, status_type: 'ticket' })
        .first())?.status_id;

      const ticketId = await context.createEntity('tickets', {
        title: 'Test Ticket',
        client_id: context.clientId,
        status_id: statusId,
        entered_by: context.userId,
        entered_at: createTestDateISO(),
        updated_at: createTestDateISO(),
        ticket_number: 'TEST-001'
      }, 'ticket_id');

      // Create time entry
      await context.db('time_entries').insert({
        tenant: context.tenantId,
        entry_id: uuidv4(),
        user_id: context.userId,
        start_time: createTestDateISO({ year: 2023, month: 1, day: 15, hour: 10 }),
        end_time: createTestDateISO({ year: 2023, month: 1, day: 15, hour: 12 }),
        work_item_id: ticketId,
        work_item_type: 'ticket',
        approval_status: 'APPROVED',
        service_id: serviceId,
        billable_duration: 120
      });

      // Act
      const result = await generateInvoice(billingCycleId);
      expect(result).not.toBeNull();

      // Assert - Time entries should be billed
      const invoiceItems = await context.db('invoice_items')
        .where('invoice_id', result!.invoice_id)
        .select('*');

      expect(invoiceItems.length).toBeGreaterThan(0);
    });
  });
});<|MERGE_RESOLUTION|>--- conflicted
+++ resolved
@@ -87,20 +87,11 @@
         'time_entries',
         'tickets',
         'client_billing_cycles',
-<<<<<<< HEAD
-        'client_billing_plans',
-        'plan_service_configuration',
-        'plan_service_fixed_config',
-        'service_catalog',
-        'billing_plan_fixed_config',
-        'billing_plans',
-=======
         'client_contract_lines',
         'contract_line_services',
         'service_catalog',
         'contract_lines',
         'bucket_plans',
->>>>>>> ca0b3bbe
         'tax_rates',
         'tax_regions',
         'client_tax_settings',
@@ -157,11 +148,6 @@
   }, 30000);
 
   describe('Fixed Price Plans', () => {
-<<<<<<< HEAD
-    it('should generate an invoice with consolidated line items for fixed plan', async () => {
-      // Create two services
-      const service1Id = await createTestService(context, {
-=======
     it('should generate an invoice with line items for each service', async () => {
       // Arrange
       const planId = await context.createEntity('contract_lines', {
@@ -172,7 +158,6 @@
       }, 'contract_line_id');
 
       const service1Id = await context.createEntity('service_catalog', {
->>>>>>> ca0b3bbe
         service_name: 'Service 1',
         billing_method: 'fixed',
         default_rate: 10000,
@@ -183,20 +168,15 @@
         service_name: 'Service 2',
         billing_method: 'fixed',
         default_rate: 15000,
-<<<<<<< HEAD
         tax_region: 'US-NY'
       });
-=======
-        unit_of_measure: 'unit'
-      }, 'service_id');
 
       await context.db('contract_line_services').insert([
         { contract_line_id: planId, service_id: service1Id, quantity: 1, tenant: context.tenantId },
         { contract_line_id: planId, service_id: service2Id, quantity: 1, tenant: context.tenantId }
       ]);
->>>>>>> ca0b3bbe
-
-      // Create billing cycle
+
+      // Create billing cycle and assign plan
       const billingCycleId = await context.createEntity('client_billing_cycles', {
         client_id: context.clientId,
         billing_cycle: 'monthly',
@@ -205,21 +185,6 @@
         period_end_date: createTestDateISO({ year: 2023, month: 2, day: 1 })
       }, 'billing_cycle_id');
 
-<<<<<<< HEAD
-      // Create plan with first service
-      const { planId } = await createFixedPlanAssignment(context, service1Id, {
-        planName: 'Standard Fixed Plan',
-        billingFrequency: 'monthly',
-        baseRateCents: 25000,  // Total for both services
-        detailBaseRateCents: 10000,
-        startDate: createTestDateISO({ year: 2023, month: 1, day: 1 })
-      });
-
-      // Add second service to plan
-      await addServiceToFixedPlan(context, planId, service2Id, {
-        quantity: 1,
-        detailBaseRateCents: 15000
-=======
       await context.db('client_contract_lines').insert({
         client_contract_line_id: uuidv4(),
         client_id: context.clientId,
@@ -227,7 +192,6 @@
         start_date: createTestDateISO({ year: 2023, month: 1, day: 1 }),
         is_active: true,
         tenant: context.tenantId
->>>>>>> ca0b3bbe
       });
 
       // Act
@@ -248,10 +212,6 @@
     });
 
     it('should calculate taxes correctly', async () => {
-<<<<<<< HEAD
-      // Create service
-      const serviceId = await createTestService(context, {
-=======
       // Arrange
       const planId = await context.createEntity('contract_lines', {
         contract_line_name: 'Taxable Plan',
@@ -261,13 +221,9 @@
       }, 'contract_line_id');
 
       const serviceId = await context.createEntity('service_catalog', {
->>>>>>> ca0b3bbe
         service_name: 'Taxable Service',
         billing_method: 'fixed',
         default_rate: 50000,
-<<<<<<< HEAD
-        tax_region: 'US-NY'
-=======
         unit_of_measure: 'unit'
       }, 'service_id');
 
@@ -276,7 +232,6 @@
         service_id: serviceId,
         quantity: 1,
         tenant: context.tenantId
->>>>>>> ca0b3bbe
       });
 
       // Create billing cycle
@@ -288,14 +243,6 @@
         period_end_date: createTestDateISO({ year: 2023, month: 2, day: 1 })
       }, 'billing_cycle_id');
 
-<<<<<<< HEAD
-      // Assign plan
-      await createFixedPlanAssignment(context, serviceId, {
-        planName: 'Taxable Plan',
-        billingFrequency: 'monthly',
-        baseRateCents: 50000,
-        startDate: createTestDateISO({ year: 2023, month: 1, day: 1 })
-=======
       await context.db('client_contract_lines').insert({
         client_contract_line_id: uuidv4(),
         client_id: context.clientId,
@@ -303,7 +250,6 @@
         start_date: createTestDateISO({ year: 2023, month: 1, day: 1 }),
         is_active: true,
         tenant: context.tenantId
->>>>>>> ca0b3bbe
       });
 
       // Act
@@ -323,15 +269,6 @@
 
   describe('Time-Based Plans', () => {
     it('should generate an invoice based on time entries', async () => {
-<<<<<<< HEAD
-      // Create time-based service
-      const serviceId = await createTestService(context, {
-        service_name: 'Hourly Consultation',
-        billing_method: 'per_unit',
-        default_rate: 5000,
-        unit_of_measure: 'hour',
-        tax_region: 'US-NY'
-=======
       // Arrange
       const planId = await context.createEntity('contract_lines', {
         contract_line_name: 'Hourly Plan',
@@ -354,7 +291,6 @@
         custom_rate: 5000,
         quantity: 1,
         tenant: context.tenantId
->>>>>>> ca0b3bbe
       });
 
       // Create billing cycle
@@ -366,22 +302,8 @@
         period_end_date: createTestDateISO({ year: 2023, month: 1, day: 31 })
       }, 'billing_cycle_id');
 
-<<<<<<< HEAD
-      // For time-based billing, we need a time-based plan
-      // Note: This is simplified - real implementation may differ
-      const planId = await context.createEntity('billing_plans', {
-        plan_name: 'Hourly Plan',
-        billing_frequency: 'monthly',
-        is_custom: false,
-        plan_type: 'Hourly'
-      }, 'plan_id');
-
-      await context.db('client_billing_plans').insert({
-        client_billing_plan_id: uuidv4(),
-=======
       await context.db('client_contract_lines').insert({
         client_contract_line_id: uuidv4(),
->>>>>>> ca0b3bbe
         client_id: context.clientId,
         contract_line_id: planId,
         start_date: createTestDateISO({ year: 2023, month: 1, day: 1 }),
