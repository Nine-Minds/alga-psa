import { describe, it, expect, beforeAll, beforeEach, afterEach, afterAll, vi } from 'vitest';
import '../../../../../test-utils/nextApiMock';
import { generateInvoice } from 'server/src/lib/actions/invoiceGeneration';
import { v4 as uuidv4 } from 'uuid';
import { TextEncoder as NodeTextEncoder } from 'util';
import { TestContext } from '../../../../../test-utils/testContext';
import { createTestDateISO } from '../../../../../test-utils/dateUtils';
import {
  createTestService,
  createFixedPlanAssignment,
  addServiceToFixedPlan,
  setupCompanyTaxConfiguration,
  assignServiceTaxRate
} from '../../../../../test-utils/billingTestHelpers';
import { setupCommonMocks } from '../../../../../test-utils/testMocks';

// Override DB_PORT to connect directly to PostgreSQL instead of pgbouncer
process.env.DB_PORT = '5432';
process.env.DB_HOST = process.env.DB_HOST === 'pgbouncer' ? 'localhost' : process.env.DB_HOST;

let mockedTenantId = '11111111-1111-1111-1111-111111111111';
let mockedUserId = 'mock-user-id';

vi.mock('server/src/lib/auth/getSession', () => ({
  getSession: vi.fn(async () => ({
    user: {
      id: mockedUserId,
      tenant: mockedTenantId
    }
  }))
}));

vi.mock('server/src/lib/analytics/posthog', () => ({
  analytics: {
    capture: vi.fn(),
    identify: vi.fn(),
    trackPerformance: vi.fn(),
    getClient: () => null
  }
}));

vi.mock('@alga-psa/shared/db', async (importOriginal) => {
  const actual = await importOriginal<typeof import('@alga-psa/shared/db')>();
  return {
    ...actual,
    withTransaction: vi.fn(async (knex, callback) => callback(knex)),
    withAdminTransaction: vi.fn(async (callback, existingConnection) => callback(existingConnection as any))
  };
});

vi.mock('server/src/lib/auth/rbac', () => ({
  hasPermission: vi.fn(() => Promise.resolve(true))
}));

const globalForVitest = globalThis as { TextEncoder: typeof NodeTextEncoder };
globalForVitest.TextEncoder = NodeTextEncoder;

const {
  beforeAll: setupContext,
  beforeEach: resetContext,
  afterEach: rollbackContext,
  afterAll: cleanupContext
} = TestContext.createHelpers();

describe('Billing Invoice Generation – Fixed Price and Time-Based Plans', () => {
  let context: TestContext;

  async function configureDefaultTax() {
    await setupCompanyTaxConfiguration(context, {
      regionCode: 'US-NY',
      regionName: 'New York',
      description: 'NY State Tax',
      startDate: '2020-01-01T00:00:00.000Z',
      taxPercentage: 8.875
    });
    await assignServiceTaxRate(context, '*', 'US-NY', { onlyUnset: true });
  }

  beforeAll(async () => {
    context = await setupContext({
      runSeeds: true,
      cleanupTables: [
        'invoice_items',
        'invoices',
        'usage_tracking',
        'bucket_usage',
        'time_entries',
        'tickets',
<<<<<<< HEAD
        'company_billing_cycles',
        'company_billing_plans',
        'plan_service_configuration',
        'plan_service_fixed_config',
=======
        'client_billing_cycles',
        'client_billing_plans',
        'plan_services',
>>>>>>> b003a7fd
        'service_catalog',
        'billing_plan_fixed_config',
        'billing_plans',
        'tax_rates',
<<<<<<< HEAD
        'tax_regions',
        'company_tax_settings',
        'company_tax_rates',
        'next_number'
      ],
      companyName: 'Fixed Price Test Company',
=======
        'client_tax_settings',
        'next_number'
      ],
      clientName: 'Test Client',
>>>>>>> b003a7fd
      userType: 'internal'
    });

    const mockContext = setupCommonMocks({
      tenantId: context.tenantId,
      userId: context.userId,
      permissionCheck: () => true
    });

    mockedTenantId = mockContext.tenantId;
    mockedUserId = mockContext.userId;

    await configureDefaultTax();
  }, 120000);

  beforeEach(async () => {
    context = await resetContext();

    const mockContext = setupCommonMocks({
      tenantId: context.tenantId,
      userId: context.userId,
      permissionCheck: () => true
    });
    mockedTenantId = mockContext.tenantId;
    mockedUserId = mockContext.userId;

    // Set up invoice numbering settings
    const nextNumberRecord = {
      tenant: context.tenantId,
      entity_type: 'INVOICE',
      prefix: 'INV-',
      last_number: 0,
      initial_value: 1,
      padding_length: 6
    };
    await context.db('next_number').insert(nextNumberRecord);

<<<<<<< HEAD
    await configureDefaultTax();
  }, 30000);

  afterEach(async () => {
    await rollbackContext();
  }, 30000);
=======
    // Create default tax rate
    await context.createEntity('tax_rates', {
      tax_type: 'VAT',
      country_code: 'US',
      tax_percentage: 10,
      region: null,
      is_reverse_charge_applicable: false,
      is_composite: false,
      start_date: dateHelpers.createDateISO({ year: 2023, month: 1, day: 1 }),
      is_active: true,
      description: 'Test Tax Rate'
    }, 'tax_rate_id');

    // Create default tax settings for the test client
    await createDefaultTaxSettings(context.client.client_id);

    // Re-create tax rate
    await context.createEntity('tax_rates', {
      tax_type: 'VAT',
      country_code: 'US',
      tax_percentage: 10,
      region: null,
      is_reverse_charge_applicable: false,
      is_composite: false,
      start_date: dateHelpers.createDateISO({ year: 2023, month: 1, day: 1 }),
      is_active: true,
      description: 'Test Tax Rate'
    }, 'tax_rate_id');
  });
>>>>>>> b003a7fd

  afterAll(async () => {
    await cleanupContext();
  }, 30000);

  describe('Fixed Price Plans', () => {
    it('should generate an invoice with consolidated line items for fixed plan', async () => {
      // Create two services
      const service1Id = await createTestService(context, {
        service_name: 'Service 1',
        billing_method: 'fixed',
        default_rate: 10000,
        tax_region: 'US-NY'
      });

      const service2Id = await createTestService(context, {
        service_name: 'Service 2',
        billing_method: 'fixed',
        default_rate: 15000,
        tax_region: 'US-NY'
      });

<<<<<<< HEAD
      // Create billing cycle
      const billingCycleId = await context.createEntity('company_billing_cycles', {
        company_id: context.companyId,
=======
      // Create billing cycle and assign plan
      const billingCycleId = await context.createEntity('client_billing_cycles', {
        client_id: context.clientId,
>>>>>>> b003a7fd
        billing_cycle: 'monthly',
        effective_date: createTestDateISO({ year: 2023, month: 1, day: 1 }),
        period_start_date: createTestDateISO({ year: 2023, month: 1, day: 1 }),
        period_end_date: createTestDateISO({ year: 2023, month: 2, day: 1 })
      }, 'billing_cycle_id');

<<<<<<< HEAD
      // Create plan with first service
      const { planId } = await createFixedPlanAssignment(context, service1Id, {
        planName: 'Standard Fixed Plan',
        billingFrequency: 'monthly',
        baseRateCents: 25000,  // Total for both services
        detailBaseRateCents: 10000,
        startDate: createTestDateISO({ year: 2023, month: 1, day: 1 })
      });

      // Add second service to plan
      await addServiceToFixedPlan(context, planId, service2Id, {
        quantity: 1,
        detailBaseRateCents: 15000
=======
      await context.db('client_billing_plans').insert({
        client_billing_plan_id: uuidv4(),
        client_id: context.clientId,
        plan_id: planId,
        start_date: createTestDateISO({ year: 2023, month: 1, day: 1 }),
        is_active: true,
        tenant: context.tenantId
>>>>>>> b003a7fd
      });

      // Act
      const result = await generateInvoice(billingCycleId);

<<<<<<< HEAD
      // Assert - Fixed plans create a single consolidated invoice item
      expect(result).not.toBeNull();
=======
      // Assert
      expect(result).toMatchObject({
        client: { name: 'Test Client' },
        subtotal: 25000,
        status: 'draft'
      });
>>>>>>> b003a7fd

      const invoiceItems = await context.db('invoice_items')
        .where('invoice_id', result!.invoice_id)
        .select('*');

      // Modern fixed plans consolidate into single line item
      expect(invoiceItems).toHaveLength(1);
      expect(invoiceItems[0]).toMatchObject({
        net_amount: '25000'
      });
    });

    it('should calculate taxes correctly', async () => {
      // Create service
      const serviceId = await createTestService(context, {
        service_name: 'Taxable Service',
        billing_method: 'fixed',
        default_rate: 50000,
        tax_region: 'US-NY'
      });

<<<<<<< HEAD
      // Create billing cycle
      const billingCycleId = await context.createEntity('company_billing_cycles', {
        company_id: context.companyId,
=======
      // Create billing cycle and assign plan
      const billingCycleId = await context.createEntity('client_billing_cycles', {
        client_id: context.clientId,
>>>>>>> b003a7fd
        billing_cycle: 'monthly',
        effective_date: createTestDateISO({ year: 2023, month: 1, day: 1 }),
        period_start_date: createTestDateISO({ year: 2023, month: 1, day: 1 }),
        period_end_date: createTestDateISO({ year: 2023, month: 2, day: 1 })
      }, 'billing_cycle_id');

<<<<<<< HEAD
      // Assign plan
      await createFixedPlanAssignment(context, serviceId, {
        planName: 'Taxable Plan',
        billingFrequency: 'monthly',
        baseRateCents: 50000,
        startDate: createTestDateISO({ year: 2023, month: 1, day: 1 })
=======
      await context.db('client_billing_plans').insert({
        client_billing_plan_id: uuidv4(),
        client_id: context.clientId,
        plan_id: planId,
        start_date: createTestDateISO({ year: 2023, month: 1, day: 1 }),
        is_active: true,
        tenant: context.tenantId
>>>>>>> b003a7fd
      });

      // Act
      const result = await generateInvoice(billingCycleId);

      // Assert - Tax should be calculated on the fixed plan amount
      expect(result).not.toBeNull();
      expect(result).toMatchObject({
        subtotal: 50000,
        status: 'draft'
      });

      // Verify tax amount (8.875% of 50000 = 4437.5, rounded to 4438)
      expect(result!.tax).toBeGreaterThan(0);
    });
  });

  describe('Time-Based Plans', () => {
    it('should generate an invoice based on time entries', async () => {
      // Create time-based service
      const serviceId = await createTestService(context, {
        service_name: 'Hourly Consultation',
        billing_method: 'per_unit',
        default_rate: 5000,
        unit_of_measure: 'hour',
        tax_region: 'US-NY'
      });

<<<<<<< HEAD
      // Create billing cycle
      const billingCycleId = await context.createEntity('company_billing_cycles', {
        company_id: context.companyId,
=======
      // Create billing cycle and assign plan
      const billingCycleId = await context.createEntity('client_billing_cycles', {
        client_id: context.clientId,
>>>>>>> b003a7fd
        billing_cycle: 'monthly',
        effective_date: createTestDateISO({ year: 2023, month: 1, day: 1 }),
        period_start_date: createTestDateISO({ year: 2023, month: 1, day: 1 }),
        period_end_date: createTestDateISO({ year: 2023, month: 1, day: 31 })
      }, 'billing_cycle_id');

<<<<<<< HEAD
      // For time-based billing, we need a time-based plan
      // Note: This is simplified - real implementation may differ
      const planId = await context.createEntity('billing_plans', {
        plan_name: 'Hourly Plan',
        billing_frequency: 'monthly',
        is_custom: false,
        plan_type: 'Hourly'
      }, 'plan_id');

      await context.db('company_billing_plans').insert({
        company_billing_plan_id: uuidv4(),
        company_id: context.companyId,
=======
      await context.db('client_billing_plans').insert({
        client_billing_plan_id: uuidv4(),
        client_id: context.clientId,
>>>>>>> b003a7fd
        plan_id: planId,
        start_date: createTestDateISO({ year: 2023, month: 1, day: 1 }),
        is_active: true,
        tenant: context.tenantId
      });

      // Create test ticket
      const statusId = (await context.db('statuses')
        .where({ tenant: context.tenantId, status_type: 'ticket' })
        .first())?.status_id;

      const ticketId = await context.createEntity('tickets', {
        title: 'Test Ticket',
        client_id: context.clientId,
        status_id: statusId,
        entered_by: context.userId,
        entered_at: createTestDateISO(),
        updated_at: createTestDateISO(),
        ticket_number: 'TEST-001'
      }, 'ticket_id');

      // Create time entry
      await context.db('time_entries').insert({
        tenant: context.tenantId,
        entry_id: uuidv4(),
        user_id: context.userId,
        start_time: createTestDateISO({ year: 2023, month: 1, day: 15, hour: 10 }),
        end_time: createTestDateISO({ year: 2023, month: 1, day: 15, hour: 12 }),
        work_item_id: ticketId,
        work_item_type: 'ticket',
        approval_status: 'APPROVED',
        service_id: serviceId,
        billable_duration: 120
      });

      // Act
      const result = await generateInvoice(billingCycleId);
      expect(result).not.toBeNull();

      // Assert - Time entries should be billed
      const invoiceItems = await context.db('invoice_items')
        .where('invoice_id', result!.invoice_id)
        .select('*');

      expect(invoiceItems.length).toBeGreaterThan(0);
    });
  });
});<|MERGE_RESOLUTION|>--- conflicted
+++ resolved
@@ -9,7 +9,7 @@
   createTestService,
   createFixedPlanAssignment,
   addServiceToFixedPlan,
-  setupCompanyTaxConfiguration,
+  setupClientTaxConfiguration,
   assignServiceTaxRate
 } from '../../../../../test-utils/billingTestHelpers';
 import { setupCommonMocks } from '../../../../../test-utils/testMocks';
@@ -66,7 +66,7 @@
   let context: TestContext;
 
   async function configureDefaultTax() {
-    await setupCompanyTaxConfiguration(context, {
+    await setupClientTaxConfiguration(context, {
       regionCode: 'US-NY',
       regionName: 'New York',
       description: 'NY State Tax',
@@ -86,33 +86,20 @@
         'bucket_usage',
         'time_entries',
         'tickets',
-<<<<<<< HEAD
-        'company_billing_cycles',
-        'company_billing_plans',
+        'client_billing_cycles',
+        'client_billing_plans',
         'plan_service_configuration',
         'plan_service_fixed_config',
-=======
-        'client_billing_cycles',
-        'client_billing_plans',
-        'plan_services',
->>>>>>> b003a7fd
         'service_catalog',
         'billing_plan_fixed_config',
         'billing_plans',
         'tax_rates',
-<<<<<<< HEAD
         'tax_regions',
-        'company_tax_settings',
-        'company_tax_rates',
+        'client_tax_settings',
+        'client_tax_rates',
         'next_number'
       ],
-      companyName: 'Fixed Price Test Company',
-=======
-        'client_tax_settings',
-        'next_number'
-      ],
-      clientName: 'Test Client',
->>>>>>> b003a7fd
+      clientName: 'Fixed Price Test Client',
       userType: 'internal'
     });
 
@@ -150,44 +137,12 @@
     };
     await context.db('next_number').insert(nextNumberRecord);
 
-<<<<<<< HEAD
     await configureDefaultTax();
   }, 30000);
 
   afterEach(async () => {
     await rollbackContext();
   }, 30000);
-=======
-    // Create default tax rate
-    await context.createEntity('tax_rates', {
-      tax_type: 'VAT',
-      country_code: 'US',
-      tax_percentage: 10,
-      region: null,
-      is_reverse_charge_applicable: false,
-      is_composite: false,
-      start_date: dateHelpers.createDateISO({ year: 2023, month: 1, day: 1 }),
-      is_active: true,
-      description: 'Test Tax Rate'
-    }, 'tax_rate_id');
-
-    // Create default tax settings for the test client
-    await createDefaultTaxSettings(context.client.client_id);
-
-    // Re-create tax rate
-    await context.createEntity('tax_rates', {
-      tax_type: 'VAT',
-      country_code: 'US',
-      tax_percentage: 10,
-      region: null,
-      is_reverse_charge_applicable: false,
-      is_composite: false,
-      start_date: dateHelpers.createDateISO({ year: 2023, month: 1, day: 1 }),
-      is_active: true,
-      description: 'Test Tax Rate'
-    }, 'tax_rate_id');
-  });
->>>>>>> b003a7fd
 
   afterAll(async () => {
     await cleanupContext();
@@ -210,22 +165,15 @@
         tax_region: 'US-NY'
       });
 
-<<<<<<< HEAD
       // Create billing cycle
-      const billingCycleId = await context.createEntity('company_billing_cycles', {
-        company_id: context.companyId,
-=======
-      // Create billing cycle and assign plan
       const billingCycleId = await context.createEntity('client_billing_cycles', {
         client_id: context.clientId,
->>>>>>> b003a7fd
         billing_cycle: 'monthly',
         effective_date: createTestDateISO({ year: 2023, month: 1, day: 1 }),
         period_start_date: createTestDateISO({ year: 2023, month: 1, day: 1 }),
         period_end_date: createTestDateISO({ year: 2023, month: 2, day: 1 })
       }, 'billing_cycle_id');
 
-<<<<<<< HEAD
       // Create plan with first service
       const { planId } = await createFixedPlanAssignment(context, service1Id, {
         planName: 'Standard Fixed Plan',
@@ -239,31 +187,13 @@
       await addServiceToFixedPlan(context, planId, service2Id, {
         quantity: 1,
         detailBaseRateCents: 15000
-=======
-      await context.db('client_billing_plans').insert({
-        client_billing_plan_id: uuidv4(),
-        client_id: context.clientId,
-        plan_id: planId,
-        start_date: createTestDateISO({ year: 2023, month: 1, day: 1 }),
-        is_active: true,
-        tenant: context.tenantId
->>>>>>> b003a7fd
       });
 
       // Act
       const result = await generateInvoice(billingCycleId);
 
-<<<<<<< HEAD
       // Assert - Fixed plans create a single consolidated invoice item
       expect(result).not.toBeNull();
-=======
-      // Assert
-      expect(result).toMatchObject({
-        client: { name: 'Test Client' },
-        subtotal: 25000,
-        status: 'draft'
-      });
->>>>>>> b003a7fd
 
       const invoiceItems = await context.db('invoice_items')
         .where('invoice_id', result!.invoice_id)
@@ -285,37 +215,21 @@
         tax_region: 'US-NY'
       });
 
-<<<<<<< HEAD
       // Create billing cycle
-      const billingCycleId = await context.createEntity('company_billing_cycles', {
-        company_id: context.companyId,
-=======
-      // Create billing cycle and assign plan
       const billingCycleId = await context.createEntity('client_billing_cycles', {
         client_id: context.clientId,
->>>>>>> b003a7fd
         billing_cycle: 'monthly',
         effective_date: createTestDateISO({ year: 2023, month: 1, day: 1 }),
         period_start_date: createTestDateISO({ year: 2023, month: 1, day: 1 }),
         period_end_date: createTestDateISO({ year: 2023, month: 2, day: 1 })
       }, 'billing_cycle_id');
 
-<<<<<<< HEAD
       // Assign plan
       await createFixedPlanAssignment(context, serviceId, {
         planName: 'Taxable Plan',
         billingFrequency: 'monthly',
         baseRateCents: 50000,
         startDate: createTestDateISO({ year: 2023, month: 1, day: 1 })
-=======
-      await context.db('client_billing_plans').insert({
-        client_billing_plan_id: uuidv4(),
-        client_id: context.clientId,
-        plan_id: planId,
-        start_date: createTestDateISO({ year: 2023, month: 1, day: 1 }),
-        is_active: true,
-        tenant: context.tenantId
->>>>>>> b003a7fd
       });
 
       // Act
@@ -344,22 +258,15 @@
         tax_region: 'US-NY'
       });
 
-<<<<<<< HEAD
       // Create billing cycle
-      const billingCycleId = await context.createEntity('company_billing_cycles', {
-        company_id: context.companyId,
-=======
-      // Create billing cycle and assign plan
       const billingCycleId = await context.createEntity('client_billing_cycles', {
         client_id: context.clientId,
->>>>>>> b003a7fd
         billing_cycle: 'monthly',
         effective_date: createTestDateISO({ year: 2023, month: 1, day: 1 }),
         period_start_date: createTestDateISO({ year: 2023, month: 1, day: 1 }),
         period_end_date: createTestDateISO({ year: 2023, month: 1, day: 31 })
       }, 'billing_cycle_id');
 
-<<<<<<< HEAD
       // For time-based billing, we need a time-based plan
       // Note: This is simplified - real implementation may differ
       const planId = await context.createEntity('billing_plans', {
@@ -369,14 +276,9 @@
         plan_type: 'Hourly'
       }, 'plan_id');
 
-      await context.db('company_billing_plans').insert({
-        company_billing_plan_id: uuidv4(),
-        company_id: context.companyId,
-=======
       await context.db('client_billing_plans').insert({
         client_billing_plan_id: uuidv4(),
         client_id: context.clientId,
->>>>>>> b003a7fd
         plan_id: planId,
         start_date: createTestDateISO({ year: 2023, month: 1, day: 1 }),
         is_active: true,
