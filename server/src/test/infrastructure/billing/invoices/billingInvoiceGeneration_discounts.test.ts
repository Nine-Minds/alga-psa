import { describe, it, expect, beforeAll, beforeEach, afterEach, afterAll, vi } from 'vitest';
import '../../../../../test-utils/nextApiMock';
import { generateManualInvoice } from 'server/src/lib/actions/manualInvoiceActions';
import { TestContext } from '../../../../../test-utils/testContext';
import { setupCommonMocks } from '../../../../../test-utils/testMocks';
import { createTestService, assignServiceTaxRate } from '../../../../../test-utils/billingTestHelpers';
import { TextEncoder as NodeTextEncoder } from 'util';
import { v4 as uuidv4 } from 'uuid';
<<<<<<< HEAD
=======
import type { IClient } from '../../interfaces/client.interfaces';
import { Temporal } from '@js-temporal/polyfill';
>>>>>>> b003a7fd

let mockedTenantId = '11111111-1111-1111-1111-111111111111';
let mockedUserId = 'mock-user-id';

vi.mock('server/src/lib/auth/getSession', () => ({
  getSession: vi.fn(async () => ({
    user: {
      id: mockedUserId,
      tenant: mockedTenantId
    }
  }))
}));

vi.mock('server/src/lib/analytics/posthog', () => ({
  analytics: {
    capture: vi.fn(),
    identify: vi.fn(),
    trackPerformance: vi.fn(),
    getClient: () => null
  }
}));

vi.mock('@alga-psa/shared/db', async (importOriginal) => {
  const actual = await importOriginal<typeof import('@alga-psa/shared/db')>();
  return {
    ...actual,
    withTransaction: vi.fn(async (knex, callback) => callback(knex)),
    withAdminTransaction: vi.fn(async (callback, existingConnection) => callback(existingConnection as any))
  };
});

vi.mock('server/src/lib/auth/rbac', () => ({
  hasPermission: vi.fn(() => Promise.resolve(true))
}));

const globalForVitest = globalThis as { TextEncoder: typeof NodeTextEncoder };
globalForVitest.TextEncoder = NodeTextEncoder;

const {
  beforeAll: setupContext,
  beforeEach: resetContext,
  afterEach: rollbackContext,
  afterAll: cleanupContext
} = TestContext.createHelpers();

let context: TestContext;

const cents = (value: unknown): number => Number.parseInt(value?.toString() ?? '0', 10);

async function getInvoiceItems(invoiceId: string) {
  return context.db('invoice_items')
    .where({ invoice_id: invoiceId, tenant: context.tenantId })
    .orderBy('created_at', 'asc');
}

async function configureNyTax(taxPercentage = 10) {
  const taxRateId = uuidv4();

  await context.db('tax_regions')
    .insert({
      tenant: context.tenantId,
      region_code: 'US-NY',
      region_name: 'New York',
      is_active: true
    })
    .onConflict(['tenant', 'region_code'])
    .ignore();

  await context.db('tax_rates').insert({
    tax_rate_id: taxRateId,
    tenant: context.tenantId,
    region_code: 'US-NY',
    tax_percentage: taxPercentage,
    description: `US-NY ${taxPercentage}% Tax`,
    start_date: '2025-01-01T00:00:00.000Z'
  });

  await context.db('company_tax_settings')
    .insert({
      tenant: context.tenantId,
      company_id: context.companyId,
      is_reverse_charge_applicable: false
    })
    .onConflict(['tenant', 'company_id'])
    .merge({ is_reverse_charge_applicable: false });

  await context.db('company_tax_rates')
    .where({ tenant: context.tenantId, company_id: context.companyId })
    .update({ is_default: false })
    .catch(() => undefined);

  await context.db('company_tax_rates')
    .insert({
      company_tax_rates_id: uuidv4(),
      tenant: context.tenantId,
      company_id: context.companyId,
      tax_rate_id: taxRateId,
      is_default: true,
      location_id: null
    })
    .onConflict(['company_id', 'tax_rate_id', 'tenant'])
    .merge({ is_default: true, location_id: null });

  await assignServiceTaxRate(context, '*', 'US-NY', { onlyUnset: true });

  return taxRateId;
}

describe('Billing Invoice Discount Applications', () => {
  beforeAll(async () => {
    context = await setupContext({
      runSeeds: true,
      cleanupTables: [
        'invoice_items',
        'invoices',
        'usage_tracking',
        'bucket_usage',
        'time_entries',
        'tickets',
        'client_billing_cycles',
        'client_billing_plans',
        'plan_services',
        'service_catalog',
        'billing_plans',
        'tax_rates',
<<<<<<< HEAD
        'tax_regions',
        'company_tax_settings',
        'company_tax_rates',
        'transactions'
=======
        'client_tax_settings'
>>>>>>> b003a7fd
      ],
      clientName: 'Test Client',
      userType: 'internal'
    });

<<<<<<< HEAD
    const mockContext = setupCommonMocks({
      tenantId: context.tenantId,
      userId: context.userId,
      permissionCheck: () => true
    });
    mockedTenantId = mockContext.tenantId;
    mockedUserId = mockContext.userId;
  }, 60000);

  beforeEach(async () => {
    context = await resetContext();
    const mockContext = setupCommonMocks({
      tenantId: context.tenantId,
      userId: context.userId,
      permissionCheck: () => true
    });
    mockedTenantId = mockContext.tenantId;
    mockedUserId = mockContext.userId;

    expect(context.company.is_tax_exempt).toBe(false);
  }, 30000);

  afterEach(async () => {
    await rollbackContext();
  }, 30000);
=======
    // Create default tax settings and billing settings
    await createDefaultTaxSettings(context.client.client_id);
  });
>>>>>>> b003a7fd

  afterAll(async () => {
    await cleanupContext();
  }, 30000);

  describe('Service-Based Discount Application', () => {
<<<<<<< HEAD
    it('applies service-specific percentage discounts without reducing the taxable base', async () => {
      const serviceA = await createTestService(context, {
=======
    it('should correctly apply discounts using service references', async () => {
      // Create test client
      const client_id = await context.createEntity<IClient>('clients', {
        client_name: 'Service Discount Test Client',
        billing_cycle: 'monthly',
        client_id: uuidv4(),
        tax_region: 'US-NY',
        is_tax_exempt: false,
        created_at: Temporal.Now.plainDateISO().toString(),
        updated_at: Temporal.Now.plainDateISO().toString(),
        phone_no: '',
        credit_balance: 0,
        email: '',
        url: '',
        address: '',
        is_inactive: false
      }, 'client_id');

      // Create NY tax rate
      const nyTaxRateId = await context.createEntity('tax_rates', {
        region: 'US-NY',
        tax_percentage: 10.0, // 10% for easy calculation
        description: 'NY Test Tax',
        start_date: '2025-01-01'
      }, 'tax_rate_id');

      // Set up client tax settings
      await context.db('client_tax_settings').insert({
        client_id: client_id,
        tenant: context.tenantId,
        tax_rate_id: nyTaxRateId,
        is_reverse_charge_applicable: false
      });

      // Create two services
      const serviceA = await context.createEntity('service_catalog', {
>>>>>>> b003a7fd
        service_name: 'Service A',
        default_rate: 10000,
        tax_region: 'US-NY'
      });
      const serviceB = await createTestService(context, {
        service_name: 'Service B',
        default_rate: 5000,
        tax_region: 'US-NY'
      });

      await configureNyTax(10);

      const serviceATax = await context.db('service_catalog')
        .where({ service_id: serviceA, tenant: context.tenantId })
        .first('tax_rate_id');
      const serviceBTax = await context.db('service_catalog')
        .where({ service_id: serviceB, tenant: context.tenantId })
        .first('tax_rate_id');

      expect(serviceATax?.tax_rate_id).toBeTruthy();
      expect(serviceBTax?.tax_rate_id).toBeTruthy();

      const invoice = await generateManualInvoice({
<<<<<<< HEAD
        companyId: context.companyId,
=======
        clientId: client_id,
>>>>>>> b003a7fd
        items: [
          {
            service_id: serviceA,
            description: 'Service A',
            quantity: 1,
            rate: 10000
          },
          {
            service_id: serviceB,
            description: 'Service B',
            quantity: 1,
            rate: 5000
          },
          {
            description: '10% Discount on Service A',
            quantity: 1,
            rate: 10,
            is_discount: true,
            discount_type: 'percentage',
            service_id: '',
            applies_to_service_id: serviceA
          }
        ]
      });

      const invoiceItems = await getInvoiceItems(invoice.invoice_id);
      expect(invoiceItems).toHaveLength(3);

      const serviceAItem = invoiceItems.find(item => item.service_id === serviceA)!;
      const serviceBItem = invoiceItems.find(item => item.service_id === serviceB)!;
      const discountItem = invoiceItems.find(item => item.is_discount)!;

      expect(cents(serviceAItem.net_amount)).toBe(10000);
      expect(cents(serviceAItem.tax_amount)).toBe(1000);
      expect(serviceAItem.is_taxable).not.toBe(false);
      expect(serviceAItem.tax_region).toBe('US-NY');
      expect(cents(serviceBItem.net_amount)).toBe(5000);
      expect(cents(serviceBItem.tax_amount)).toBe(500);
      expect(serviceBItem.is_taxable).not.toBe(false);
      expect(serviceBItem.tax_region).toBe('US-NY');
      expect(cents(discountItem.net_amount)).toBe(-1000);
      expect(cents(discountItem.tax_amount)).toBe(0);
      expect(discountItem.applies_to_item_id).toBe(serviceAItem.item_id);

      expect(invoice.subtotal).toBe(14000);
      expect(invoice.tax).toBe(1500);
      expect(invoice.total_amount).toBe(15500);
    });

<<<<<<< HEAD
    it('applies invoice-wide fixed discounts without affecting per-item tax allocation', async () => {
      const serviceA = await createTestService(context, {
=======
    it('should correctly apply fixed amount discount to the entire invoice', async () => {
      // Create test client
      const client_id = await context.createEntity<IClient>('clients', {
        client_name: 'Invoice Discount Test Client',
        billing_cycle: 'monthly',
        client_id: uuidv4(),
        tax_region: 'US-NY',
        is_tax_exempt: false,
        created_at: Temporal.Now.plainDateISO().toString(),
        updated_at: Temporal.Now.plainDateISO().toString(),
        phone_no: '',
        credit_balance: 0,
        email: '',
        url: '',
        address: '',
        is_inactive: false
      }, 'client_id');

      // Create NY tax rate
      const nyTaxRateId = await context.createEntity('tax_rates', {
        region: 'US-NY',
        tax_percentage: 10.0, // 10% for easy calculation
        description: 'NY Test Tax',
        start_date: '2025-01-01'
      }, 'tax_rate_id');

      // Set up client tax settings
      await context.db('client_tax_settings').insert({
        client_id: client_id,
        tenant: context.tenantId,
        tax_rate_id: nyTaxRateId,
        is_reverse_charge_applicable: false
      });

      // Create multiple services
      const serviceA = await context.createEntity('service_catalog', {
>>>>>>> b003a7fd
        service_name: 'Service A',
        default_rate: 10000,
        tax_region: 'US-NY'
      });
      const serviceB = await createTestService(context, {
        service_name: 'Service B',
        default_rate: 5000,
        tax_region: 'US-NY'
      });
      const serviceC = await createTestService(context, {
        service_name: 'Service C',
        default_rate: 2000,
        tax_region: 'US-NY'
      });

      await configureNyTax(10);

      const invoice = await generateManualInvoice({
<<<<<<< HEAD
        companyId: context.companyId,
=======
        clientId: client_id,
>>>>>>> b003a7fd
        items: [
          {
            service_id: serviceA,
            description: 'Service A',
            quantity: 1,
            rate: 10000
          },
          {
            service_id: serviceB,
            description: 'Service B',
            quantity: 1,
            rate: 5000
          },
          {
            service_id: serviceC,
            description: 'Service C',
            quantity: 1,
            rate: 2000
          },
          {
            description: 'Fixed Discount on Entire Invoice',
            quantity: 1,
            rate: 3000,
            is_discount: true,
            discount_type: 'fixed',
            service_id: ''
          }
        ]
      });

      const invoiceItems = await getInvoiceItems(invoice.invoice_id);
      expect(invoiceItems).toHaveLength(4);

      const serviceAItem = invoiceItems.find(item => item.service_id === serviceA)!;
      const serviceBItem = invoiceItems.find(item => item.service_id === serviceB)!;
      const serviceCItem = invoiceItems.find(item => item.service_id === serviceC)!;
      const discountItem = invoiceItems.find(item => item.is_discount)!;

      expect(cents(serviceAItem.net_amount)).toBe(10000);
      expect(cents(serviceAItem.tax_amount)).toBe(1000);
      expect(cents(serviceBItem.net_amount)).toBe(5000);
      expect(cents(serviceBItem.tax_amount)).toBe(500);
      expect(cents(serviceCItem.net_amount)).toBe(2000);
      expect(cents(serviceCItem.tax_amount)).toBe(200);
      expect(cents(discountItem.net_amount)).toBe(-3000);
      expect(discountItem.applies_to_item_id).toBeNull();

      expect(invoice.subtotal).toBe(14000);
      expect(invoice.tax).toBe(1700);
      expect(invoice.total_amount).toBe(15700);
    });
  });

<<<<<<< HEAD
  it('applies multiple discounts sequentially to the same service', async () => {
    const serviceId = await createTestService(context, {
      service_name: 'Premium Service',
      default_rate: 10000,
      tax_region: 'US-NY'
=======
  it('should correctly apply multiple discounts in sequence', async () => {
    // Create test client
    const client_id = await context.createEntity<IClient>('clients', {
      client_name: 'Multiple Discount Test Client',
      billing_cycle: 'monthly',
      client_id: uuidv4(),
      tax_region: 'US-NY',
      is_tax_exempt: false,
      created_at: Temporal.Now.plainDateISO().toString(),
      updated_at: Temporal.Now.plainDateISO().toString(),
      phone_no: '',
      credit_balance: 0,
      email: '',
      url: '',
      address: '',
      is_inactive: false
    }, 'client_id');

    // Create NY tax rate
    const nyTaxRateId = await context.createEntity('tax_rates', {
      region: 'US-NY',
      tax_percentage: 10.0, // 10% for easy calculation
      description: 'NY Test Tax',
      start_date: '2025-01-01'
    }, 'tax_rate_id');

    // Set up client tax settings
    await context.db('client_tax_settings').insert({
      client_id: client_id,
      tenant: context.tenantId,
      tax_rate_id: nyTaxRateId,
      is_reverse_charge_applicable: false
>>>>>>> b003a7fd
    });

    await configureNyTax(10);

    const invoice = await generateManualInvoice({
<<<<<<< HEAD
      companyId: context.companyId,
=======
      clientId: client_id,
>>>>>>> b003a7fd
      items: [
        {
          service_id: serviceId,
          description: 'Premium Service',
          quantity: 1,
          rate: 10000
        },
        {
          description: '20% Loyalty Discount',
          quantity: 1,
          rate: 20,
          is_discount: true,
          discount_type: 'percentage',
          service_id: '',
          applies_to_service_id: serviceId
        },
        {
          description: '$10 Promotional Discount',
          quantity: 1,
          rate: 1000,
          is_discount: true,
          discount_type: 'fixed',
          service_id: '',
          applies_to_service_id: serviceId
        }
      ]
    });

    const invoiceItems = await getInvoiceItems(invoice.invoice_id);
    expect(invoiceItems).toHaveLength(3);

    const serviceItem = invoiceItems.find(item => item.service_id === serviceId)!;
    const loyaltyDiscount = invoiceItems.find(item => item.description.includes('Loyalty'))!;
    const promoDiscount = invoiceItems.find(item => item.description.includes('Promotional'))!;

    expect(cents(serviceItem.net_amount)).toBe(10000);
    expect(cents(serviceItem.tax_amount)).toBe(1000);
    expect(cents(loyaltyDiscount.net_amount)).toBe(-2000);
    expect(cents(promoDiscount.net_amount)).toBe(-1000);
    expect(loyaltyDiscount.applies_to_item_id).toBe(serviceItem.item_id);
    expect(promoDiscount.applies_to_item_id).toBe(serviceItem.item_id);

    expect(invoice.subtotal).toBe(7000);
    expect(invoice.tax).toBe(1000);
    expect(invoice.total_amount).toBe(8000);
  });

<<<<<<< HEAD
  it('handles scenarios where discounts exceed the subtotal', async () => {
    const serviceId = await createTestService(context, {
      service_name: 'Basic Service',
      default_rate: 5000,
      tax_region: 'US-NY'
=======
  it('should handle discount application when discounts exceed the subtotal amount', async () => {
    // Create test client
    const client_id = await context.createEntity<IClient>('clients', {
      client_name: 'Excessive Discount Test Client',
      billing_cycle: 'monthly',
      client_id: uuidv4(),
      tax_region: 'US-NY',
      is_tax_exempt: false,
      created_at: Temporal.Now.plainDateISO().toString(),
      updated_at: Temporal.Now.plainDateISO().toString(),
      phone_no: '',
      credit_balance: 0,
      email: '',
      url: '',
      address: '',
      is_inactive: false
    }, 'client_id');

    // Create NY tax rate
    const nyTaxRateId = await context.createEntity('tax_rates', {
      region: 'US-NY',
      tax_percentage: 10.0, // 10% for easy calculation
      description: 'NY Test Tax',
      start_date: '2025-01-01'
    }, 'tax_rate_id');

    // Set up client tax settings
    await context.db('client_tax_settings').insert({
      client_id: client_id,
      tenant: context.tenantId,
      tax_rate_id: nyTaxRateId,
      is_reverse_charge_applicable: false
>>>>>>> b003a7fd
    });

    await configureNyTax(10);

    const invoice = await generateManualInvoice({
<<<<<<< HEAD
      companyId: context.companyId,
=======
      clientId: client_id,
>>>>>>> b003a7fd
      items: [
        {
          service_id: serviceId,
          description: 'Basic Service',
          quantity: 1,
          rate: 5000
        },
        {
          description: '60% Special Discount',
          quantity: 1,
          rate: 60,
          is_discount: true,
          discount_type: 'percentage',
          service_id: '',
          applies_to_service_id: serviceId
        },
        {
          description: '$30 Additional Discount',
          quantity: 1,
          rate: 3000,
          is_discount: true,
          discount_type: 'fixed',
          service_id: '',
          applies_to_service_id: serviceId
        }
      ]
    });

    const invoiceItems = await getInvoiceItems(invoice.invoice_id);
    expect(invoiceItems).toHaveLength(3);

    const serviceItem = invoiceItems.find(item => item.service_id === serviceId)!;
    const discounts = invoiceItems.filter(item => item.is_discount);
    const percentageDiscount = discounts.find(item => item.description.includes('Special'))!;
    const fixedDiscount = discounts.find(item => item.description.includes('Additional'))!;

    expect(discounts).toHaveLength(2);
    expect(percentageDiscount.applies_to_item_id).toBe(serviceItem.item_id);
    expect(fixedDiscount.applies_to_item_id).toBe(serviceItem.item_id);

    expect(cents(serviceItem.net_amount)).toBe(5000);
    expect(cents(serviceItem.tax_amount)).toBe(500);
    expect(cents(percentageDiscount.net_amount)).toBe(-3000);
    expect(cents(fixedDiscount.net_amount)).toBe(-3000);

    expect(invoice.subtotal).toBe(-1000);
    expect(invoice.tax).toBe(500);
    expect(invoice.total_amount).toBe(-500);
  });
});<|MERGE_RESOLUTION|>--- conflicted
+++ resolved
@@ -6,11 +6,6 @@
 import { createTestService, assignServiceTaxRate } from '../../../../../test-utils/billingTestHelpers';
 import { TextEncoder as NodeTextEncoder } from 'util';
 import { v4 as uuidv4 } from 'uuid';
-<<<<<<< HEAD
-=======
-import type { IClient } from '../../interfaces/client.interfaces';
-import { Temporal } from '@js-temporal/polyfill';
->>>>>>> b003a7fd
 
 let mockedTenantId = '11111111-1111-1111-1111-111111111111';
 let mockedUserId = 'mock-user-id';
@@ -88,30 +83,30 @@
     start_date: '2025-01-01T00:00:00.000Z'
   });
 
-  await context.db('company_tax_settings')
+  await context.db('client_tax_settings')
     .insert({
       tenant: context.tenantId,
-      company_id: context.companyId,
+      client_id: context.clientId,
       is_reverse_charge_applicable: false
     })
-    .onConflict(['tenant', 'company_id'])
+    .onConflict(['tenant', 'client_id'])
     .merge({ is_reverse_charge_applicable: false });
 
-  await context.db('company_tax_rates')
-    .where({ tenant: context.tenantId, company_id: context.companyId })
+  await context.db('client_tax_rates')
+    .where({ tenant: context.tenantId, client_id: context.clientId })
     .update({ is_default: false })
     .catch(() => undefined);
 
-  await context.db('company_tax_rates')
+  await context.db('client_tax_rates')
     .insert({
-      company_tax_rates_id: uuidv4(),
+      client_tax_rates_id: uuidv4(),
       tenant: context.tenantId,
-      company_id: context.companyId,
+      client_id: context.clientId,
       tax_rate_id: taxRateId,
       is_default: true,
       location_id: null
     })
-    .onConflict(['company_id', 'tax_rate_id', 'tenant'])
+    .onConflict(['client_id', 'tax_rate_id', 'tenant'])
     .merge({ is_default: true, location_id: null });
 
   await assignServiceTaxRate(context, '*', 'US-NY', { onlyUnset: true });
@@ -136,20 +131,15 @@
         'service_catalog',
         'billing_plans',
         'tax_rates',
-<<<<<<< HEAD
         'tax_regions',
-        'company_tax_settings',
-        'company_tax_rates',
+        'client_tax_settings',
+        'client_tax_rates',
         'transactions'
-=======
-        'client_tax_settings'
->>>>>>> b003a7fd
       ],
       clientName: 'Test Client',
       userType: 'internal'
     });
 
-<<<<<<< HEAD
     const mockContext = setupCommonMocks({
       tenantId: context.tenantId,
       userId: context.userId,
@@ -169,64 +159,20 @@
     mockedTenantId = mockContext.tenantId;
     mockedUserId = mockContext.userId;
 
-    expect(context.company.is_tax_exempt).toBe(false);
+    expect(context.client.is_tax_exempt).toBe(false);
   }, 30000);
 
   afterEach(async () => {
     await rollbackContext();
   }, 30000);
-=======
-    // Create default tax settings and billing settings
-    await createDefaultTaxSettings(context.client.client_id);
-  });
->>>>>>> b003a7fd
 
   afterAll(async () => {
     await cleanupContext();
   }, 30000);
 
   describe('Service-Based Discount Application', () => {
-<<<<<<< HEAD
     it('applies service-specific percentage discounts without reducing the taxable base', async () => {
       const serviceA = await createTestService(context, {
-=======
-    it('should correctly apply discounts using service references', async () => {
-      // Create test client
-      const client_id = await context.createEntity<IClient>('clients', {
-        client_name: 'Service Discount Test Client',
-        billing_cycle: 'monthly',
-        client_id: uuidv4(),
-        tax_region: 'US-NY',
-        is_tax_exempt: false,
-        created_at: Temporal.Now.plainDateISO().toString(),
-        updated_at: Temporal.Now.plainDateISO().toString(),
-        phone_no: '',
-        credit_balance: 0,
-        email: '',
-        url: '',
-        address: '',
-        is_inactive: false
-      }, 'client_id');
-
-      // Create NY tax rate
-      const nyTaxRateId = await context.createEntity('tax_rates', {
-        region: 'US-NY',
-        tax_percentage: 10.0, // 10% for easy calculation
-        description: 'NY Test Tax',
-        start_date: '2025-01-01'
-      }, 'tax_rate_id');
-
-      // Set up client tax settings
-      await context.db('client_tax_settings').insert({
-        client_id: client_id,
-        tenant: context.tenantId,
-        tax_rate_id: nyTaxRateId,
-        is_reverse_charge_applicable: false
-      });
-
-      // Create two services
-      const serviceA = await context.createEntity('service_catalog', {
->>>>>>> b003a7fd
         service_name: 'Service A',
         default_rate: 10000,
         tax_region: 'US-NY'
@@ -250,11 +196,7 @@
       expect(serviceBTax?.tax_rate_id).toBeTruthy();
 
       const invoice = await generateManualInvoice({
-<<<<<<< HEAD
-        companyId: context.companyId,
-=======
-        clientId: client_id,
->>>>>>> b003a7fd
+        clientId: context.clientId,
         items: [
           {
             service_id: serviceA,
@@ -304,47 +246,8 @@
       expect(invoice.total_amount).toBe(15500);
     });
 
-<<<<<<< HEAD
     it('applies invoice-wide fixed discounts without affecting per-item tax allocation', async () => {
       const serviceA = await createTestService(context, {
-=======
-    it('should correctly apply fixed amount discount to the entire invoice', async () => {
-      // Create test client
-      const client_id = await context.createEntity<IClient>('clients', {
-        client_name: 'Invoice Discount Test Client',
-        billing_cycle: 'monthly',
-        client_id: uuidv4(),
-        tax_region: 'US-NY',
-        is_tax_exempt: false,
-        created_at: Temporal.Now.plainDateISO().toString(),
-        updated_at: Temporal.Now.plainDateISO().toString(),
-        phone_no: '',
-        credit_balance: 0,
-        email: '',
-        url: '',
-        address: '',
-        is_inactive: false
-      }, 'client_id');
-
-      // Create NY tax rate
-      const nyTaxRateId = await context.createEntity('tax_rates', {
-        region: 'US-NY',
-        tax_percentage: 10.0, // 10% for easy calculation
-        description: 'NY Test Tax',
-        start_date: '2025-01-01'
-      }, 'tax_rate_id');
-
-      // Set up client tax settings
-      await context.db('client_tax_settings').insert({
-        client_id: client_id,
-        tenant: context.tenantId,
-        tax_rate_id: nyTaxRateId,
-        is_reverse_charge_applicable: false
-      });
-
-      // Create multiple services
-      const serviceA = await context.createEntity('service_catalog', {
->>>>>>> b003a7fd
         service_name: 'Service A',
         default_rate: 10000,
         tax_region: 'US-NY'
@@ -363,11 +266,7 @@
       await configureNyTax(10);
 
       const invoice = await generateManualInvoice({
-<<<<<<< HEAD
-        companyId: context.companyId,
-=======
-        clientId: client_id,
->>>>>>> b003a7fd
+        clientId: context.clientId,
         items: [
           {
             service_id: serviceA,
@@ -421,56 +320,17 @@
     });
   });
 
-<<<<<<< HEAD
   it('applies multiple discounts sequentially to the same service', async () => {
     const serviceId = await createTestService(context, {
       service_name: 'Premium Service',
       default_rate: 10000,
       tax_region: 'US-NY'
-=======
-  it('should correctly apply multiple discounts in sequence', async () => {
-    // Create test client
-    const client_id = await context.createEntity<IClient>('clients', {
-      client_name: 'Multiple Discount Test Client',
-      billing_cycle: 'monthly',
-      client_id: uuidv4(),
-      tax_region: 'US-NY',
-      is_tax_exempt: false,
-      created_at: Temporal.Now.plainDateISO().toString(),
-      updated_at: Temporal.Now.plainDateISO().toString(),
-      phone_no: '',
-      credit_balance: 0,
-      email: '',
-      url: '',
-      address: '',
-      is_inactive: false
-    }, 'client_id');
-
-    // Create NY tax rate
-    const nyTaxRateId = await context.createEntity('tax_rates', {
-      region: 'US-NY',
-      tax_percentage: 10.0, // 10% for easy calculation
-      description: 'NY Test Tax',
-      start_date: '2025-01-01'
-    }, 'tax_rate_id');
-
-    // Set up client tax settings
-    await context.db('client_tax_settings').insert({
-      client_id: client_id,
-      tenant: context.tenantId,
-      tax_rate_id: nyTaxRateId,
-      is_reverse_charge_applicable: false
->>>>>>> b003a7fd
     });
 
     await configureNyTax(10);
 
     const invoice = await generateManualInvoice({
-<<<<<<< HEAD
-      companyId: context.companyId,
-=======
-      clientId: client_id,
->>>>>>> b003a7fd
+      clientId: context.clientId,
       items: [
         {
           service_id: serviceId,
@@ -518,56 +378,17 @@
     expect(invoice.total_amount).toBe(8000);
   });
 
-<<<<<<< HEAD
   it('handles scenarios where discounts exceed the subtotal', async () => {
     const serviceId = await createTestService(context, {
       service_name: 'Basic Service',
       default_rate: 5000,
       tax_region: 'US-NY'
-=======
-  it('should handle discount application when discounts exceed the subtotal amount', async () => {
-    // Create test client
-    const client_id = await context.createEntity<IClient>('clients', {
-      client_name: 'Excessive Discount Test Client',
-      billing_cycle: 'monthly',
-      client_id: uuidv4(),
-      tax_region: 'US-NY',
-      is_tax_exempt: false,
-      created_at: Temporal.Now.plainDateISO().toString(),
-      updated_at: Temporal.Now.plainDateISO().toString(),
-      phone_no: '',
-      credit_balance: 0,
-      email: '',
-      url: '',
-      address: '',
-      is_inactive: false
-    }, 'client_id');
-
-    // Create NY tax rate
-    const nyTaxRateId = await context.createEntity('tax_rates', {
-      region: 'US-NY',
-      tax_percentage: 10.0, // 10% for easy calculation
-      description: 'NY Test Tax',
-      start_date: '2025-01-01'
-    }, 'tax_rate_id');
-
-    // Set up client tax settings
-    await context.db('client_tax_settings').insert({
-      client_id: client_id,
-      tenant: context.tenantId,
-      tax_rate_id: nyTaxRateId,
-      is_reverse_charge_applicable: false
->>>>>>> b003a7fd
     });
 
     await configureNyTax(10);
 
     const invoice = await generateManualInvoice({
-<<<<<<< HEAD
-      companyId: context.companyId,
-=======
-      clientId: client_id,
->>>>>>> b003a7fd
+      clientId: context.clientId,
       items: [
         {
           service_id: serviceId,
