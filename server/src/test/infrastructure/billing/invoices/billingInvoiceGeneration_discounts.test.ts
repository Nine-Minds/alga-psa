--- conflicted
+++ resolved
@@ -129,12 +129,8 @@
         'client_contract_lines',
         'contract_line_services',
         'service_catalog',
-<<<<<<< HEAD
-        'billing_plans',
-=======
         'contract_lines',
         'bucket_plans',
->>>>>>> ca0b3bbe
         'tax_rates',
         'tax_regions',
         'client_tax_settings',
