import { describe, it, expect, beforeAll, beforeEach, afterEach, afterAll, vi } from 'vitest';
import '../../../../../test-utils/nextApiMock';
import { finalizeInvoice } from 'server/src/lib/actions/invoiceModification';
import { generateInvoice } from 'server/src/lib/actions/invoiceGeneration';
import { v4 as uuidv4 } from 'uuid';
<<<<<<< HEAD
import { TextEncoder as NodeTextEncoder } from 'util';
import { Temporal } from '@js-temporal/polyfill';
import CompanyBillingPlan from 'server/src/lib/models/clientBilling';
import { TestContext } from '../../../../../test-utils/testContext';
import { createTestDate } from '../../../../../test-utils/dateUtils';
import {
  createTestService,
  setupCompanyTaxConfiguration,
  assignServiceTaxRate
} from '../../../../../test-utils/billingTestHelpers';
import { setupCommonMocks } from '../../../../../test-utils/testMocks';

// Override DB_PORT to connect directly to PostgreSQL instead of pgbouncer
// This is critical for tests that use advisory locks or other features not supported by pgbouncer
process.env.DB_PORT = '5432';
process.env.DB_HOST = process.env.DB_HOST === 'pgbouncer' ? 'localhost' : process.env.DB_HOST;

let mockedTenantId = '11111111-1111-1111-1111-111111111111';
let mockedUserId = 'mock-user-id';

vi.mock('server/src/lib/auth/getSession', () => ({
  getSession: vi.fn(async () => ({
    user: {
      id: mockedUserId,
      tenant: mockedTenantId
    }
  }))
}));

vi.mock('server/src/lib/analytics/posthog', () => ({
  analytics: {
    capture: vi.fn(),
    identify: vi.fn(),
    trackPerformance: vi.fn(),
    getClient: () => null
  }
}));

vi.mock('@alga-psa/shared/db', async (importOriginal) => {
  const actual = await importOriginal<typeof import('@alga-psa/shared/db')>();
  return {
    ...actual,
    withTransaction: vi.fn(async (knex, callback) => callback(knex)),
    withAdminTransaction: vi.fn(async (callback, existingConnection) => callback(existingConnection as any))
  };
});

vi.mock('server/src/lib/auth/rbac', () => ({
  hasPermission: vi.fn(() => Promise.resolve(true))
}));

const globalForVitest = globalThis as { TextEncoder: typeof NodeTextEncoder };
globalForVitest.TextEncoder = NodeTextEncoder;

const {
  beforeAll: setupContext,
  beforeEach: resetContext,
  afterEach: rollbackContext,
  afterAll: cleanupContext
} = TestContext.createHelpers();
=======
import type { IClient } from '../../interfaces/client.interfaces';
import { Temporal } from '@js-temporal/polyfill';
import ClientBillingPlan from 'server/src/lib/models/clientBilling';
import { createTestDate } from '../../../test-utils/dateUtils';

// Setup TestContext
const testHelpers = TestContext.createHelpers();
let context: TestContext;
>>>>>>> b003a7fd

describe('Negative Invoice Credit Tests', () => {
  let context: TestContext;

  async function configureDefaultTax() {
    await setupCompanyTaxConfiguration(context, {
      regionCode: 'US-NY',
      regionName: 'New York',
      description: 'NY State Tax',
      startDate: '2020-01-01T00:00:00.000Z',
      taxPercentage: 10.0
    });
    await assignServiceTaxRate(context, '*', 'US-NY', { onlyUnset: true });
  }

  beforeAll(async () => {
    context = await setupContext({
      runSeeds: true,
      cleanupTables: [
        'invoice_items',
        'invoices',
        'transactions',
<<<<<<< HEAD
        'company_billing_cycles',
        'company_billing_plans',
        'plan_service_configuration',
        'plan_service_fixed_config',
        'plan_service_bucket_config',
=======
        'client_billing_cycles',
        'client_billing_plans',
        'plan_services',
>>>>>>> b003a7fd
        'service_catalog',
        'billing_plan_fixed_config',
        'billing_plans',
        'bucket_usage',
        'tax_rates',
<<<<<<< HEAD
        'tax_regions',
        'company_tax_settings',
        'company_tax_rates'
=======
        'client_tax_settings'
>>>>>>> b003a7fd
      ],
      clientName: 'Negative Credit Test Client',
      userType: 'internal'
    });

<<<<<<< HEAD
    const mockContext = setupCommonMocks({
      tenantId: context.tenantId,
      userId: context.userId,
      permissionCheck: () => true
    });

    mockedTenantId = mockContext.tenantId;
    mockedUserId = mockContext.userId;

    await configureDefaultTax();
  }, 120000);
=======
    // Create default tax settings
    await createDefaultTaxSettings(context.client.client_id);
  });
>>>>>>> b003a7fd

  beforeEach(async () => {
    context = await resetContext();

    const mockContext = setupCommonMocks({
      tenantId: context.tenantId,
      userId: context.userId,
      permissionCheck: () => true
    });
    mockedTenantId = mockContext.tenantId;
    mockedUserId = mockContext.userId;

    // Configure default tax for the test company
    await configureDefaultTax();
  }, 30000);

  afterEach(async () => {
    await rollbackContext();
  }, 30000);

  afterAll(async () => {
    await cleanupContext();
  }, 30000);

  describe('Basic Negative Invoice Credit Creation', () => {
    it('should create a credit when finalizing an invoice with negative total', async () => {
<<<<<<< HEAD
      // 1. Create a test company with zero initial credit balance
      const company_id = await context.createEntity('companies', {
        company_name: 'Basic Negative Invoice Company',
=======
      // 1. Create a test client with zero initial credit balance
      const client_id = await context.createEntity<IClient>('clients', {
        client_name: 'Basic Negative Invoice Client',
>>>>>>> b003a7fd
        billing_cycle: 'monthly',
        client_id: uuidv4(),
        region_code: 'US-NY',
        is_tax_exempt: false,
        created_at: Temporal.Now.plainDateISO().toString(),
        updated_at: Temporal.Now.plainDateISO().toString(),
        credit_balance: 0,
        url: '',
        is_inactive: false
      }, 'client_id');

<<<<<<< HEAD
      // 2. Set up company tax settings
      await setupCompanyTaxConfiguration(context, {
        regionCode: 'US-NY',
        companyId: company_id
=======
      // 2. Create NY tax rate (10%)
      const nyTaxRateId = await context.createEntity('tax_rates', {
        region: 'US-NY',
        tax_percentage: 10.0,
        description: 'NY Test Tax',
        start_date: '2025-01-01'
      }, 'tax_rate_id');

      // 3. Set up client tax settings
      await context.db('client_tax_settings').insert({
        client_id: client_id,
        tenant: context.tenantId,
        tax_rate_id: nyTaxRateId,
        is_reverse_charge_applicable: false
>>>>>>> b003a7fd
      });

      // 3. Create two services with negative rates
      const serviceA = await createTestService(context, {
        service_name: 'Credit Service A',
        billing_method: 'fixed',
        default_rate: -5000, // -$50.00
        tax_region: 'US-NY'
      });

      const serviceB = await createTestService(context, {
        service_name: 'Credit Service B',
        billing_method: 'fixed',
        default_rate: -7500, // -$75.00
        tax_region: 'US-NY'
      });

      // 4. Create a billing cycle first (needed before plan assignment)
      const now = createTestDate();
      const startDate = Temporal.PlainDate.from(now).subtract({ months: 1 }).toString();
      const endDate = Temporal.PlainDate.from(now).toString();

      const billingCycleId = await context.createEntity('company_billing_cycles', {
        company_id: company_id,
        billing_cycle: 'monthly',
        period_start_date: startDate,
        period_end_date: endDate,
        effective_date: startDate
      }, 'billing_cycle_id');

      // 5. Create a billing plan with negative services
      const planId = await context.createEntity('billing_plans', {
        plan_name: 'Credit Plan',
        billing_frequency: 'monthly',
        is_custom: false
      }, 'plan_id');

      await context.db('billing_plan_fixed_config').insert({
        plan_id: planId,
        tenant: context.tenantId
      });

      // 6. Assign services to plan
      const configIdA = uuidv4();
      const configIdB = uuidv4();
      await context.db('plan_service_configuration').insert([
        {
          config_id: configIdA,
          plan_id: planId,
          service_id: serviceA,
          configuration_type: 'Fixed',
          tenant: context.tenantId
        },
        {
          config_id: configIdB,
          plan_id: planId,
          service_id: serviceB,
          configuration_type: 'Fixed',
          tenant: context.tenantId
        }
      ]);

<<<<<<< HEAD
      await context.db('plan_service_fixed_config').insert([
        {
          config_id: configIdA,
          base_rate: -50.00, // -$50.00
          tenant: context.tenantId
        },
        {
          config_id: configIdB,
          base_rate: -75.00, // -$75.00
          tenant: context.tenantId
        }
      ]);

      // 7. Assign plan to company
      await context.db('company_billing_plans').insert({
        company_billing_plan_id: uuidv4(),
        company_id: company_id,
=======
      // 7. Create a billing cycle
      const now = createTestDate();
      const startDate = Temporal.PlainDate.from(now).subtract({ months: 1 }).toString();
      const endDate = Temporal.PlainDate.from(now).toString();

      const billingCycleId = await context.createEntity('client_billing_cycles', {
        client_id: client_id,
        billing_cycle: 'monthly',
        period_start_date: startDate,
        period_end_date: endDate,
        effective_date: startDate
      }, 'billing_cycle_id');

      // 8. Assign plan to client
      await context.db('client_billing_plans').insert({
        client_billing_plan_id: uuidv4(),
        client_id: client_id,
>>>>>>> b003a7fd
        plan_id: planId,
        tenant: context.tenantId,
        start_date: startDate,
        is_active: true
      });

      // 9. Check initial credit balance is zero
      const initialCredit = await ClientBillingPlan.getClientCredit(client_id);
      expect(initialCredit).toBe(0);

      // 10. Generate invoice
      const invoice = await generateInvoice(billingCycleId);

      if (!invoice) {
        throw new Error('Failed to generate invoice');
      }

      // 11. Verify the invoice has a negative total
      expect(invoice.total_amount).toBeLessThan(0);
      expect(invoice.subtotal).toBe(-12500); // -$125.00
      expect(invoice.tax).toBe(0);           // $0.00 (no tax on negative amounts)
      expect(invoice.total_amount).toBe(-12500); // -$125.00

      // 12. Finalize the invoice
      await finalizeInvoice(invoice.invoice_id);

      // 13. Verify the client credit balance has increased
      const updatedCredit = await ClientBillingPlan.getClientCredit(client_id);
      expect(updatedCredit).toBe(12500); // $125.00 credit

      // 14. Verify credit issuance transaction
      const creditTransaction = await context.db('transactions')
        .where({
          client_id: client_id,
          invoice_id: invoice.invoice_id,
          type: 'credit_issuance_from_negative_invoice'
        })
        .first();

      // 15. Verify transaction details
      expect(creditTransaction).toBeTruthy();
      expect(parseInt(creditTransaction.amount)).toBe(12500); // $125.00
      expect(creditTransaction.description).toContain('Credit issued from negative invoice');

      // 16. Verify invoice status
      const finalizedInvoice = await context.db('invoices')
        .where({ invoice_id: invoice.invoice_id })
        .first();

      expect(finalizedInvoice.status).toBe('sent');
      expect(finalizedInvoice.finalized_at).toBeTruthy();
    });
  });

  describe('Mixed Invoice with Net Negative Amount', () => {
    it('should create a credit when finalizing a mixed invoice with negative total', async () => {
<<<<<<< HEAD
      // 1. Create a test company with zero initial credit balance
      const company_id = await context.createEntity('companies', {
        company_name: 'Mixed Invoice Company',
=======
      // 1. Create a test client with zero initial credit balance
      const client_id = await context.createEntity<IClient>('clients', {
        client_name: 'Mixed Invoice Client',
>>>>>>> b003a7fd
        billing_cycle: 'monthly',
        client_id: uuidv4(),
        region_code: 'US-NY',
        is_tax_exempt: false,
        created_at: Temporal.Now.plainDateISO().toString(),
        updated_at: Temporal.Now.plainDateISO().toString(),
        credit_balance: 0,
        url: '',
        is_inactive: false
      }, 'client_id');

<<<<<<< HEAD
      // 2. Set up company tax settings
      await setupCompanyTaxConfiguration(context, {
        regionCode: 'US-NY',
        companyId: company_id
=======
      // 2. Create NY tax rate (10%)
      const nyTaxRateId = await context.createEntity('tax_rates', {
        region: 'US-NY',
        tax_percentage: 10.0,
        description: 'NY Test Tax',
        start_date: '2025-01-01'
      }, 'tax_rate_id');

      // 3. Set up client tax settings
      await context.db('client_tax_settings').insert({
        client_id: client_id,
        tenant: context.tenantId,
        tax_rate_id: nyTaxRateId,
        is_reverse_charge_applicable: false
>>>>>>> b003a7fd
      });

      // 3. Create three services with both positive and negative rates
      const serviceA = await createTestService(context, {
        service_name: 'Regular Service A',
        billing_method: 'fixed',
        default_rate: 10000, // $100.00 (positive)
        tax_region: 'US-NY'
      });

      const serviceB = await createTestService(context, {
        service_name: 'Credit Service B',
        billing_method: 'fixed',
        default_rate: -15000, // -$150.00 (negative)
        tax_region: 'US-NY'
      });

      const serviceC = await createTestService(context, {
        service_name: 'Credit Service C',
        billing_method: 'fixed',
        default_rate: -7500, // -$75.00 (negative)
        tax_region: 'US-NY'
      });

      // 4. Create a billing plan with mixed services
      const planId = await context.createEntity('billing_plans', {
        plan_name: 'Mixed Credit Plan',
        billing_frequency: 'monthly',
        is_custom: false
      }, 'plan_id');

      await context.db('billing_plan_fixed_config').insert({
        plan_id: planId,
        tenant: context.tenantId
      });

      // 5. Assign services to plan
      const configIdA = uuidv4();
      const configIdB = uuidv4();
      const configIdC = uuidv4();
      await context.db('plan_service_configuration').insert([
        {
          config_id: configIdA,
          plan_id: planId,
          service_id: serviceA,
          configuration_type: 'Fixed',
          tenant: context.tenantId
        },
        {
          config_id: configIdB,
          plan_id: planId,
          service_id: serviceB,
          configuration_type: 'Fixed',
          tenant: context.tenantId
        },
        {
          config_id: configIdC,
          plan_id: planId,
          service_id: serviceC,
          configuration_type: 'Fixed',
          tenant: context.tenantId
        }
      ]);

      await context.db('plan_service_fixed_config').insert([
        {
          config_id: configIdA,
          base_rate: 100.00, // $100.00
          tenant: context.tenantId
        },
        {
          config_id: configIdB,
          base_rate: -150.00, // -$150.00
          tenant: context.tenantId
        },
        {
          config_id: configIdC,
          base_rate: -75.00, // -$75.00
          tenant: context.tenantId
        }
      ]);

      // 7. Create a billing cycle
      const now = createTestDate();
      const startDate = Temporal.PlainDate.from(now).subtract({ months: 1 }).toString();
      const endDate = Temporal.PlainDate.from(now).toString();

      const billingCycleId = await context.createEntity('client_billing_cycles', {
        client_id: client_id,
        billing_cycle: 'monthly',
        period_start_date: startDate,
        period_end_date: endDate,
        effective_date: startDate
      }, 'billing_cycle_id');

      // 8. Assign plan to client
      await context.db('client_billing_plans').insert({
        client_billing_plan_id: uuidv4(),
        client_id: client_id,
        plan_id: planId,
        tenant: context.tenantId,
        start_date: startDate,
        is_active: true
      });

      // 9. Check initial credit balance is zero
      const initialCredit = await ClientBillingPlan.getClientCredit(client_id);
      expect(initialCredit).toBe(0);

      // 10. Generate invoice
      const invoice = await generateInvoice(billingCycleId);

      if (!invoice) {
        throw new Error('Failed to generate invoice');
      }

      // 11. Verify the invoice calculations
      // Expected:
      // - Positive item: $100.00 with $10.00 tax (10%)
      // - Negative items: -$150.00 and -$75.00 with $0 tax
      // - Subtotal: -$125.00
      // - Tax: $10.00 (only on positive amount)
      // - Total: -$115.00 (-$125 + $10)
      expect(invoice.subtotal).toBe(-12500); // -$125.00
      expect(invoice.tax).toBe(1000);        // $10.00 (10% of $100)
      expect(invoice.total_amount).toBe(-11500); // -$115.00 (-$125 + $10)

      // Get invoice items to verify individual calculations
      const invoiceItems = await context.db('invoice_items')
        .where({ invoice_id: invoice.invoice_id })
        .orderBy('net_amount', 'desc');

      expect(invoiceItems.length).toBe(1);
      const [aggregatedItem] = invoiceItems;
      expect(parseInt(aggregatedItem.net_amount)).toBe(-12500); // Combined net amount
      expect(parseInt(aggregatedItem.tax_amount)).toBe(1000); // $10.00 tax from positive portion
      expect(aggregatedItem.description).toContain('Mixed Credit Plan');

      // 12. Finalize the invoice
      await finalizeInvoice(invoice.invoice_id);

      // 13. Verify the client credit balance has increased by the absolute value of the total
      const updatedCredit = await ClientBillingPlan.getClientCredit(client_id);
      expect(updatedCredit).toBe(11500); // $115.00 credit (absolute value of -$115.00)

      // 14. Verify credit issuance transaction
      const creditTransaction = await context.db('transactions')
        .where({
          client_id: client_id,
          invoice_id: invoice.invoice_id,
          type: 'credit_issuance_from_negative_invoice'
        })
        .first();

      // 15. Verify transaction details
      expect(creditTransaction).toBeTruthy();
      expect(parseInt(creditTransaction.amount)).toBe(11500); // $115.00
      expect(creditTransaction.description).toContain('Credit issued from negative invoice');
    });
  });

  describe('Applying Credit from Negative Invoice to Future Invoice', () => {
    it('should automatically apply credit from a negative invoice to a future invoice', async () => {
<<<<<<< HEAD
      // 1. Create a test company with zero initial credit balance
      const company_id = await context.createEntity('companies', {
        company_name: 'Credit Application Company',
=======
      // 1. Create a test client with zero initial credit balance
      const client_id = await context.createEntity<IClient>('clients', {
        client_name: 'Credit Application Client',
>>>>>>> b003a7fd
        billing_cycle: 'monthly',
        client_id: uuidv4(),
        region_code: 'US-NY',
        is_tax_exempt: false,
        created_at: Temporal.Now.plainDateISO().toString(),
        updated_at: Temporal.Now.plainDateISO().toString(),
        credit_balance: 0,
        url: '',
        is_inactive: false
      }, 'client_id');

<<<<<<< HEAD
      // 2. Set up company tax settings
      await setupCompanyTaxConfiguration(context, {
        regionCode: 'US-NY',
        companyId: company_id
=======
      // 2. Create NY tax rate (10%)
      const nyTaxRateId = await context.createEntity('tax_rates', {
        region: 'US-NY',
        tax_percentage: 10.0,
        description: 'NY Test Tax',
        start_date: '2025-01-01'
      }, 'tax_rate_id');

      // 3. Set up client tax settings
      await context.db('client_tax_settings').insert({
        client_id: client_id,
        tenant: context.tenantId,
        tax_rate_id: nyTaxRateId,
        is_reverse_charge_applicable: false
>>>>>>> b003a7fd
      });

      // 3. Create negative services for first invoice
      const negativeServiceA = await createTestService(context, {
        service_name: 'Credit Service A',
        billing_method: 'fixed',
        default_rate: -5000, // -$50.00
        tax_region: 'US-NY'
      });

      const negativeServiceB = await createTestService(context, {
        service_name: 'Credit Service B',
        billing_method: 'fixed',
        default_rate: -7500, // -$75.00
        tax_region: 'US-NY'
      });

      // 4. Create a billing plan for negative services
      const planId1 = await context.createEntity('billing_plans', {
        plan_name: 'Credit Plan',
        billing_frequency: 'monthly',
        is_custom: false
      }, 'plan_id');

      await context.db('billing_plan_fixed_config').insert({
        plan_id: planId1,
        tenant: context.tenantId
      });

      // 5. Assign negative services to plan
      const configIdNegA = uuidv4();
      const configIdNegB = uuidv4();
      await context.db('plan_service_configuration').insert([
        {
          config_id: configIdNegA,
          plan_id: planId1,
          service_id: negativeServiceA,
          configuration_type: 'Fixed',
          tenant: context.tenantId
        },
        {
          config_id: configIdNegB,
          plan_id: planId1,
          service_id: negativeServiceB,
          configuration_type: 'Fixed',
          tenant: context.tenantId
        }
      ]);

      await context.db('plan_service_fixed_config').insert([
        {
          config_id: configIdNegA,
          base_rate: -50.00, // -$50.00
          tenant: context.tenantId
        },
        {
          config_id: configIdNegB,
          base_rate: -75.00, // -$75.00
          tenant: context.tenantId
        }
      ]);

      // 7. Create first billing cycle
      const now = createTestDate();
      const startDate1 = Temporal.PlainDate.from(now).subtract({ months: 2 }).toString();
      const endDate1 = Temporal.PlainDate.from(now).subtract({ months: 1 }).toString();

      const billingCycleId1 = await context.createEntity('client_billing_cycles', {
        client_id: client_id,
        billing_cycle: 'monthly',
        period_start_date: startDate1,
        period_end_date: endDate1,
        effective_date: startDate1
      }, 'billing_cycle_id');

      // 8. Assign first plan to client
      const firstPlanId = uuidv4();
      await context.db('client_billing_plans').insert({
        client_billing_plan_id: firstPlanId,
        client_id: client_id,
        plan_id: planId1,
        tenant: context.tenantId,
        start_date: startDate1,
        is_active: true
      });

      // 9. Check initial credit balance is zero
      const initialCredit = await ClientBillingPlan.getClientCredit(client_id);
      expect(initialCredit).toBe(0);

      // 10. Generate negative invoice
      const negativeInvoice = await generateInvoice(billingCycleId1);

      if (!negativeInvoice) {
        throw new Error('Failed to generate negative invoice');
      }

      // 11. Verify the negative invoice calculations
      expect(negativeInvoice.subtotal).toBe(-12500); // -$125.00
      expect(negativeInvoice.tax).toBe(0);           // $0.00 (no tax on negative amounts)
      expect(negativeInvoice.total_amount).toBe(-12500); // -$125.00

      // 12. Finalize the negative invoice
      await finalizeInvoice(negativeInvoice.invoice_id);

      // Add a small delay to ensure all operations complete
      // await new Promise(resolve => setTimeout(resolve, 100));

      // 13. Verify credit was created
      const creditAfterNegativeInvoice = await ClientBillingPlan.getClientCredit(client_id);
      expect(creditAfterNegativeInvoice).toBe(12500); // $125.00 credit

      // Verify transaction record for the negative invoice credit
      const creditTransaction = await context.db('transactions')
        .where({ 
          client_id: client_id,
          type: 'credit_issuance_from_negative_invoice'
        })
        .orderBy('created_at', 'desc')
        .first();
      
      expect(creditTransaction).toBeTruthy();
      expect(parseInt(creditTransaction.amount)).toBe(12500);
      expect(parseInt(creditTransaction.balance_after)).toBe(12500);

      // Now create a positive invoice that will use the credit

      // 14. Create positive service for second invoice
      const positiveService = await createTestService(context, {
        service_name: 'Regular Service',
        billing_method: 'fixed',
        default_rate: 10000, // $100.00
        tax_region: 'US-NY'
      });

      // 15. Create a billing plan for positive service
      const planId2 = await context.createEntity('billing_plans', {
        plan_name: 'Regular Plan',
        billing_frequency: 'monthly',
        is_custom: false
      }, 'plan_id');

      await context.db('billing_plan_fixed_config').insert({
        plan_id: planId2,
        tenant: context.tenantId
      });

      // 16. Assign positive service to second plan
      const configIdPos = uuidv4();
      await context.db('plan_service_configuration').insert({
        config_id: configIdPos,
        plan_id: planId2,
        service_id: positiveService,
        configuration_type: 'fixed',
        tenant: context.tenantId
      });

      await context.db('plan_service_fixed_config').insert({
        config_id: configIdPos,
        base_rate: 100.00, // $100.00
        tenant: context.tenantId
      });

      // 17. Create second billing cycle
      const startDate2 = Temporal.PlainDate.from(now).subtract({ months: 1 }).toString();
      const endDate2 = Temporal.PlainDate.from(now).toString();

      const billingCycleId2 = await context.createEntity('client_billing_cycles', {
        client_id: client_id,
        billing_cycle: 'monthly',
        period_start_date: startDate2,
        period_end_date: endDate2,
        effective_date: startDate2
      }, 'billing_cycle_id');

      // 18. Deactivate first plan and assign second plan to client
      await context.db('client_billing_plans')
        .where({ client_billing_plan_id: firstPlanId })
        .update({ is_active: false });
        
      await context.db('client_billing_plans').insert({
        client_billing_plan_id: uuidv4(),
        client_id: client_id,
        plan_id: planId2,
        tenant: context.tenantId,
        start_date: startDate2,
        is_active: true
      });

      // 19. Generate positive invoice
      const positiveInvoice = await generateInvoice(billingCycleId2);

      if (!positiveInvoice) {
        throw new Error('Failed to generate positive invoice');
      }

      // 20. Verify the positive invoice calculations
      expect(positiveInvoice.subtotal).toBe(10000); // $100.00
      expect(positiveInvoice.tax).toBe(1000);       // $10.00 (10% of $100)
      expect(positiveInvoice.total_amount).toBe(11000); // $110.00 ($100 + $10)

      // 21. Finalize the positive invoice to apply credit
      await finalizeInvoice(positiveInvoice.invoice_id);

      // 22. Verify the final state of the positive invoice
      const finalPositiveInvoice = await context.db('invoices')
        .where({ invoice_id: positiveInvoice.invoice_id })
        .first();

      // Credit should be fully applied
      expect(finalPositiveInvoice.credit_applied).toBe(11000); // $110.00 credit applied
      expect(parseInt(finalPositiveInvoice.total_amount)).toBe(0); // $0.00 remaining total

      // 23. Verify the credit balance is reduced
      const finalCredit = await ClientBillingPlan.getClientCredit(client_id);
      expect(finalCredit).toBe(1500); // $15.00 = $125.00 - $110.00 

      // 24. Verify credit application transaction
      const creditApplicationTransaction = await context.db('transactions')
        .where({
          client_id: client_id,
          invoice_id: positiveInvoice.invoice_id,
          type: 'credit_application'
        })
        .first();

      expect(creditApplicationTransaction).toBeTruthy();
      expect(parseInt(creditApplicationTransaction.amount)).toBe(-11000); // -$110.00 (negative as credit is used)
    });
  });

  describe('Partial Application of Negative Invoice Credit', () => {
    it('should apply partial credit when the invoice amount exceeds the available credit', async () => {
<<<<<<< HEAD
      // 1. Create a test company with zero initial credit balance
      const company_id = await context.createEntity('companies', {
        company_name: 'Partial Credit Application Company',
=======
      // 1. Create a test client with zero initial credit balance
      const client_id = await context.createEntity<IClient>('clients', {
        client_name: 'Partial Credit Application Client',
>>>>>>> b003a7fd
        billing_cycle: 'monthly',
        client_id: uuidv4(),
        region_code: 'US-NY',
        is_tax_exempt: false,
        created_at: Temporal.Now.plainDateISO().toString(),
        updated_at: Temporal.Now.plainDateISO().toString(),
        credit_balance: 0,
        url: '',
        is_inactive: false
      }, 'client_id');

<<<<<<< HEAD
      // 2. Set up company tax settings
      await setupCompanyTaxConfiguration(context, {
        regionCode: 'US-NY',
        companyId: company_id
=======
      // 2. Create NY tax rate (10%)
      const nyTaxRateId = await context.createEntity('tax_rates', {
        region: 'US-NY',
        tax_percentage: 10.0,
        description: 'NY Test Tax',
        start_date: '2025-01-01'
      }, 'tax_rate_id');

      // 3. Set up client tax settings
      await context.db('client_tax_settings').insert({
        client_id: client_id,
        tenant: context.tenantId,
        tax_rate_id: nyTaxRateId,
        is_reverse_charge_applicable: false
>>>>>>> b003a7fd
      });

      // 3. Create single negative service for first invoice (small amount)
      const negativeService = await createTestService(context, {
        service_name: 'Small Credit Service',
        billing_method: 'fixed',
        default_rate: -5000, // -$50.00 (small credit)
        tax_region: 'US-NY'
      });

      // 4. Create a billing plan for negative services
      const planId1 = await context.createEntity('billing_plans', {
        plan_name: 'Small Credit Plan',
        billing_frequency: 'monthly',
        is_custom: false
      }, 'plan_id');

      await context.db('billing_plan_fixed_config').insert({
        plan_id: planId1,
        tenant: context.tenantId
      });

      // 5. Assign negative service to plan
      const configIdNeg = uuidv4();
      await context.db('plan_service_configuration').insert({
        config_id: configIdNeg,
        plan_id: planId1,
        service_id: negativeService,
        configuration_type: 'fixed',
        tenant: context.tenantId
      });

      await context.db('plan_service_fixed_config').insert({
        config_id: configIdNeg,
        base_rate: -50.00, // -$50.00
        tenant: context.tenantId
      });

      // 7. Create first billing cycle
      const now = createTestDate();
      const startDate1 = Temporal.PlainDate.from(now).subtract({ months: 2 }).toString();
      const endDate1 = Temporal.PlainDate.from(now).subtract({ months: 1 }).toString();

      const billingCycleId1 = await context.createEntity('client_billing_cycles', {
        client_id: client_id,
        billing_cycle: 'monthly',
        period_start_date: startDate1,
        period_end_date: endDate1,
        effective_date: startDate1
      }, 'billing_cycle_id');

      // 8. Assign first plan to client
      await context.db('client_billing_plans').insert({
        client_billing_plan_id: uuidv4(),
        client_id: client_id,
        plan_id: planId1,
        tenant: context.tenantId,
        start_date: startDate1,
        is_active: true
      });

      // 9. Generate negative invoice (small amount)
      const negativeInvoice = await generateInvoice(billingCycleId1);

      if (!negativeInvoice) {
        throw new Error('Failed to generate negative invoice');
      }

      // 10. Verify the negative invoice calculations
      expect(negativeInvoice.subtotal).toBe(-5000); // -$50.00
      expect(negativeInvoice.tax).toBe(0);          // $0.00 (no tax on negative amounts)
      expect(negativeInvoice.total_amount).toBe(-5000); // -$50.00

      // 11. Finalize the negative invoice
      await finalizeInvoice(negativeInvoice.invoice_id);

      // 12. Verify credit was created
      const creditAfterNegativeInvoice = await ClientBillingPlan.getClientCredit(client_id);
      expect(creditAfterNegativeInvoice).toBe(5000); // $50.00 credit

      // Now create a positive invoice with a larger amount

      // 13. Create expensive positive service for second invoice
      const expensiveService = await createTestService(context, {
        service_name: 'Expensive Service',
        billing_method: 'fixed',
        default_rate: 17500, // $175.00 (larger than the credit)
        tax_region: 'US-NY'
      });

      // 14. Create a billing plan for expensive service
      const planId2 = await context.createEntity('billing_plans', {
        plan_name: 'Expensive Plan',
        billing_frequency: 'monthly',
        is_custom: false
      }, 'plan_id');

      await context.db('billing_plan_fixed_config').insert({
        plan_id: planId2,
        tenant: context.tenantId
      });

      // 15. Assign positive service to second plan
      const configIdExp = uuidv4();
      await context.db('plan_service_configuration').insert({
        config_id: configIdExp,
        plan_id: planId2,
        service_id: expensiveService,
        configuration_type: 'fixed',
        tenant: context.tenantId
      });

      await context.db('plan_service_fixed_config').insert({
        config_id: configIdExp,
        base_rate: 175.00, // $175.00
        tenant: context.tenantId
      });

      // 16. Create second billing cycle
      const startDate2 = Temporal.PlainDate.from(now).subtract({ months: 1 }).toString();
      const endDate2 = Temporal.PlainDate.from(now).toString();

      const billingCycleId2 = await context.createEntity('client_billing_cycles', {
        client_id: client_id,
        billing_cycle: 'monthly',
        period_start_date: startDate2,
        period_end_date: endDate2,
        effective_date: startDate2
      }, 'billing_cycle_id');

      // 17. Deactivate the first plan and assign second plan to client
      await context.db('client_billing_plans')
        .where({ 
          client_id: client_id,
          plan_id: planId1,
          tenant: context.tenantId
        })
        .update({ is_active: false });
        
      await context.db('client_billing_plans').insert({
        client_billing_plan_id: uuidv4(),
        client_id: client_id,
        plan_id: planId2,
        tenant: context.tenantId,
        start_date: startDate2,
        is_active: true
      });

      // 18. Generate positive invoice
      const positiveInvoice = await generateInvoice(billingCycleId2);

      if (!positiveInvoice) {
        throw new Error('Failed to generate positive invoice');
      }

      // 19. Verify the positive invoice calculations
      expect(positiveInvoice.subtotal).toBe(17500);  // $175.00
      expect(positiveInvoice.tax).toBe(1750);        // $17.50 (10% of $175)
      expect(positiveInvoice.total_amount).toBe(19250); // $192.50 ($175 + $17.50)

      // 20. Finalize the positive invoice to apply credit
      await finalizeInvoice(positiveInvoice.invoice_id);

      // 21. Verify the final state of the positive invoice
      const finalPositiveInvoice = await context.db('invoices')
        .where({ invoice_id: positiveInvoice.invoice_id })
        .first();

      // Credit should be partially applied
      expect(finalPositiveInvoice.credit_applied).toBe(5000); // $50.00 credit applied (all available)
      expect(parseInt(finalPositiveInvoice.total_amount)).toBe(14250); // $142.50 remaining total ($192.50 - $50.00)

      // 22. Verify the credit balance is now zero
      const finalCredit = await ClientBillingPlan.getClientCredit(client_id);
      expect(finalCredit).toBe(0); // All credit was used

      // 23. Verify credit application transaction
      const creditApplicationTransaction = await context.db('transactions')
        .where({
          client_id: client_id,
          invoice_id: positiveInvoice.invoice_id,
          type: 'credit_application'
        })
        .first();

      expect(creditApplicationTransaction).toBeTruthy();
      expect(parseInt(creditApplicationTransaction.amount)).toBe(-5000); // -$50.00 (negative as credit is used)
    });
  });

  describe('Full Credit Coverage from Negative Invoice', () => {
    it('should fully cover a smaller invoice with excess credit from a negative invoice', async () => {
<<<<<<< HEAD
      // 1. Create a test company with zero initial credit balance
      const company_id = await context.createEntity('companies', {
        company_name: 'Full Credit Coverage Company',
=======
      // 1. Create a test client with zero initial credit balance
      const client_id = await context.createEntity<IClient>('clients', {
        client_name: 'Full Credit Coverage Client',
>>>>>>> b003a7fd
        billing_cycle: 'monthly',
        client_id: uuidv4(),
        region_code: 'US-NY',
        is_tax_exempt: false,
        created_at: Temporal.Now.plainDateISO().toString(),
        updated_at: Temporal.Now.plainDateISO().toString(),
        credit_balance: 0,
        url: '',
        is_inactive: false
      }, 'client_id');

<<<<<<< HEAD
      // 2. Set up company tax settings
      await setupCompanyTaxConfiguration(context, {
        regionCode: 'US-NY',
        companyId: company_id
=======
      // 2. Create NY tax rate (10%)
      const nyTaxRateId = await context.createEntity('tax_rates', {
        region: 'US-NY',
        tax_percentage: 10.0,
        description: 'NY Test Tax',
        start_date: '2025-01-01'
      }, 'tax_rate_id');

      // 3. Set up client tax settings
      await context.db('client_tax_settings').insert({
        client_id: client_id,
        tenant: context.tenantId,
        tax_rate_id: nyTaxRateId,
        is_reverse_charge_applicable: false
>>>>>>> b003a7fd
      });

      // 3. Create large negative service for first invoice
      const largeNegativeService = await createTestService(context, {
        service_name: 'Large Credit Service',
        billing_method: 'fixed',
        default_rate: -20000, // -$200.00 (large credit)
        tax_region: 'US-NY'
      });

      // 4. Create a billing plan for negative service
      const planId1 = await context.createEntity('billing_plans', {
        plan_name: 'Large Credit Plan',
        billing_frequency: 'monthly',
        is_custom: false
      }, 'plan_id');

      await context.db('billing_plan_fixed_config').insert({
        plan_id: planId1,
        tenant: context.tenantId
      });

      // 5. Assign negative service to plan
      const configIdLarge = uuidv4();
      await context.db('plan_service_configuration').insert({
        config_id: configIdLarge,
        plan_id: planId1,
        service_id: largeNegativeService,
        configuration_type: 'fixed',
        tenant: context.tenantId
      });

      await context.db('plan_service_fixed_config').insert({
        config_id: configIdLarge,
        base_rate: -200.00, // -$200.00
        tenant: context.tenantId
      });

      // 7. Create first billing cycle
      const now = createTestDate();
      const startDate1 = Temporal.PlainDate.from(now).subtract({ months: 2 }).toString();
      const endDate1 = Temporal.PlainDate.from(now).subtract({ months: 1 }).toString();

      const billingCycleId1 = await context.createEntity('client_billing_cycles', {
        client_id: client_id,
        billing_cycle: 'monthly',
        period_start_date: startDate1,
        period_end_date: endDate1,
        effective_date: startDate1
      }, 'billing_cycle_id');

      // 8. Assign first plan to client
      await context.db('client_billing_plans').insert({
        client_billing_plan_id: uuidv4(),
        client_id: client_id,
        plan_id: planId1,
        tenant: context.tenantId,
        start_date: startDate1,
        is_active: true
      });

      // 9. Generate negative invoice (large amount)
      const negativeInvoice = await generateInvoice(billingCycleId1);

      if (!negativeInvoice) {
        throw new Error('Failed to generate negative invoice');
      }

      // 10. Verify the negative invoice calculations
      expect(negativeInvoice.subtotal).toBe(-20000); // -$200.00
      expect(negativeInvoice.tax).toBe(0);           // $0.00 (no tax on negative amounts)
      expect(negativeInvoice.total_amount).toBe(-20000); // -$200.00

      // 11. Finalize the negative invoice
      await finalizeInvoice(negativeInvoice.invoice_id);

      // 12. Verify credit was created
      const creditAfterNegativeInvoice = await ClientBillingPlan.getClientCredit(client_id);
      expect(creditAfterNegativeInvoice).toBe(20000); // $200.00 credit

      // Now create a positive invoice with a smaller amount

      // 13. Create small positive service for second invoice
      const smallService = await createTestService(context, {
        service_name: 'Small Service',
        billing_method: 'fixed',
        default_rate: 5000, // $50.00 (smaller than the credit)
        tax_region: 'US-NY'
      });

      // 14. Create a billing plan for small service
      const planId2 = await context.createEntity('billing_plans', {
        plan_name: 'Small Service Plan',
        billing_frequency: 'monthly',
        is_custom: false
      }, 'plan_id');

      await context.db('billing_plan_fixed_config').insert({
        plan_id: planId2,
        tenant: context.tenantId
      });

      // 15. Assign positive service to second plan
      const configIdSmall = uuidv4();
      await context.db('plan_service_configuration').insert({
        config_id: configIdSmall,
        plan_id: planId2,
        service_id: smallService,
        configuration_type: 'fixed',
        tenant: context.tenantId
      });

      await context.db('plan_service_fixed_config').insert({
        config_id: configIdSmall,
        base_rate: 50.00, // $50.00
        tenant: context.tenantId
      });

      // 16. Create second billing cycle
      const startDate2 = Temporal.PlainDate.from(now).subtract({ months: 1 }).toString();
      const endDate2 = Temporal.PlainDate.from(now).toString();

      const billingCycleId2 = await context.createEntity('client_billing_cycles', {
        client_id: client_id,
        billing_cycle: 'monthly',
        period_start_date: startDate2,
        period_end_date: endDate2,
        effective_date: startDate2
      }, 'billing_cycle_id');

      // 17. Deactivate the first plan and assign second plan to client
      await context.db('client_billing_plans')
        .where({ 
          client_id: client_id,
          plan_id: planId1,
          tenant: context.tenantId
        })
        .update({ is_active: false });
        
      await context.db('client_billing_plans').insert({
        client_billing_plan_id: uuidv4(),
        client_id: client_id,
        plan_id: planId2,
        tenant: context.tenantId,
        start_date: startDate2,
        is_active: true
      });

      // 18. Generate positive invoice
      const positiveInvoice = await generateInvoice(billingCycleId2);

      if (!positiveInvoice) {
        throw new Error('Failed to generate positive invoice');
      }

      // 19. Verify the positive invoice calculations
      expect(positiveInvoice.subtotal).toBe(5000);  // $50.00
      expect(positiveInvoice.tax).toBe(500);        // $5.00 (10% of $50)
      expect(positiveInvoice.total_amount).toBe(5500); // $55.00 ($50 + $5)

      // 20. Finalize the positive invoice to apply credit
      await finalizeInvoice(positiveInvoice.invoice_id);

      // 21. Verify the final state of the positive invoice
      const finalPositiveInvoice = await context.db('invoices')
        .where({ invoice_id: positiveInvoice.invoice_id })
        .first();

      // Credit should fully cover the invoice
      expect(finalPositiveInvoice.credit_applied).toBe(5500); // $55.00 credit applied
      expect(parseInt(finalPositiveInvoice.total_amount)).toBe(0); // $0.00 remaining total

      // 22. Verify the credit balance is reduced but still has remaining credit
      const finalCredit = await ClientBillingPlan.getClientCredit(client_id);
      expect(finalCredit).toBe(14500); // $145.00 remaining credit ($200.00 - $55.00)

      // 23. Verify credit application transaction
      const creditApplicationTransaction = await context.db('transactions')
        .where({
          client_id: client_id,
          invoice_id: positiveInvoice.invoice_id,
          type: 'credit_application'
        })
        .first();

      expect(creditApplicationTransaction).toBeTruthy();
      expect(parseInt(creditApplicationTransaction.amount)).toBe(-5500); // -$55.00 (negative as credit is used)
    });
  });
});<|MERGE_RESOLUTION|>--- conflicted
+++ resolved
@@ -3,15 +3,14 @@
 import { finalizeInvoice } from 'server/src/lib/actions/invoiceModification';
 import { generateInvoice } from 'server/src/lib/actions/invoiceGeneration';
 import { v4 as uuidv4 } from 'uuid';
-<<<<<<< HEAD
 import { TextEncoder as NodeTextEncoder } from 'util';
 import { Temporal } from '@js-temporal/polyfill';
-import CompanyBillingPlan from 'server/src/lib/models/clientBilling';
+import ClientBillingPlan from 'server/src/lib/models/clientBilling';
 import { TestContext } from '../../../../../test-utils/testContext';
 import { createTestDate } from '../../../../../test-utils/dateUtils';
 import {
   createTestService,
-  setupCompanyTaxConfiguration,
+  setupClientTaxConfiguration,
   assignServiceTaxRate
 } from '../../../../../test-utils/billingTestHelpers';
 import { setupCommonMocks } from '../../../../../test-utils/testMocks';
@@ -64,22 +63,12 @@
   afterEach: rollbackContext,
   afterAll: cleanupContext
 } = TestContext.createHelpers();
-=======
-import type { IClient } from '../../interfaces/client.interfaces';
-import { Temporal } from '@js-temporal/polyfill';
-import ClientBillingPlan from 'server/src/lib/models/clientBilling';
-import { createTestDate } from '../../../test-utils/dateUtils';
-
-// Setup TestContext
-const testHelpers = TestContext.createHelpers();
-let context: TestContext;
->>>>>>> b003a7fd
 
 describe('Negative Invoice Credit Tests', () => {
   let context: TestContext;
 
   async function configureDefaultTax() {
-    await setupCompanyTaxConfiguration(context, {
+    await setupClientTaxConfiguration(context, {
       regionCode: 'US-NY',
       regionName: 'New York',
       description: 'NY State Tax',
@@ -96,35 +85,24 @@
         'invoice_items',
         'invoices',
         'transactions',
-<<<<<<< HEAD
-        'company_billing_cycles',
-        'company_billing_plans',
+        'client_billing_cycles',
+        'client_billing_plans',
         'plan_service_configuration',
         'plan_service_fixed_config',
         'plan_service_bucket_config',
-=======
-        'client_billing_cycles',
-        'client_billing_plans',
-        'plan_services',
->>>>>>> b003a7fd
         'service_catalog',
         'billing_plan_fixed_config',
         'billing_plans',
         'bucket_usage',
         'tax_rates',
-<<<<<<< HEAD
         'tax_regions',
-        'company_tax_settings',
-        'company_tax_rates'
-=======
-        'client_tax_settings'
->>>>>>> b003a7fd
+        'client_tax_settings',
+        'client_tax_rates'
       ],
       clientName: 'Negative Credit Test Client',
       userType: 'internal'
     });
 
-<<<<<<< HEAD
     const mockContext = setupCommonMocks({
       tenantId: context.tenantId,
       userId: context.userId,
@@ -136,11 +114,6 @@
 
     await configureDefaultTax();
   }, 120000);
-=======
-    // Create default tax settings
-    await createDefaultTaxSettings(context.client.client_id);
-  });
->>>>>>> b003a7fd
 
   beforeEach(async () => {
     context = await resetContext();
@@ -153,7 +126,7 @@
     mockedTenantId = mockContext.tenantId;
     mockedUserId = mockContext.userId;
 
-    // Configure default tax for the test company
+    // Configure default tax for the test client
     await configureDefaultTax();
   }, 30000);
 
@@ -167,15 +140,9 @@
 
   describe('Basic Negative Invoice Credit Creation', () => {
     it('should create a credit when finalizing an invoice with negative total', async () => {
-<<<<<<< HEAD
-      // 1. Create a test company with zero initial credit balance
-      const company_id = await context.createEntity('companies', {
-        company_name: 'Basic Negative Invoice Company',
-=======
       // 1. Create a test client with zero initial credit balance
-      const client_id = await context.createEntity<IClient>('clients', {
+      const client_id = await context.createEntity('clients', {
         client_name: 'Basic Negative Invoice Client',
->>>>>>> b003a7fd
         billing_cycle: 'monthly',
         client_id: uuidv4(),
         region_code: 'US-NY',
@@ -187,27 +154,10 @@
         is_inactive: false
       }, 'client_id');
 
-<<<<<<< HEAD
-      // 2. Set up company tax settings
-      await setupCompanyTaxConfiguration(context, {
+      // 2. Set up client tax settings
+      await setupClientTaxConfiguration(context, {
         regionCode: 'US-NY',
-        companyId: company_id
-=======
-      // 2. Create NY tax rate (10%)
-      const nyTaxRateId = await context.createEntity('tax_rates', {
-        region: 'US-NY',
-        tax_percentage: 10.0,
-        description: 'NY Test Tax',
-        start_date: '2025-01-01'
-      }, 'tax_rate_id');
-
-      // 3. Set up client tax settings
-      await context.db('client_tax_settings').insert({
-        client_id: client_id,
-        tenant: context.tenantId,
-        tax_rate_id: nyTaxRateId,
-        is_reverse_charge_applicable: false
->>>>>>> b003a7fd
+        clientId: client_id
       });
 
       // 3. Create two services with negative rates
@@ -230,8 +180,8 @@
       const startDate = Temporal.PlainDate.from(now).subtract({ months: 1 }).toString();
       const endDate = Temporal.PlainDate.from(now).toString();
 
-      const billingCycleId = await context.createEntity('company_billing_cycles', {
-        company_id: company_id,
+      const billingCycleId = await context.createEntity('client_billing_cycles', {
+        client_id: client_id,
         billing_cycle: 'monthly',
         period_start_date: startDate,
         period_end_date: endDate,
@@ -270,7 +220,6 @@
         }
       ]);
 
-<<<<<<< HEAD
       await context.db('plan_service_fixed_config').insert([
         {
           config_id: configIdA,
@@ -284,29 +233,10 @@
         }
       ]);
 
-      // 7. Assign plan to company
-      await context.db('company_billing_plans').insert({
-        company_billing_plan_id: uuidv4(),
-        company_id: company_id,
-=======
-      // 7. Create a billing cycle
-      const now = createTestDate();
-      const startDate = Temporal.PlainDate.from(now).subtract({ months: 1 }).toString();
-      const endDate = Temporal.PlainDate.from(now).toString();
-
-      const billingCycleId = await context.createEntity('client_billing_cycles', {
-        client_id: client_id,
-        billing_cycle: 'monthly',
-        period_start_date: startDate,
-        period_end_date: endDate,
-        effective_date: startDate
-      }, 'billing_cycle_id');
-
-      // 8. Assign plan to client
+      // 7. Assign plan to client
       await context.db('client_billing_plans').insert({
         client_billing_plan_id: uuidv4(),
         client_id: client_id,
->>>>>>> b003a7fd
         plan_id: planId,
         tenant: context.tenantId,
         start_date: startDate,
@@ -363,15 +293,9 @@
 
   describe('Mixed Invoice with Net Negative Amount', () => {
     it('should create a credit when finalizing a mixed invoice with negative total', async () => {
-<<<<<<< HEAD
-      // 1. Create a test company with zero initial credit balance
-      const company_id = await context.createEntity('companies', {
-        company_name: 'Mixed Invoice Company',
-=======
       // 1. Create a test client with zero initial credit balance
-      const client_id = await context.createEntity<IClient>('clients', {
+      const client_id = await context.createEntity('clients', {
         client_name: 'Mixed Invoice Client',
->>>>>>> b003a7fd
         billing_cycle: 'monthly',
         client_id: uuidv4(),
         region_code: 'US-NY',
@@ -383,27 +307,10 @@
         is_inactive: false
       }, 'client_id');
 
-<<<<<<< HEAD
-      // 2. Set up company tax settings
-      await setupCompanyTaxConfiguration(context, {
+      // 2. Set up client tax settings
+      await setupClientTaxConfiguration(context, {
         regionCode: 'US-NY',
-        companyId: company_id
-=======
-      // 2. Create NY tax rate (10%)
-      const nyTaxRateId = await context.createEntity('tax_rates', {
-        region: 'US-NY',
-        tax_percentage: 10.0,
-        description: 'NY Test Tax',
-        start_date: '2025-01-01'
-      }, 'tax_rate_id');
-
-      // 3. Set up client tax settings
-      await context.db('client_tax_settings').insert({
-        client_id: client_id,
-        tenant: context.tenantId,
-        tax_rate_id: nyTaxRateId,
-        is_reverse_charge_applicable: false
->>>>>>> b003a7fd
+        clientId: client_id
       });
 
       // 3. Create three services with both positive and negative rates
@@ -567,15 +474,9 @@
 
   describe('Applying Credit from Negative Invoice to Future Invoice', () => {
     it('should automatically apply credit from a negative invoice to a future invoice', async () => {
-<<<<<<< HEAD
-      // 1. Create a test company with zero initial credit balance
-      const company_id = await context.createEntity('companies', {
-        company_name: 'Credit Application Company',
-=======
       // 1. Create a test client with zero initial credit balance
-      const client_id = await context.createEntity<IClient>('clients', {
+      const client_id = await context.createEntity('clients', {
         client_name: 'Credit Application Client',
->>>>>>> b003a7fd
         billing_cycle: 'monthly',
         client_id: uuidv4(),
         region_code: 'US-NY',
@@ -587,27 +488,10 @@
         is_inactive: false
       }, 'client_id');
 
-<<<<<<< HEAD
-      // 2. Set up company tax settings
-      await setupCompanyTaxConfiguration(context, {
+      // 2. Set up client tax settings
+      await setupClientTaxConfiguration(context, {
         regionCode: 'US-NY',
-        companyId: company_id
-=======
-      // 2. Create NY tax rate (10%)
-      const nyTaxRateId = await context.createEntity('tax_rates', {
-        region: 'US-NY',
-        tax_percentage: 10.0,
-        description: 'NY Test Tax',
-        start_date: '2025-01-01'
-      }, 'tax_rate_id');
-
-      // 3. Set up client tax settings
-      await context.db('client_tax_settings').insert({
-        client_id: client_id,
-        tenant: context.tenantId,
-        tax_rate_id: nyTaxRateId,
-        is_reverse_charge_applicable: false
->>>>>>> b003a7fd
+        clientId: client_id
       });
 
       // 3. Create negative services for first invoice
@@ -841,15 +725,9 @@
 
   describe('Partial Application of Negative Invoice Credit', () => {
     it('should apply partial credit when the invoice amount exceeds the available credit', async () => {
-<<<<<<< HEAD
-      // 1. Create a test company with zero initial credit balance
-      const company_id = await context.createEntity('companies', {
-        company_name: 'Partial Credit Application Company',
-=======
       // 1. Create a test client with zero initial credit balance
-      const client_id = await context.createEntity<IClient>('clients', {
+      const client_id = await context.createEntity('clients', {
         client_name: 'Partial Credit Application Client',
->>>>>>> b003a7fd
         billing_cycle: 'monthly',
         client_id: uuidv4(),
         region_code: 'US-NY',
@@ -861,27 +739,10 @@
         is_inactive: false
       }, 'client_id');
 
-<<<<<<< HEAD
-      // 2. Set up company tax settings
-      await setupCompanyTaxConfiguration(context, {
+      // 2. Set up client tax settings
+      await setupClientTaxConfiguration(context, {
         regionCode: 'US-NY',
-        companyId: company_id
-=======
-      // 2. Create NY tax rate (10%)
-      const nyTaxRateId = await context.createEntity('tax_rates', {
-        region: 'US-NY',
-        tax_percentage: 10.0,
-        description: 'NY Test Tax',
-        start_date: '2025-01-01'
-      }, 'tax_rate_id');
-
-      // 3. Set up client tax settings
-      await context.db('client_tax_settings').insert({
-        client_id: client_id,
-        tenant: context.tenantId,
-        tax_rate_id: nyTaxRateId,
-        is_reverse_charge_applicable: false
->>>>>>> b003a7fd
+        clientId: client_id
       });
 
       // 3. Create single negative service for first invoice (small amount)
@@ -1074,15 +935,9 @@
 
   describe('Full Credit Coverage from Negative Invoice', () => {
     it('should fully cover a smaller invoice with excess credit from a negative invoice', async () => {
-<<<<<<< HEAD
-      // 1. Create a test company with zero initial credit balance
-      const company_id = await context.createEntity('companies', {
-        company_name: 'Full Credit Coverage Company',
-=======
       // 1. Create a test client with zero initial credit balance
-      const client_id = await context.createEntity<IClient>('clients', {
+      const client_id = await context.createEntity('clients', {
         client_name: 'Full Credit Coverage Client',
->>>>>>> b003a7fd
         billing_cycle: 'monthly',
         client_id: uuidv4(),
         region_code: 'US-NY',
@@ -1094,27 +949,10 @@
         is_inactive: false
       }, 'client_id');
 
-<<<<<<< HEAD
-      // 2. Set up company tax settings
-      await setupCompanyTaxConfiguration(context, {
+      // 2. Set up client tax settings
+      await setupClientTaxConfiguration(context, {
         regionCode: 'US-NY',
-        companyId: company_id
-=======
-      // 2. Create NY tax rate (10%)
-      const nyTaxRateId = await context.createEntity('tax_rates', {
-        region: 'US-NY',
-        tax_percentage: 10.0,
-        description: 'NY Test Tax',
-        start_date: '2025-01-01'
-      }, 'tax_rate_id');
-
-      // 3. Set up client tax settings
-      await context.db('client_tax_settings').insert({
-        client_id: client_id,
-        tenant: context.tenantId,
-        tax_rate_id: nyTaxRateId,
-        is_reverse_charge_applicable: false
->>>>>>> b003a7fd
+        clientId: client_id
       });
 
       // 3. Create large negative service for first invoice
