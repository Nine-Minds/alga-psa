--- conflicted
+++ resolved
@@ -5,16 +5,8 @@
 import { v4 as uuidv4 } from 'uuid';
 import { TextEncoder as NodeTextEncoder } from 'util';
 import { Temporal } from '@js-temporal/polyfill';
-<<<<<<< HEAD
-import ClientBillingPlan from 'server/src/lib/models/clientBilling';
-import { TestContext } from '../../../../../test-utils/testContext';
-import { createTestDate } from '../../../../../test-utils/dateUtils';
-import {
-  createTestService,
-  setupClientTaxConfiguration,
-  assignServiceTaxRate
-} from '../../../../../test-utils/billingTestHelpers';
-import { setupCommonMocks } from '../../../../../test-utils/testMocks';
+import ClientContractLine from 'server/src/lib/models/clientContractLine';
+import { createTestDate } from '../../../test-utils/dateUtils';
 
 // Override DB_PORT to connect directly to PostgreSQL instead of pgbouncer
 // This is critical for tests that use advisory locks or other features not supported by pgbouncer
@@ -64,14 +56,6 @@
   afterEach: rollbackContext,
   afterAll: cleanupContext
 } = TestContext.createHelpers();
-=======
-import ClientContractLine from 'server/src/lib/models/clientContractLine';
-import { createTestDate } from '../../../test-utils/dateUtils';
-
-// Setup TestContext
-const testHelpers = TestContext.createHelpers();
-let context: TestContext;
->>>>>>> ca0b3bbe
 
 describe('Negative Invoice Credit Tests', () => {
   let context: TestContext;
@@ -95,21 +79,11 @@
         'invoices',
         'transactions',
         'client_billing_cycles',
-<<<<<<< HEAD
-        'client_billing_plans',
-        'plan_service_configuration',
-        'plan_service_fixed_config',
-        'plan_service_bucket_config',
-        'service_catalog',
-        'billing_plan_fixed_config',
-        'billing_plans',
-=======
         'client_contract_lines',
         'contract_line_services',
         'service_catalog',
         'contract_lines',
         'bucket_plans',
->>>>>>> ca0b3bbe
         'bucket_usage',
         'tax_rates',
         'tax_regions',
@@ -192,27 +166,6 @@
         tax_region: 'US-NY'
       });
 
-<<<<<<< HEAD
-      // 4. Create a billing cycle first (needed before plan assignment)
-      const now = createTestDate();
-      const startDate = Temporal.PlainDate.from(now).subtract({ months: 1 }).toString();
-      const endDate = Temporal.PlainDate.from(now).toString();
-
-      const billingCycleId = await context.createEntity('client_billing_cycles', {
-        client_id: client_id,
-        billing_cycle: 'monthly',
-        period_start_date: startDate,
-        period_end_date: endDate,
-        effective_date: startDate
-      }, 'billing_cycle_id');
-
-      // 5. Create a billing plan with negative services
-      const planId = await context.createEntity('billing_plans', {
-        plan_name: 'Credit Plan',
-        billing_frequency: 'monthly',
-        is_custom: false
-      }, 'plan_id');
-=======
       // 5. Create a contract line
       const planId = await context.createEntity('contract_lines', {
         contract_line_name: 'Credit Plan',
@@ -220,65 +173,39 @@
         is_custom: false,
         contract_line_type: 'Fixed'
       }, 'contract_line_id');
->>>>>>> ca0b3bbe
-
-      await context.db('billing_plan_fixed_config').insert({
-        plan_id: planId,
-        tenant: context.tenantId
-      });
 
       // 6. Assign services to plan
-<<<<<<< HEAD
-      const configIdA = uuidv4();
-      const configIdB = uuidv4();
-      await context.db('plan_service_configuration').insert([
-        {
-          config_id: configIdA,
-          plan_id: planId,
-=======
       await context.db('contract_line_services').insert([
         {
           contract_line_id: planId,
->>>>>>> ca0b3bbe
           service_id: serviceA,
-          configuration_type: 'Fixed',
+          quantity: 1,
           tenant: context.tenantId
         },
         {
-<<<<<<< HEAD
-          config_id: configIdB,
-          plan_id: planId,
-=======
           contract_line_id: planId,
->>>>>>> ca0b3bbe
           service_id: serviceB,
-          configuration_type: 'Fixed',
+          quantity: 1,
           tenant: context.tenantId
         }
       ]);
 
-      await context.db('plan_service_fixed_config').insert([
-        {
-          config_id: configIdA,
-          base_rate: -50.00, // -$50.00
-          tenant: context.tenantId
-        },
-        {
-          config_id: configIdB,
-          base_rate: -75.00, // -$75.00
-          tenant: context.tenantId
-        }
-      ]);
-
-<<<<<<< HEAD
-      // 7. Assign plan to client
-      await context.db('client_billing_plans').insert({
-        client_billing_plan_id: uuidv4(),
-=======
+      // 7. Create a billing cycle
+      const now = createTestDate();
+      const startDate = Temporal.PlainDate.from(now).subtract({ months: 1 }).toString();
+      const endDate = Temporal.PlainDate.from(now).toString();
+
+      const billingCycleId = await context.createEntity('client_billing_cycles', {
+        client_id: client_id,
+        billing_cycle: 'monthly',
+        period_start_date: startDate,
+        period_end_date: endDate,
+        effective_date: startDate
+      }, 'billing_cycle_id');
+
       // 8. Assign plan to client
       await context.db('client_contract_lines').insert({
         client_contract_line_id: uuidv4(),
->>>>>>> ca0b3bbe
         client_id: client_id,
         contract_line_id: planId,
         tenant: context.tenantId,
@@ -378,28 +305,6 @@
         tax_region: 'US-NY'
       });
 
-<<<<<<< HEAD
-      // 4. Create a billing plan with mixed services
-      const planId = await context.createEntity('billing_plans', {
-        plan_name: 'Mixed Credit Plan',
-        billing_frequency: 'monthly',
-        is_custom: false
-      }, 'plan_id');
-
-      await context.db('billing_plan_fixed_config').insert({
-        plan_id: planId,
-        tenant: context.tenantId
-      });
-
-      // 5. Assign services to plan
-      const configIdA = uuidv4();
-      const configIdB = uuidv4();
-      const configIdC = uuidv4();
-      await context.db('plan_service_configuration').insert([
-        {
-          config_id: configIdA,
-          plan_id: planId,
-=======
       // 5. Create a contract line
       const planId = await context.createEntity('contract_lines', {
         contract_line_name: 'Mixed Credit Plan',
@@ -412,29 +317,18 @@
       await context.db('contract_line_services').insert([
         {
           contract_line_id: planId,
->>>>>>> ca0b3bbe
           service_id: serviceA,
           configuration_type: 'Fixed',
           tenant: context.tenantId
         },
         {
-<<<<<<< HEAD
-          config_id: configIdB,
-          plan_id: planId,
-=======
           contract_line_id: planId,
->>>>>>> ca0b3bbe
           service_id: serviceB,
           configuration_type: 'Fixed',
           tenant: context.tenantId
         },
         {
-<<<<<<< HEAD
-          config_id: configIdC,
-          plan_id: planId,
-=======
           contract_line_id: planId,
->>>>>>> ca0b3bbe
           service_id: serviceC,
           configuration_type: 'Fixed',
           tenant: context.tenantId
@@ -575,27 +469,6 @@
         tax_region: 'US-NY'
       });
 
-<<<<<<< HEAD
-      // 4. Create a billing plan for negative services
-      const planId1 = await context.createEntity('billing_plans', {
-        plan_name: 'Credit Plan',
-        billing_frequency: 'monthly',
-        is_custom: false
-      }, 'plan_id');
-
-      await context.db('billing_plan_fixed_config').insert({
-        plan_id: planId1,
-        tenant: context.tenantId
-      });
-
-      // 5. Assign negative services to plan
-      const configIdNegA = uuidv4();
-      const configIdNegB = uuidv4();
-      await context.db('plan_service_configuration').insert([
-        {
-          config_id: configIdNegA,
-          plan_id: planId1,
-=======
       // 5. Create a contract line for negative services
       const planId1 = await context.createEntity('contract_lines', {
         contract_line_name: 'Credit Plan',
@@ -608,18 +481,12 @@
       await context.db('contract_line_services').insert([
         {
           contract_line_id: planId1,
->>>>>>> ca0b3bbe
           service_id: negativeServiceA,
           configuration_type: 'Fixed',
           tenant: context.tenantId
         },
         {
-<<<<<<< HEAD
-          config_id: configIdNegB,
-          plan_id: planId1,
-=======
           contract_line_id: planId1,
->>>>>>> ca0b3bbe
           service_id: negativeServiceB,
           configuration_type: 'Fixed',
           tenant: context.tenantId
@@ -716,14 +583,9 @@
       const planId2 = await context.createEntity('contract_lines', {
         contract_line_name: 'Regular Plan',
         billing_frequency: 'monthly',
-<<<<<<< HEAD
-        is_custom: false
-      }, 'plan_id');
-=======
         is_custom: false,
         contract_line_type: 'Fixed'
       }, 'contract_line_id');
->>>>>>> ca0b3bbe
 
       await context.db('billing_plan_fixed_config').insert({
         plan_id: planId2,
@@ -731,15 +593,8 @@
       });
 
       // 16. Assign positive service to second plan
-<<<<<<< HEAD
-      const configIdPos = uuidv4();
-      await context.db('plan_service_configuration').insert({
-        config_id: configIdPos,
-        plan_id: planId2,
-=======
       await context.db('contract_line_services').insert({
         contract_line_id: planId2,
->>>>>>> ca0b3bbe
         service_id: positiveService,
         configuration_type: 'fixed',
         tenant: context.tenantId
@@ -849,25 +704,6 @@
         tax_region: 'US-NY'
       });
 
-<<<<<<< HEAD
-      // 4. Create a billing plan for negative services
-      const planId1 = await context.createEntity('billing_plans', {
-        plan_name: 'Small Credit Plan',
-        billing_frequency: 'monthly',
-        is_custom: false
-      }, 'plan_id');
-
-      await context.db('billing_plan_fixed_config').insert({
-        plan_id: planId1,
-        tenant: context.tenantId
-      });
-
-      // 5. Assign negative service to plan
-      const configIdNeg = uuidv4();
-      await context.db('plan_service_configuration').insert({
-        config_id: configIdNeg,
-        plan_id: planId1,
-=======
       // 5. Create a contract line for negative services
       const planId1 = await context.createEntity('contract_lines', {
         contract_line_name: 'Small Credit Plan',
@@ -879,7 +715,6 @@
       // 6. Assign negative service to plan
       await context.db('contract_line_services').insert({
         contract_line_id: planId1,
->>>>>>> ca0b3bbe
         service_id: negativeService,
         configuration_type: 'fixed',
         tenant: context.tenantId
@@ -947,14 +782,9 @@
       const planId2 = await context.createEntity('contract_lines', {
         contract_line_name: 'Expensive Plan',
         billing_frequency: 'monthly',
-<<<<<<< HEAD
-        is_custom: false
-      }, 'plan_id');
-=======
         is_custom: false,
         contract_line_type: 'Fixed'
       }, 'contract_line_id');
->>>>>>> ca0b3bbe
 
       await context.db('billing_plan_fixed_config').insert({
         plan_id: planId2,
@@ -962,15 +792,8 @@
       });
 
       // 15. Assign positive service to second plan
-<<<<<<< HEAD
-      const configIdExp = uuidv4();
-      await context.db('plan_service_configuration').insert({
-        config_id: configIdExp,
-        plan_id: planId2,
-=======
       await context.db('contract_line_services').insert({
         contract_line_id: planId2,
->>>>>>> ca0b3bbe
         service_id: expensiveService,
         configuration_type: 'fixed',
         tenant: context.tenantId
@@ -1084,25 +907,6 @@
         tax_region: 'US-NY'
       });
 
-<<<<<<< HEAD
-      // 4. Create a billing plan for negative service
-      const planId1 = await context.createEntity('billing_plans', {
-        plan_name: 'Large Credit Plan',
-        billing_frequency: 'monthly',
-        is_custom: false
-      }, 'plan_id');
-
-      await context.db('billing_plan_fixed_config').insert({
-        plan_id: planId1,
-        tenant: context.tenantId
-      });
-
-      // 5. Assign negative service to plan
-      const configIdLarge = uuidv4();
-      await context.db('plan_service_configuration').insert({
-        config_id: configIdLarge,
-        plan_id: planId1,
-=======
       // 5. Create a contract line for negative service
       const planId1 = await context.createEntity('contract_lines', {
         contract_line_name: 'Large Credit Plan',
@@ -1114,7 +918,6 @@
       // 6. Assign negative service to plan
       await context.db('contract_line_services').insert({
         contract_line_id: planId1,
->>>>>>> ca0b3bbe
         service_id: largeNegativeService,
         configuration_type: 'fixed',
         tenant: context.tenantId
@@ -1182,14 +985,9 @@
       const planId2 = await context.createEntity('contract_lines', {
         contract_line_name: 'Small Service Plan',
         billing_frequency: 'monthly',
-<<<<<<< HEAD
-        is_custom: false
-      }, 'plan_id');
-=======
         is_custom: false,
         contract_line_type: 'Fixed'
       }, 'contract_line_id');
->>>>>>> ca0b3bbe
 
       await context.db('billing_plan_fixed_config').insert({
         plan_id: planId2,
@@ -1197,15 +995,8 @@
       });
 
       // 15. Assign positive service to second plan
-<<<<<<< HEAD
-      const configIdSmall = uuidv4();
-      await context.db('plan_service_configuration').insert({
-        config_id: configIdSmall,
-        plan_id: planId2,
-=======
       await context.db('contract_line_services').insert({
         contract_line_id: planId2,
->>>>>>> ca0b3bbe
         service_id: smallService,
         configuration_type: 'fixed',
         tenant: context.tenantId
