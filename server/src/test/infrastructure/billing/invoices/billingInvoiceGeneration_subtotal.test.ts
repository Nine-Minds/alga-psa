import { describe, it, expect, beforeAll, beforeEach, afterEach, afterAll, vi } from 'vitest';
import '../../../../../test-utils/nextApiMock';
import { TestContext } from '../../../../../test-utils/testContext';
import { generateManualInvoice } from 'server/src/lib/actions/manualInvoiceActions';
import { generateInvoice } from 'server/src/lib/actions/invoiceGeneration';
import {
  createTestService,
  createFixedPlanAssignment,
  addServiceToFixedPlan,
  setupClientTaxConfiguration,
  assignServiceTaxRate
} from '../../../../../test-utils/billingTestHelpers';
import { setupCommonMocks } from '../../../../../test-utils/testMocks';
import { TextEncoder as NodeTextEncoder } from 'util';

let mockedTenantId = '11111111-1111-1111-1111-111111111111';
let mockedUserId = 'mock-user-id';

vi.mock('server/src/lib/auth/getSession', () => ({
  getSession: vi.fn(async () => ({
    user: {
      id: mockedUserId,
      tenant: mockedTenantId
    }
  }))
}));

vi.mock('server/src/lib/analytics/posthog', () => ({
  analytics: {
    capture: vi.fn(),
    identify: vi.fn(),
    trackPerformance: vi.fn(),
    getClient: () => null
  }
}));

vi.mock('@alga-psa/shared/db', async (importOriginal) => {
  const actual = await importOriginal<typeof import('@alga-psa/shared/db')>();
  return {
    ...actual,
    withTransaction: vi.fn(async (knex, callback) => callback(knex)),
    withAdminTransaction: vi.fn(async (callback, existingConnection) => callback(existingConnection as any))
  };
});

vi.mock('server/src/lib/auth/rbac', () => ({
  hasPermission: vi.fn(() => Promise.resolve(true))
}));

const globalForVitest = globalThis as { TextEncoder: typeof NodeTextEncoder };
globalForVitest.TextEncoder = NodeTextEncoder;

const {
  beforeAll: setupContext,
  beforeEach: resetContext,
  afterEach: rollbackContext,
  afterAll: cleanupContext
} = TestContext.createHelpers();

describe('Billing Invoice Subtotal Calculations', () => {
  let context: TestContext;

  async function configureDefaultTax() {
    await setupClientTaxConfiguration(context, {
      regionCode: 'US-NY',
      regionName: 'New York',
      description: 'NY State + City Tax',
      startDate: '2025-01-01T00:00:00.000Z',
      taxPercentage: 8.875
    });
    await assignServiceTaxRate(context, '*', 'US-NY', { onlyUnset: true });
  }

  beforeAll(async () => {
    context = await setupContext({
      runSeeds: true,
      cleanupTables: [
        'invoice_items',
        'invoices',
        'usage_tracking',
        'bucket_usage',
        'time_entries',
        'tickets',
        'client_billing_cycles',
<<<<<<< HEAD
        'client_billing_plans',
        'plan_service_configuration',
        'plan_service_fixed_config',
        'service_catalog',
        'billing_plan_fixed_config',
        'billing_plans',
=======
        'client_contract_lines',
        'contract_line_services',
        'service_catalog',
        'contract_lines',
        'bucket_plans',
>>>>>>> ca0b3bbe
        'tax_rates',
        'tax_regions',
        'client_tax_settings',
        'client_tax_rates'
      ],
      clientName: 'Subtotal Test Client',
      userType: 'internal'
    });

    const mockContext = setupCommonMocks({
      tenantId: context.tenantId,
      userId: context.userId,
      permissionCheck: () => true
    });
    mockedTenantId = mockContext.tenantId;
    mockedUserId = mockContext.userId;

    await configureDefaultTax();
  }, 60000);

  beforeEach(async () => {
    context = await resetContext();
    const mockContext = setupCommonMocks({
      tenantId: context.tenantId,
      userId: context.userId,
      permissionCheck: () => true
    });
    mockedTenantId = mockContext.tenantId;
    mockedUserId = mockContext.userId;
    await configureDefaultTax();
  }, 30000);

  afterEach(async () => {
    await rollbackContext();
  }, 30000);

  afterAll(async () => {
    await cleanupContext();
  }, 30000);

  it('handles rounding for fractional quantities on manual invoices', async () => {
    const fractionalServiceA = await createTestService(context, {
      service_name: 'Fractional Service A',
      default_rate: 9999,
      tax_region: 'US-NY'
    });

    const fractionalServiceB = await createTestService(context, {
      service_name: 'Fractional Service B',
      default_rate: 14995,
      tax_region: 'US-NY'
    });

    const invoice = await generateManualInvoice({
      clientId: context.clientId,
      items: [
        {
          service_id: fractionalServiceA,
          description: 'Fractional Service A',
          quantity: 3.33,
          rate: 9999
        },
        {
          service_id: fractionalServiceB,
          description: 'Fractional Service B',
          quantity: 2.5,
          rate: 14995
        }
      ]
    });

    const items = await context.db('invoice_items')
      .where({ invoice_id: invoice.invoice_id, tenant: context.tenantId })
      .orderBy('created_at', 'asc');

    expect(items).toHaveLength(2);

    const expectedItem1 = Math.round(3.33 * 9999);
    const expectedItem2 = Math.round(2.5 * 14995);
    const expectedSubtotal = expectedItem1 + expectedItem2;

    expect(Number(items[0].net_amount)).toBe(expectedItem1);
    expect(Number(items[1].net_amount)).toBe(expectedItem2);
    expect(invoice.subtotal).toBe(expectedSubtotal);
  });

<<<<<<< HEAD
  it('totals multiple fixed-fee services within a plan', async () => {
    const serviceA = await createTestService(context, {
=======
  it('should correctly calculate subtotal with multiple line items having different rates and quantities', async () => {
    // Create test client
    const client_id = await context.createEntity<IClient>('clients', {
      client_name: 'Test Client 2',
      billing_cycle: 'monthly',
      client_id: uuidv4(),
      phone_no: '',
      credit_balance: 0,
      email: '',
      url: '',
      address: '',
      created_at: Temporal.Now.plainDateISO().toString(),
      updated_at: Temporal.Now.plainDateISO().toString(),
      is_inactive: false,
      is_tax_exempt: false
    }, 'client_id');

    // Create a contract line
    const planId = await context.createEntity('contract_lines', {
      contract_line_name: 'Test Plan',
      billing_frequency: 'monthly',
      is_custom: false,
      contract_line_type: 'Fixed'
    }, 'contract_line_id');

    // Create services
    const serviceA = await context.createEntity('service_catalog', {
>>>>>>> ca0b3bbe
      service_name: 'Service A',
      default_rate: 5000,
      tax_region: 'US-NY'
    });
    const serviceB = await createTestService(context, {
      service_name: 'Service B',
      default_rate: 7500,
      tax_region: 'US-NY'
    });
    const serviceC = await createTestService(context, {
      service_name: 'Service C',
<<<<<<< HEAD
      default_rate: 10000,
      tax_region: 'US-NY'
    });

    const { planId } = await createFixedPlanAssignment(context, serviceA, {
      planName: 'Subtotal Plan',
      baseRateCents: 22500,
      detailBaseRateCents: 5000,
      startDate: '2025-02-01'
=======
      description: 'Test service C',
      service_type: 'Fixed',
      default_rate: 10000, // $100.00
      unit_of_measure: 'unit'
    }, 'service_id');

    // Assign services to plan
    await context.db('contract_line_services').insert([
      {
        contract_line_id: planId,
        service_id: serviceA,
        quantity: 1,
        tenant: context.tenantId
      },
      {
        contract_line_id: planId,
        service_id: serviceB,
        quantity: 1,
        tenant: context.tenantId
      },
      {
        contract_line_id: planId,
        service_id: serviceC,
        quantity: 1,
        tenant: context.tenantId
      }
    ]);

    // Create billing cycle without proration
    const billingCycle = await context.createEntity('client_billing_cycles', {
      client_id: client_id,
      billing_cycle: 'monthly',
      effective_date: '2023-01-01',
      period_start_date: '2023-01-01',
      period_end_date: '2023-02-01'
    }, 'billing_cycle_id');

    // Assign plan to client
    await context.db('client_contract_lines').insert({
      client_contract_line_id: uuidv4(),
      client_id: client_id,
      contract_line_id: planId,
      start_date: '2023-01-01',
      is_active: true,
      tenant: context.tenantId
    });

    // Generate invoice with multiple line items
    const invoice = await generateInvoice(billingCycle);

    // Verify subtotal calculation
    expect(invoice!.subtotal).toBe(22500); // $225.00 in cents
  });

  it('should correctly calculate subtotal with line items having zero quantity', async () => {
    // Create test client
    const client_id = await context.createEntity<IClient>('clients', {
      client_name: 'Test Client 3',
      billing_cycle: 'monthly',
      client_id: uuidv4(),
      phone_no: '',
      credit_balance: 0,
      email: '',
      url: '',
      address: '',
      created_at: Temporal.Now.plainDateISO().toString(),
      updated_at: Temporal.Now.plainDateISO().toString(),
      is_inactive: false,
      is_tax_exempt: false
    }, 'client_id');

    // Create a contract line
    const planId = await context.createEntity('contract_lines', {
      contract_line_name: 'Test Plan',
      billing_frequency: 'monthly',
      is_custom: false,
      contract_line_type: 'Fixed'
    }, 'contract_line_id');

    // Assign plan to client
    await context.db('client_contract_lines').insert({
      client_contract_line_id: uuidv4(),
      client_id: client_id,
      contract_line_id: planId,
      start_date: '2023-01-01',
      is_active: true,
      tenant: context.tenantId
>>>>>>> ca0b3bbe
    });

    await addServiceToFixedPlan(context, planId, serviceB, { detailBaseRateCents: 7500 });
    await addServiceToFixedPlan(context, planId, serviceC, { detailBaseRateCents: 10000 });

    const billingCycle = await context.createEntity('client_billing_cycles', {
      client_id: context.clientId,
      billing_cycle: 'monthly',
      effective_date: '2025-02-01',
      period_start_date: '2025-02-01',
      period_end_date: '2025-03-01',
      tenant: context.tenantId
    }, 'billing_cycle_id');

    const invoice = await generateInvoice(billingCycle);

    expect(invoice).not.toBeNull();
    expect(invoice!.subtotal).toBe(22500);

    const items = await context.db('invoice_items')
      .where({ invoice_id: invoice!.invoice_id, tenant: context.tenantId })
      .orderBy('created_at', 'asc');

    expect(items).toHaveLength(1);
    expect(Number(items[0].net_amount)).toBe(22500);
  });

<<<<<<< HEAD
  it('keeps subtotal zero when plan services carry zero quantity allocations', async () => {
    const zeroQtyService = await createTestService(context, {
      service_name: 'Zero Qty Service',
      default_rate: 1000,
      tax_region: 'US-NY'
    });

    const { planId } = await createFixedPlanAssignment(context, zeroQtyService, {
      planName: 'Zero Quantity Plan',
      baseRateCents: 0,
      detailBaseRateCents: 0,
      quantity: 0,
      startDate: '2025-02-01'
    });

=======
  it('should correctly calculate subtotal with negative rates (credits)', async () => {
    // Create test client
    const client_id = await context.createEntity<IClient>('clients', {
      client_name: 'Test Client 4',
      billing_cycle: 'monthly',
      client_id: uuidv4(),
      phone_no: '',
      credit_balance: 0,
      email: '',
      url: '',
      address: '',
      created_at: Temporal.Now.plainDateISO().toString(),
      updated_at: Temporal.Now.plainDateISO().toString(),
      is_inactive: false,
      is_tax_exempt: false
    }, 'client_id');

    // Create a contract line
    const planId = await context.createEntity('contract_lines', {
      contract_line_name: 'Test Plan',
      billing_frequency: 'monthly',
      is_custom: false,
      contract_line_type: 'Fixed'
    }, 'contract_line_id');

    // Create services with negative rates
    const serviceA = await context.createEntity('service_catalog', {
      service_name: 'Credit A',
      description: 'Test credit A',
      service_type: 'Fixed',
      default_rate: -5000, // -$50.00
      unit_of_measure: 'unit'
    }, 'service_id');

    const serviceB = await context.createEntity('service_catalog', {
      service_name: 'Credit B',
      description: 'Test credit B',
      service_type: 'Fixed',
      default_rate: -7500, // -$75.00
      unit_of_measure: 'unit'
    }, 'service_id');

    // Assign services to plan
    await context.db('contract_line_services').insert([
      {
        contract_line_id: planId,
        service_id: serviceA,
        quantity: 1,
        tenant: context.tenantId
      },
      {
        contract_line_id: planId,
        service_id: serviceB,
        quantity: 1,
        tenant: context.tenantId
      }
    ]);

    // Create billing cycle
>>>>>>> ca0b3bbe
    const billingCycle = await context.createEntity('client_billing_cycles', {
      client_id: context.clientId,
      billing_cycle: 'monthly',
<<<<<<< HEAD
      effective_date: '2025-02-01',
      period_start_date: '2025-02-01',
      period_end_date: '2025-03-01',
=======
      effective_date: '2023-01-01',
      period_start_date: '2023-01-01',
      period_end_date: '2023-02-01'
    }, 'billing_cycle_id');

    // Assign plan to client
    await context.db('client_contract_lines').insert({
      client_contract_line_id: uuidv4(),
      client_id: client_id,
      contract_line_id: planId,
      start_date: '2023-01-01',
      is_active: true,
>>>>>>> ca0b3bbe
      tenant: context.tenantId
    }, 'billing_cycle_id');

    const invoice = await generateInvoice(billingCycle);

    expect(invoice).not.toBeNull();
    expect(invoice!.subtotal).toBe(0);

    const items = await context.db('invoice_items')
      .where({ invoice_id: invoice!.invoice_id, tenant: context.tenantId })
      .orderBy('created_at', 'asc');

    expect(items).toHaveLength(1);
    expect(Number(items[0].net_amount)).toBe(0);
  });

  it('supports negative fixed-fee plans (credits) in subtotal totals', async () => {
    const creditServiceA = await createTestService(context, {
      service_name: 'Credit Service A',
      default_rate: 5000,
      tax_region: 'US-NY'
    });
    const creditServiceB = await createTestService(context, {
      service_name: 'Credit Service B',
      default_rate: 7500,
      tax_region: 'US-NY'
    });

    const { planId } = await createFixedPlanAssignment(context, creditServiceA, {
      planName: 'Credit Plan',
      baseRateCents: -12500,
      detailBaseRateCents: 5000,
      startDate: '2025-02-01'
    });

    await addServiceToFixedPlan(context, planId, creditServiceB, { detailBaseRateCents: 7500 });

    const billingCycle = await context.createEntity('client_billing_cycles', {
      client_id: context.clientId,
      billing_cycle: 'monthly',
      effective_date: '2025-02-01',
      period_start_date: '2025-02-01',
      period_end_date: '2025-03-01',
      tenant: context.tenantId
    }, 'billing_cycle_id');

    const invoice = await generateInvoice(billingCycle);

    expect(invoice).not.toBeNull();
    expect(invoice!.subtotal).toBe(-12500);

    const items = await context.db('invoice_items')
      .where({ invoice_id: invoice!.invoice_id, tenant: context.tenantId })
      .orderBy('created_at', 'asc');

    expect(items).toHaveLength(1);
    expect(Number(items[0].net_amount)).toBe(-12500);
  });
});<|MERGE_RESOLUTION|>--- conflicted
+++ resolved
@@ -82,20 +82,11 @@
         'time_entries',
         'tickets',
         'client_billing_cycles',
-<<<<<<< HEAD
-        'client_billing_plans',
-        'plan_service_configuration',
-        'plan_service_fixed_config',
-        'service_catalog',
-        'billing_plan_fixed_config',
-        'billing_plans',
-=======
         'client_contract_lines',
         'contract_line_services',
         'service_catalog',
         'contract_lines',
         'bucket_plans',
->>>>>>> ca0b3bbe
         'tax_rates',
         'tax_regions',
         'client_tax_settings',
@@ -182,10 +173,6 @@
     expect(invoice.subtotal).toBe(expectedSubtotal);
   });
 
-<<<<<<< HEAD
-  it('totals multiple fixed-fee services within a plan', async () => {
-    const serviceA = await createTestService(context, {
-=======
   it('should correctly calculate subtotal with multiple line items having different rates and quantities', async () => {
     // Create test client
     const client_id = await context.createEntity<IClient>('clients', {
@@ -213,7 +200,6 @@
 
     // Create services
     const serviceA = await context.createEntity('service_catalog', {
->>>>>>> ca0b3bbe
       service_name: 'Service A',
       default_rate: 5000,
       tax_region: 'US-NY'
@@ -225,17 +211,6 @@
     });
     const serviceC = await createTestService(context, {
       service_name: 'Service C',
-<<<<<<< HEAD
-      default_rate: 10000,
-      tax_region: 'US-NY'
-    });
-
-    const { planId } = await createFixedPlanAssignment(context, serviceA, {
-      planName: 'Subtotal Plan',
-      baseRateCents: 22500,
-      detailBaseRateCents: 5000,
-      startDate: '2025-02-01'
-=======
       description: 'Test service C',
       service_type: 'Fixed',
       default_rate: 10000, // $100.00
@@ -283,11 +258,36 @@
       tenant: context.tenantId
     });
 
-    // Generate invoice with multiple line items
+    const { planId } = await createFixedPlanAssignment(context, serviceA, {
+      planName: 'Subtotal Plan',
+      baseRateCents: 22500,
+      detailBaseRateCents: 5000,
+      startDate: '2025-02-01'
+    });
+
+    await addServiceToFixedPlan(context, planId, serviceB, { detailBaseRateCents: 7500 });
+    await addServiceToFixedPlan(context, planId, serviceC, { detailBaseRateCents: 10000 });
+
+    const billingCycle = await context.createEntity('client_billing_cycles', {
+      client_id: context.clientId,
+      billing_cycle: 'monthly',
+      effective_date: '2025-02-01',
+      period_start_date: '2025-02-01',
+      period_end_date: '2025-03-01',
+      tenant: context.tenantId
+    }, 'billing_cycle_id');
+
     const invoice = await generateInvoice(billingCycle);
 
-    // Verify subtotal calculation
-    expect(invoice!.subtotal).toBe(22500); // $225.00 in cents
+    expect(invoice).not.toBeNull();
+    expect(invoice!.subtotal).toBe(22500);
+
+    const items = await context.db('invoice_items')
+      .where({ invoice_id: invoice!.invoice_id, tenant: context.tenantId })
+      .orderBy('created_at', 'asc');
+
+    expect(items).toHaveLength(1);
+    expect(Number(items[0].net_amount)).toBe(22500);
   });
 
   it('should correctly calculate subtotal with line items having zero quantity', async () => {
@@ -323,11 +323,7 @@
       start_date: '2023-01-01',
       is_active: true,
       tenant: context.tenantId
->>>>>>> ca0b3bbe
-    });
-
-    await addServiceToFixedPlan(context, planId, serviceB, { detailBaseRateCents: 7500 });
-    await addServiceToFixedPlan(context, planId, serviceC, { detailBaseRateCents: 10000 });
+    });
 
     const billingCycle = await context.createEntity('client_billing_cycles', {
       client_id: context.clientId,
@@ -338,36 +334,76 @@
       tenant: context.tenantId
     }, 'billing_cycle_id');
 
-    const invoice = await generateInvoice(billingCycle);
-
-    expect(invoice).not.toBeNull();
-    expect(invoice!.subtotal).toBe(22500);
-
-    const items = await context.db('invoice_items')
-      .where({ invoice_id: invoice!.invoice_id, tenant: context.tenantId })
-      .orderBy('created_at', 'asc');
-
-    expect(items).toHaveLength(1);
-    expect(Number(items[0].net_amount)).toBe(22500);
+    // Create test services
+    const serviceA = await context.createEntity('service_catalog', {
+      service_name: 'Consulting',
+      description: 'Professional consulting services',
+      service_type: 'Fixed',
+      default_rate: 5000, // $50.00
+      unit_of_measure: 'hour'
+    }, 'service_id');
+
+    const serviceB = await context.createEntity('service_catalog', {
+      service_name: 'Development',
+      description: 'Software development services',
+      service_type: 'Fixed',
+      default_rate: 7500, // $75.00
+      unit_of_measure: 'hour'
+    }, 'service_id');
+
+    const serviceC = await context.createEntity('service_catalog', {
+      service_name: 'Training',
+      description: 'Employee training services',
+      service_type: 'Fixed',
+      default_rate: 10000, // $100.00
+      unit_of_measure: 'session'
+    }, 'service_id');
+
+    // First create the invoice
+    const invoice = await context.createEntity('invoices', {
+      client_id: client_id,
+      invoice_number: 'INV-000001',
+      invoice_date: new Date(),
+      due_date: new Date(),
+      total_amount: 0,
+      status: 'DRAFT'
+    }, 'invoice_id');
+
+    // Create invoice items with zero quantity
+    await context.createEntity('invoice_items', {
+      invoice_id: invoice,
+      service_id: serviceA,
+      description: 'Consulting services',
+      unit_price: 5000, // $50.00
+      total_price: 0,
+      quantity: 0
+    }, 'item_id');
+
+    await context.createEntity('invoice_items', {
+      invoice_id: invoice,
+      service_id: serviceB,
+      description: 'Development services',
+      unit_price: 7500, // $75.00
+      total_price: 0,
+      quantity: 0,
+    }, 'item_id');
+
+    await context.createEntity('invoice_items', {
+      invoice_id: invoice,
+      service_id: serviceC,
+      description: 'Training services',
+      unit_price: 10000, // $100.00
+      total_price: 0,
+      quantity: 0,
+    }, 'item_id');
+
+    // Generate invoice totals
+    const updatedInvoice = await generateInvoice(billingCycle);
+
+    // Verify subtotal is zero
+    expect(updatedInvoice!.subtotal).toBe(0);
   });
 
-<<<<<<< HEAD
-  it('keeps subtotal zero when plan services carry zero quantity allocations', async () => {
-    const zeroQtyService = await createTestService(context, {
-      service_name: 'Zero Qty Service',
-      default_rate: 1000,
-      tax_region: 'US-NY'
-    });
-
-    const { planId } = await createFixedPlanAssignment(context, zeroQtyService, {
-      planName: 'Zero Quantity Plan',
-      baseRateCents: 0,
-      detailBaseRateCents: 0,
-      quantity: 0,
-      startDate: '2025-02-01'
-    });
-
-=======
   it('should correctly calculate subtotal with negative rates (credits)', async () => {
     // Create test client
     const client_id = await context.createEntity<IClient>('clients', {
@@ -427,15 +463,9 @@
     ]);
 
     // Create billing cycle
->>>>>>> ca0b3bbe
     const billingCycle = await context.createEntity('client_billing_cycles', {
-      client_id: context.clientId,
-      billing_cycle: 'monthly',
-<<<<<<< HEAD
-      effective_date: '2025-02-01',
-      period_start_date: '2025-02-01',
-      period_end_date: '2025-03-01',
-=======
+      client_id: client_id,
+      billing_cycle: 'monthly',
       effective_date: '2023-01-01',
       period_start_date: '2023-01-01',
       period_end_date: '2023-02-01'
@@ -448,10 +478,10 @@
       contract_line_id: planId,
       start_date: '2023-01-01',
       is_active: true,
->>>>>>> ca0b3bbe
       tenant: context.tenantId
-    }, 'billing_cycle_id');
-
+    });
+
+    // Generate invoice
     const invoice = await generateInvoice(billingCycle);
 
     expect(invoice).not.toBeNull();
