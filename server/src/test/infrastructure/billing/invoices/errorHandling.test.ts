import { describe, it, expect, beforeAll, beforeEach, afterEach, afterAll, vi } from 'vitest';
import '../../../../../test-utils/nextApiMock';
import { generateInvoice } from 'server/src/lib/actions/invoiceGeneration';
import { v4 as uuidv4 } from 'uuid';
import { TextEncoder as NodeTextEncoder } from 'util';
import { TestContext } from '../../../../../test-utils/testContext';
import { createTestDateISO } from '../../../../../test-utils/dateUtils';
import { expectError, expectNotFound } from '../../../../../test-utils/errorUtils';
import {
  createTestService,
  createFixedPlanAssignment,
  setupClientTaxConfiguration,
  assignServiceTaxRate
} from '../../../../../test-utils/billingTestHelpers';
import { setupCommonMocks } from '../../../../../test-utils/testMocks';

// Override DB_PORT to connect directly to PostgreSQL instead of pgbouncer
process.env.DB_PORT = '5432';
process.env.DB_HOST = process.env.DB_HOST === 'pgbouncer' ? 'localhost' : process.env.DB_HOST;

let mockedTenantId = '11111111-1111-1111-1111-111111111111';
let mockedUserId = 'mock-user-id';

vi.mock('server/src/lib/auth/getSession', () => ({
  getSession: vi.fn(async () => ({
    user: {
      id: mockedUserId,
      tenant: mockedTenantId
    }
  }))
}));

vi.mock('server/src/lib/analytics/posthog', () => ({
  analytics: {
    capture: vi.fn(),
    identify: vi.fn(),
    trackPerformance: vi.fn(),
    getClient: () => null
  }
}));

vi.mock('@alga-psa/shared/db', async (importOriginal) => {
  const actual = await importOriginal<typeof import('@alga-psa/shared/db')>();
  return {
    ...actual,
    withTransaction: vi.fn(async (knex, callback) => callback(knex)),
    withAdminTransaction: vi.fn(async (callback, existingConnection) => callback(existingConnection as any))
  };
});

vi.mock('server/src/lib/auth/rbac', () => ({
  hasPermission: vi.fn(() => Promise.resolve(true))
}));

const globalForVitest = globalThis as { TextEncoder: typeof NodeTextEncoder };
globalForVitest.TextEncoder = NodeTextEncoder;

const {
  beforeAll: setupContext,
  beforeEach: resetContext,
  afterEach: rollbackContext,
  afterAll: cleanupContext
} = TestContext.createHelpers();

describe('Billing Invoice Generation – Error Handling', () => {
  let context: TestContext;

  async function configureDefaultTax() {
    await setupClientTaxConfiguration(context, {
      regionCode: 'US-NY',
      regionName: 'New York',
      description: 'NY State Tax',
      startDate: '2020-01-01T00:00:00.000Z',
      taxPercentage: 8.875
    });
    await assignServiceTaxRate(context, '*', 'US-NY', { onlyUnset: true });
  }

  beforeAll(async () => {
    context = await setupContext({
      runSeeds: true,
      cleanupTables: [
        'invoice_items',
        'invoices',
        'usage_tracking',
        'bucket_usage',
        'time_entries',
        'tickets',
        'client_billing_cycles',
<<<<<<< HEAD
        'client_billing_plans',
        'plan_service_configuration',
        'plan_service_fixed_config',
        'service_catalog',
        'billing_plan_fixed_config',
        'billing_plans',
=======
        'client_contract_lines',
        'contract_line_services',
        'service_catalog',
        'contract_lines',
        'bucket_plans',
>>>>>>> ca0b3bbe
        'tax_rates',
        'tax_regions',
        'client_tax_settings',
        'client_tax_rates',
        'next_number'
      ],
      clientName: 'Error Handling Test Client',
      userType: 'internal'
    });

    const mockContext = setupCommonMocks({
      tenantId: context.tenantId,
      userId: context.userId,
      permissionCheck: () => true
    });

    mockedTenantId = mockContext.tenantId;
    mockedUserId = mockContext.userId;

    await configureDefaultTax();
  }, 120000);

  beforeEach(async () => {
    context = await resetContext();

    const mockContext = setupCommonMocks({
      tenantId: context.tenantId,
      userId: context.userId,
      permissionCheck: () => true
    });
    mockedTenantId = mockContext.tenantId;
    mockedUserId = mockContext.userId;

    // Set up invoice numbering settings
    const nextNumberRecord = {
      tenant: context.tenantId,
      entity_type: 'INVOICE',
      prefix: 'INV-',
      last_number: 0,
      initial_value: 1,
      padding_length: 6
    };
    await context.db('next_number').insert(nextNumberRecord);

    await configureDefaultTax();
  }, 30000);

  afterEach(async () => {
    await rollbackContext();
  }, 30000);

  afterAll(async () => {
    await cleanupContext();
  }, 30000);

  it('should handle invalid billing period dates', async () => {
    await expectNotFound(
      () => generateInvoice('123e4567-e89b-12d3-a456-426614174000'),
      'Billing cycle'
    );
  });

  it('should handle missing contract lines', async () => {
    // Create client without plans
    const newClientId = await context.createEntity('clients', {
      client_name: 'Client Without Plans',
      billing_cycle: 'monthly'
    }, 'client_id');

    // Configure tax for the new client
    await setupClientTaxConfiguration(context, {
      regionCode: 'US-NY',
      clientId: newClientId
    });

    // Create billing cycle
    const billingCycleId = await context.createEntity('client_billing_cycles', {
      client_id: newClientId,
      billing_cycle: 'monthly',
      effective_date: createTestDateISO({ year: 2023, month: 1, day: 1 }),
      period_start_date: createTestDateISO({ year: 2023, month: 1, day: 1 }),
      period_end_date: createTestDateISO({ year: 2023, month: 2, day: 1 })
    }, 'billing_cycle_id');

    await expectError(
      () => generateInvoice(billingCycleId),
      {
<<<<<<< HEAD
        messagePattern: new RegExp(`No active billing plans found for client ${newClientId}`)
=======
        messagePattern: new RegExp(`No active contract lines found for client ${newClientId} in the given period`)
>>>>>>> ca0b3bbe
      }
    );
  });

  it('should handle undefined service rates', async () => {
<<<<<<< HEAD
    // Create a service without a rate (rate = 0)
    const serviceId = await createTestService(context, {
      service_name: 'Service Without Rate',
      billing_method: 'fixed',
      default_rate: 0,  // Invalid rate
      tax_region: 'US-NY'
=======
    // Arrange
    const planId = await context.createEntity('contract_lines', {
      contract_line_name: 'Invalid Plan',
      billing_frequency: 'monthly',
      is_custom: false,
      contract_line_type: 'Fixed'
    }, 'contract_line_id');

    const serviceId = await context.createEntity('service_catalog', {
      service_name: 'Service Without Rate',
      description: 'Test service: Service Without Rate',
      service_type: 'Fixed',
      unit_of_measure: 'unit'
      // default_rate intentionally undefined
    }, 'service_id');

    await context.db('contract_line_services').insert({
      contract_line_id: planId,
      service_id: serviceId,
      tenant: context.tenantId
>>>>>>> ca0b3bbe
    });

    // Create billing cycle
    const billingCycleId = await context.createEntity('client_billing_cycles', {
      client_id: context.clientId,
      billing_cycle: 'monthly',
      effective_date: createTestDateISO({ year: 2023, month: 1, day: 1 }),
      period_start_date: createTestDateISO({ year: 2023, month: 1, day: 1 }),
      period_end_date: createTestDateISO({ year: 2023, month: 2, day: 1 })
    }, 'billing_cycle_id');

<<<<<<< HEAD
    // Assign plan with invalid service
    await createFixedPlanAssignment(context, serviceId, {
      planName: 'Invalid Plan',
      billingFrequency: 'monthly',
      baseRateCents: 0,  // Invalid rate
      startDate: createTestDateISO({ year: 2023, month: 1, day: 1 })
=======
    await context.db('client_contract_lines').insert({
      client_contract_line_id: uuidv4(),
      client_id: context.clientId,
      contract_line_id: planId,
      start_date: createTestDateISO({ year: 2023, month: 1, day: 1 }),
      is_active: true,
      tenant: context.tenantId
>>>>>>> ca0b3bbe
    });

    await expectError(() => generateInvoice(billingCycleId));
  });

  it('should throw error when regenerating for same period', async () => {
<<<<<<< HEAD
    // Create a service
    const serviceId = await createTestService(context, {
=======
    // Arrange
    const planId = await context.createEntity('contract_lines', {
      contract_line_name: 'Standard Fixed Plan',
      billing_frequency: 'monthly',
      is_custom: false,
      contract_line_type: 'Fixed'
    }, 'contract_line_id');

    const serviceId = await context.createEntity('service_catalog', {
>>>>>>> ca0b3bbe
      service_name: 'Monthly Service',
      billing_method: 'fixed',
      default_rate: 10000,
<<<<<<< HEAD
      tax_region: 'US-NY'
=======
      unit_of_measure: 'unit'
    }, 'service_id');

    await context.db('contract_line_services').insert({
      contract_line_id: planId,
      service_id: serviceId,
      quantity: 1,
      tenant: context.tenantId
>>>>>>> ca0b3bbe
    });

    // Create billing cycle
    const billingCycleId = await context.createEntity('client_billing_cycles', {
      client_id: context.clientId,
      billing_cycle: 'monthly',
      effective_date: createTestDateISO({ year: 2023, month: 1, day: 1 }),
      period_start_date: createTestDateISO({ year: 2023, month: 1, day: 1 }),
      period_end_date: createTestDateISO({ year: 2023, month: 2, day: 1 })
    }, 'billing_cycle_id');

<<<<<<< HEAD
    // Assign plan
    await createFixedPlanAssignment(context, serviceId, {
      planName: 'Standard Fixed Plan',
      billingFrequency: 'monthly',
      baseRateCents: 10000,
      startDate: createTestDateISO({ year: 2023, month: 1, day: 1 })
=======
    await context.db('client_contract_lines').insert({
      client_contract_line_id: uuidv4(),
      client_id: context.clientId,
      contract_line_id: planId,
      start_date: createTestDateISO({ year: 2023, month: 1, day: 1 }),
      is_active: true,
      tenant: context.tenantId
>>>>>>> ca0b3bbe
    });

    // Generate first invoice
    const firstInvoice = await generateInvoice(billingCycleId);

    // Verify invoice was created with consolidated fixed-fee item
    expect(firstInvoice).not.toBeNull();
    const invoiceItems = await context.db('invoice_items')
      .where({ invoice_id: firstInvoice!.invoice_id, tenant: context.tenantId });
    expect(invoiceItems).toHaveLength(1);

    // Attempt to generate second invoice for same period
    await expectError(
      () => generateInvoice(billingCycleId),
      {
        message: 'No active contract lines for this period'
      }
    );
  });
});<|MERGE_RESOLUTION|>--- conflicted
+++ resolved
@@ -87,20 +87,11 @@
         'time_entries',
         'tickets',
         'client_billing_cycles',
-<<<<<<< HEAD
-        'client_billing_plans',
-        'plan_service_configuration',
-        'plan_service_fixed_config',
-        'service_catalog',
-        'billing_plan_fixed_config',
-        'billing_plans',
-=======
         'client_contract_lines',
         'contract_line_services',
         'service_catalog',
         'contract_lines',
         'bucket_plans',
->>>>>>> ca0b3bbe
         'tax_rates',
         'tax_regions',
         'client_tax_settings',
@@ -188,24 +179,12 @@
     await expectError(
       () => generateInvoice(billingCycleId),
       {
-<<<<<<< HEAD
-        messagePattern: new RegExp(`No active billing plans found for client ${newClientId}`)
-=======
         messagePattern: new RegExp(`No active contract lines found for client ${newClientId} in the given period`)
->>>>>>> ca0b3bbe
       }
     );
   });
 
   it('should handle undefined service rates', async () => {
-<<<<<<< HEAD
-    // Create a service without a rate (rate = 0)
-    const serviceId = await createTestService(context, {
-      service_name: 'Service Without Rate',
-      billing_method: 'fixed',
-      default_rate: 0,  // Invalid rate
-      tax_region: 'US-NY'
-=======
     // Arrange
     const planId = await context.createEntity('contract_lines', {
       contract_line_name: 'Invalid Plan',
@@ -226,7 +205,6 @@
       contract_line_id: planId,
       service_id: serviceId,
       tenant: context.tenantId
->>>>>>> ca0b3bbe
     });
 
     // Create billing cycle
@@ -238,14 +216,6 @@
       period_end_date: createTestDateISO({ year: 2023, month: 2, day: 1 })
     }, 'billing_cycle_id');
 
-<<<<<<< HEAD
-    // Assign plan with invalid service
-    await createFixedPlanAssignment(context, serviceId, {
-      planName: 'Invalid Plan',
-      billingFrequency: 'monthly',
-      baseRateCents: 0,  // Invalid rate
-      startDate: createTestDateISO({ year: 2023, month: 1, day: 1 })
-=======
     await context.db('client_contract_lines').insert({
       client_contract_line_id: uuidv4(),
       client_id: context.clientId,
@@ -253,17 +223,12 @@
       start_date: createTestDateISO({ year: 2023, month: 1, day: 1 }),
       is_active: true,
       tenant: context.tenantId
->>>>>>> ca0b3bbe
     });
 
     await expectError(() => generateInvoice(billingCycleId));
   });
 
   it('should throw error when regenerating for same period', async () => {
-<<<<<<< HEAD
-    // Create a service
-    const serviceId = await createTestService(context, {
-=======
     // Arrange
     const planId = await context.createEntity('contract_lines', {
       contract_line_name: 'Standard Fixed Plan',
@@ -273,13 +238,9 @@
     }, 'contract_line_id');
 
     const serviceId = await context.createEntity('service_catalog', {
->>>>>>> ca0b3bbe
       service_name: 'Monthly Service',
       billing_method: 'fixed',
       default_rate: 10000,
-<<<<<<< HEAD
-      tax_region: 'US-NY'
-=======
       unit_of_measure: 'unit'
     }, 'service_id');
 
@@ -288,7 +249,6 @@
       service_id: serviceId,
       quantity: 1,
       tenant: context.tenantId
->>>>>>> ca0b3bbe
     });
 
     // Create billing cycle
@@ -300,14 +260,6 @@
       period_end_date: createTestDateISO({ year: 2023, month: 2, day: 1 })
     }, 'billing_cycle_id');
 
-<<<<<<< HEAD
-    // Assign plan
-    await createFixedPlanAssignment(context, serviceId, {
-      planName: 'Standard Fixed Plan',
-      billingFrequency: 'monthly',
-      baseRateCents: 10000,
-      startDate: createTestDateISO({ year: 2023, month: 1, day: 1 })
-=======
     await context.db('client_contract_lines').insert({
       client_contract_line_id: uuidv4(),
       client_id: context.clientId,
@@ -315,7 +267,6 @@
       start_date: createTestDateISO({ year: 2023, month: 1, day: 1 }),
       is_active: true,
       tenant: context.tenantId
->>>>>>> ca0b3bbe
     });
 
     // Generate first invoice
