--- conflicted
+++ resolved
@@ -1,15 +1,7 @@
-<<<<<<< HEAD
-import { describe, it, expect, beforeAll, beforeEach, afterEach, afterAll, vi } from 'vitest';
-import '../../../../../test-utils/nextApiMock';
-import { createClientBillingCycles } from 'server/src/lib/billing/createBillingCycles';
-import { TestContext } from '../../../../../test-utils/testContext';
-import { dateHelpers } from '../../../../../test-utils/dateUtils';
-=======
 import { describe, it, expect } from 'vitest';
 import { createClientContractLineCycles } from 'server/src/lib/billing/createBillingCycles';
 import { TestContext } from 'server/test-utils/testContext';
 import { dateHelpers } from 'server/test-utils/dateUtils';
->>>>>>> ca0b3bbe
 import { Temporal } from '@js-temporal/polyfill';
 import { TextEncoder as NodeTextEncoder } from 'util';
 import { setupCommonMocks } from '../../../../../test-utils/testMocks';
@@ -18,58 +10,8 @@
   assignServiceTaxRate
 } from '../../../../../test-utils/billingTestHelpers';
 
-<<<<<<< HEAD
-// Override DB_PORT to connect directly to PostgreSQL instead of pgbouncer
-process.env.DB_PORT = '5432';
-process.env.DB_HOST = process.env.DB_HOST === 'pgbouncer' ? 'localhost' : process.env.DB_HOST;
-
-let mockedTenantId = '11111111-1111-1111-1111-111111111111';
-let mockedUserId = 'mock-user-id';
-
-vi.mock('server/src/lib/auth/getSession', () => ({
-  getSession: vi.fn(async () => ({
-    user: {
-      id: mockedUserId,
-      tenant: mockedTenantId
-    }
-  }))
-}));
-
-vi.mock('server/src/lib/analytics/posthog', () => ({
-  analytics: {
-    capture: vi.fn(),
-    identify: vi.fn(),
-    trackPerformance: vi.fn(),
-    getClient: () => null
-  }
-}));
-
-vi.mock('@alga-psa/shared/db', async (importOriginal) => {
-  const actual = await importOriginal<typeof import('@alga-psa/shared/db')>();
-  return {
-    ...actual,
-    withTransaction: vi.fn(async (knex, callback) => callback(knex)),
-    withAdminTransaction: vi.fn(async (callback, existingConnection) => callback(existingConnection as any))
-  };
-});
-
-vi.mock('server/src/lib/auth/rbac', () => ({
-  hasPermission: vi.fn(() => Promise.resolve(true))
-}));
-
-const globalForVitest = globalThis as { TextEncoder: typeof NodeTextEncoder };
-globalForVitest.TextEncoder = NodeTextEncoder;
-
-const {
-  beforeAll: setupContext,
-  beforeEach: resetContext,
-  afterEach: rollbackContext,
-  afterAll: cleanupContext
-} = TestContext.createHelpers();
-=======
 // Required for tests
 global.TextEncoder = TextEncoder as any;
->>>>>>> ca0b3bbe
 
 describe('Client Billing Cycle Creation', () => {
   let context: TestContext;
