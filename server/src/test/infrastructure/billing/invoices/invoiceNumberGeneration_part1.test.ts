import { describe, it, expect, beforeAll, beforeEach, afterEach, afterAll, vi } from 'vitest';
import '../../../../../test-utils/nextApiMock';
import { generateInvoice } from 'server/src/lib/actions/invoiceGeneration';
import { v4 as uuidv4 } from 'uuid';
import { TextEncoder as NodeTextEncoder } from 'util';
import { TestContext } from '../../../../../test-utils/testContext';
import { createTestDateISO } from '../../../../../test-utils/dateUtils';
import { expectError } from '../../../../../test-utils/errorUtils';
import {
  createTestService,
  createFixedPlanAssignment,
  setupClientTaxConfiguration,
  assignServiceTaxRate
} from '../../../../../test-utils/billingTestHelpers';
import { setupCommonMocks } from '../../../../../test-utils/testMocks';

// Override DB_PORT to connect directly to PostgreSQL instead of pgbouncer
// This is critical for tests that use advisory locks or other features not supported by pgbouncer
process.env.DB_PORT = '5432';
process.env.DB_HOST = process.env.DB_HOST === 'pgbouncer' ? 'localhost' : process.env.DB_HOST;

let mockedTenantId = '11111111-1111-1111-1111-111111111111';
let mockedUserId = 'mock-user-id';

vi.mock('server/src/lib/auth/getSession', () => ({
  getSession: vi.fn(async () => ({
    user: {
      id: mockedUserId,
      tenant: mockedTenantId
    }
  }))
}));

vi.mock('server/src/lib/analytics/posthog', () => ({
  analytics: {
    capture: vi.fn(),
    identify: vi.fn(),
    trackPerformance: vi.fn(),
    getClient: () => null
  }
}));

vi.mock('@alga-psa/shared/db', async (importOriginal) => {
  const actual = await importOriginal<typeof import('@alga-psa/shared/db')>();
  return {
    ...actual,
    withTransaction: vi.fn(async (knex, callback) => callback(knex)),
    withAdminTransaction: vi.fn(async (callback, existingConnection) => callback(existingConnection as any))
  };
});

vi.mock('server/src/lib/auth/rbac', () => ({
  hasPermission: vi.fn(() => Promise.resolve(true))
}));

const globalForVitest = globalThis as { TextEncoder: typeof NodeTextEncoder };
globalForVitest.TextEncoder = NodeTextEncoder;

const {
  beforeAll: setupContext,
  beforeEach: resetContext,
  afterEach: rollbackContext,
  afterAll: cleanupContext
} = TestContext.createHelpers();

describe('Billing Invoice Generation – Invoice Number Generation (Part 1)', () => {
  let context: TestContext;

  async function configureDefaultTax() {
    await setupClientTaxConfiguration(context, {
      regionCode: 'US-NY',
      regionName: 'New York',
      description: 'NY State Tax',
      startDate: '2020-01-01T00:00:00.000Z',
      taxPercentage: 8.875
    });
    await assignServiceTaxRate(context, '*', 'US-NY', { onlyUnset: true });
  }

  beforeAll(async () => {
    context = await setupContext({
      runSeeds: true,
      cleanupTables: [
        'invoice_items',
        'invoices',
        'usage_tracking',
        'bucket_usage',
        'time_entries',
        'tickets',
        'client_billing_cycles',
<<<<<<< HEAD
        'client_billing_plans',
        'plan_service_configuration',
        'plan_service_fixed_config',
        'service_catalog',
        'billing_plan_fixed_config',
        'billing_plans',
=======
        'client_contract_lines',
        'contract_line_services',
        'service_catalog',
        'contract_lines',
        'bucket_plans',
>>>>>>> ca0b3bbe
        'tax_rates',
        'tax_regions',
        'client_tax_settings',
        'client_tax_rates',
        'next_number'
      ],
      clientName: 'Invoice Number Test Client',
      userType: 'internal'
    });

    const mockContext = setupCommonMocks({
      tenantId: context.tenantId,
      userId: context.userId,
      permissionCheck: () => true
    });

    mockedTenantId = mockContext.tenantId;
    mockedUserId = mockContext.userId;

    await configureDefaultTax();
  }, 120000);

  beforeEach(async () => {
    context = await resetContext();

    const mockContext = setupCommonMocks({
      tenantId: context.tenantId,
      userId: context.userId,
      permissionCheck: () => true
    });
    mockedTenantId = mockContext.tenantId;
    mockedUserId = mockContext.userId;

    // Set up invoice numbering settings
    const nextNumberRecord = {
      tenant: context.tenantId,
      entity_type: 'INVOICE',
      prefix: 'INV-',
      last_number: 0,
      initial_value: 1,
      padding_length: 6
    };
    await context.db('next_number').insert(nextNumberRecord);

    // Configure default tax for the test client
    await configureDefaultTax();
  }, 30000);

  afterEach(async () => {
    await rollbackContext();
  }, 30000);

  afterAll(async () => {
    await cleanupContext();
  }, 30000);

  it('should maintain sequence without gaps after failed generation attempts', async () => {
    await context.db('next_number').where({
      tenant: context.tenantId,
      entity_type: 'INVOICE'
    }).delete();

    await context.db('next_number').insert({
      tenant: context.tenantId,
      entity_type: 'INVOICE',
      prefix: 'INV-',
      last_number: 0,
      initial_value: 1,
      padding_length: 6
    });

<<<<<<< HEAD
    // Create a service and plan for successful generations
    const serviceId = await createTestService(context, {
=======
    // Create a contract line for successful generations
    const planId = await context.createEntity('contract_lines', {
      contract_line_name: 'Basic Plan',
      billing_frequency: 'monthly',
      is_custom: false,
      contract_line_type: 'Fixed'
    }, 'contract_line_id');

    const serviceId = await context.createEntity('service_catalog', {
>>>>>>> ca0b3bbe
      service_name: 'Basic Service',
      billing_method: 'fixed',
      default_rate: 10000,
<<<<<<< HEAD
      tax_region: 'US-NY'
=======
      unit_of_measure: 'unit'
    }, 'service_id');

    await context.db('contract_line_services').insert({
      contract_line_id: planId,
      service_id: serviceId,
      quantity: 1,
      tenant: context.tenantId
>>>>>>> ca0b3bbe
    });

    // Create two clients - one for successful generations, one for failed attempt
    const successClientId = await context.createEntity('clients', {
      client_name: 'Success Client',
      billing_cycle: 'monthly'
    }, 'client_id');

    const failClientId = await context.createEntity('clients', {
      client_name: 'Fail Client',
      billing_cycle: 'monthly'
    }, 'client_id');

    // Configure tax for both clients
    await setupClientTaxConfiguration(context, {
      regionCode: 'US-NY',
      clientId: successClientId
    });
    await setupClientTaxConfiguration(context, {
      regionCode: 'US-NY',
      clientId: failClientId
    });

    // Create billing cycles
    const successCycle1 = await context.createEntity('client_billing_cycles', {
      client_id: successClientId,
      billing_cycle: 'monthly',
      effective_date: createTestDateISO({ year: 2023, month: 1, day: 1 }),
      period_start_date: createTestDateISO({ year: 2023, month: 1, day: 1 }),
      period_end_date: createTestDateISO({ year: 2023, month: 2, day: 1 })
    }, 'billing_cycle_id');

    const failCycle = await context.createEntity('client_billing_cycles', {
      client_id: failClientId,
      billing_cycle: 'monthly',
      effective_date: createTestDateISO({ year: 2023, month: 1, day: 1 }),
      period_start_date: createTestDateISO({ year: 2023, month: 1, day: 1 }),
      period_end_date: createTestDateISO({ year: 2023, month: 2, day: 1 })
    }, 'billing_cycle_id');

    const successCycle2 = await context.createEntity('client_billing_cycles', {
      client_id: successClientId,
      billing_cycle: 'monthly',
      effective_date: createTestDateISO({ year: 2023, month: 2, day: 1 }),
      period_start_date: createTestDateISO({ year: 2023, month: 2, day: 1 }),
      period_end_date: createTestDateISO({ year: 2023, month: 3, day: 1 })
    }, 'billing_cycle_id');

<<<<<<< HEAD
    // Store current clientId and switch to success client for plan assignment
    const originalClientId = context.clientId;
    (context as any).clientId = successClientId;

    // Only assign billing plan to success client
    const { planId } = await createFixedPlanAssignment(context, serviceId, {
      planName: 'Basic Plan',
      billingFrequency: 'monthly',
      baseRateCents: 10000,
      startDate: createTestDateISO({ year: 2023, month: 1, day: 1 })
    });

    // Restore original clientId
    (context as any).clientId = originalClientId;
=======
    // Only assign contract line to success client
    await context.db('client_contract_lines').insert([
      {
        client_contract_line_id: uuidv4(),
        client_id: successClientId,
        contract_line_id: planId,
        start_date: createTestDateISO({ year: 2023, month: 1, day: 1 }),
        is_active: true,
        tenant: context.tenantId
      },
      {
        client_contract_line_id: uuidv4(),
        client_id: successClientId,
        contract_line_id: planId,
        start_date: createTestDateISO({ year: 2023, month: 2, day: 1 }),
        is_active: true,
        tenant: context.tenantId
      }
    ]);
>>>>>>> ca0b3bbe

    // First successful generation
    const invoice1 = await generateInvoice(successCycle1);
    if (!invoice1) {
      throw new Error('Failed to generate first invoice');
    }
    expect(invoice1.invoice_number).toBe('INV-000001');

<<<<<<< HEAD
    // Verify invoice items were created - should be single consolidated row for fixed plan
    const invoice1Items = await context.db('invoice_items')
      .where({ invoice_id: invoice1.invoice_id, tenant: context.tenantId });
    expect(invoice1Items).toHaveLength(1);

    // Failed generation attempt (no billing plan for this client)
=======
    // Failed generation attempt (no contract line for this client)
>>>>>>> ca0b3bbe
    await expectError(
      () => generateInvoice(failCycle),
      {
        messagePattern: new RegExp(`No active contract lines found for client ${failClientId}`)
      }
    );

    // Second successful generation - should be next in sequence
    const invoice2 = await generateInvoice(successCycle2);
    if (!invoice2) {
      throw new Error('Failed to generate second invoice');
    }
    expect(invoice2.invoice_number).toBe('INV-000002');

    // Verify invoice items were created - should be single consolidated row for fixed plan
    const invoice2Items = await context.db('invoice_items')
      .where({ invoice_id: invoice2.invoice_id, tenant: context.tenantId });
    expect(invoice2Items).toHaveLength(1);

    // Verify the sequence in next_number table
    const nextNumber = await context.db('next_number')
      .where({
        tenant: context.tenantId,
        entity_type: 'INVOICE'
      })
      .first();

    expect(nextNumber.last_number).toBe('2');
  });

  it('should handle various prefix lengths and special characters', async () => {
    // Test cases for different prefixes
    const prefixTests = [
      { prefix: 'VERY-LONG-PREFIX-', expected: 'VERY-LONG-PREFIX-000001', clientName: 'Long Prefix Co' },
      { prefix: 'INV/2024/', expected: 'INV/2024/000001', clientName: 'Slash Prefix Co' },
      { prefix: '#Special@_', expected: '#Special@_000001', clientName: 'Special Chars Co' },
      { prefix: '測試-', expected: '測試-000001', clientName: 'Unicode Co' },
      { prefix: '$$_##_', expected: '$$_##_000001', clientName: 'Multiple Special Co' }
    ];

    for (const testCase of prefixTests) {
      // Create a new client for each test case
      const clientId = await context.createEntity('clients', {
        client_name: testCase.clientName,
        billing_cycle: 'monthly'
      }, 'client_id');

      // Configure tax for the new client
      await setupClientTaxConfiguration(context, {
        regionCode: 'US-NY',
        clientId: clientId
      });

      // Set up invoice numbering settings with test prefix
      await context.db('next_number').where({
        tenant: context.tenantId,
        entity_type: 'INVOICE'
      }).delete();

      await context.db('next_number').insert({
        tenant: context.tenantId,
        entity_type: 'INVOICE',
        prefix: testCase.prefix,
        last_number: 0,
        initial_value: 1,
        padding_length: 6
      });

<<<<<<< HEAD
      // Create a service and plan for generating invoice
      const serviceId = await createTestService(context, {
=======
      // Create a contract line for generating invoice
      const planId = await context.createEntity('contract_lines', {
        contract_line_name: 'Basic Plan',
        billing_frequency: 'monthly',
        is_custom: false,
        contract_line_type: 'Fixed'
      }, 'contract_line_id');

      const serviceId = await context.createEntity('service_catalog', {
>>>>>>> ca0b3bbe
        service_name: 'Basic Service',
        billing_method: 'fixed',
        default_rate: 10000,
<<<<<<< HEAD
        tax_region: 'US-NY'
=======
        unit_of_measure: 'unit'
      }, 'service_id');

      await context.db('contract_line_services').insert({
        contract_line_id: planId,
        service_id: serviceId,
        quantity: 1,
        tenant: context.tenantId
>>>>>>> ca0b3bbe
      });

      // Store current clientId and switch to test client for plan assignment
      const originalClientId = context.clientId;
      (context as any).clientId = clientId;

      await createFixedPlanAssignment(context, serviceId, {
        planName: 'Basic Plan',
        billingFrequency: 'monthly',
        baseRateCents: 10000,
        startDate: createTestDateISO({ year: 2023, month: 1, day: 1 })
      });

      // Restore original clientId
      (context as any).clientId = originalClientId;

      // Create billing cycle for this client
      const billingCycle = await context.createEntity('client_billing_cycles', {
        client_id: clientId,
        billing_cycle: 'monthly',
        effective_date: createTestDateISO({ year: 2023, month: 1, day: 1 }),
        period_start_date: createTestDateISO({ year: 2023, month: 1, day: 1 }),
        period_end_date: createTestDateISO({ year: 2023, month: 2, day: 1 })
      }, 'billing_cycle_id');

<<<<<<< HEAD
=======
      await context.db('client_contract_lines').insert({
        client_contract_line_id: uuidv4(),
        client_id: clientId,
        contract_line_id: planId,
        start_date: createTestDateISO({ year: 2023, month: 1, day: 1 }),
        is_active: true,
        tenant: context.tenantId
      });

>>>>>>> ca0b3bbe
      // Generate invoice and verify prefix handling
      const invoice = await generateInvoice(billingCycle);
      if (!invoice) {
        throw new Error(`Failed to generate invoice for prefix: ${testCase.prefix}`);
      }
      expect(invoice.invoice_number).toBe(testCase.expected);

      // Verify invoice items were created - should be single consolidated row for fixed plan
      const invoiceItems = await context.db('invoice_items')
        .where({ invoice_id: invoice.invoice_id, tenant: context.tenantId });
      expect(invoiceItems).toHaveLength(1);
    }
  });

  it('should handle high initial value settings correctly', async () => {
    // Set up invoice numbering settings with high initial value
    await context.db('next_number').where({
      tenant: context.tenantId,
      entity_type: 'INVOICE'
    }).delete();

    await context.db('next_number').insert({
      tenant: context.tenantId,
      entity_type: 'INVOICE',
      prefix: 'INV-',
      last_number: 0,
      initial_value: 1000000,
      padding_length: 6
    });

<<<<<<< HEAD
    // Create a service and plan for generating invoices
    const serviceId = await createTestService(context, {
=======
    // Create a contract line for generating invoices
    const planId = await context.createEntity('contract_lines', {
      contract_line_name: 'Basic Plan',
      billing_frequency: 'monthly',
      is_custom: false,
      contract_line_type: 'Fixed'
    }, 'contract_line_id');

    const serviceId = await context.createEntity('service_catalog', {
>>>>>>> ca0b3bbe
      service_name: 'Basic Service',
      billing_method: 'fixed',
      default_rate: 10000,
<<<<<<< HEAD
      tax_region: 'US-NY'
    });

    await createFixedPlanAssignment(context, serviceId, {
      planName: 'Basic Plan',
      billingFrequency: 'monthly',
      baseRateCents: 10000,
      startDate: createTestDateISO({ year: 2023, month: 1, day: 1 })
=======
      unit_of_measure: 'unit'
    }, 'service_id');

    await context.db('contract_line_services').insert({
      contract_line_id: planId,
      service_id: serviceId,
      quantity: 1,
      tenant: context.tenantId
>>>>>>> ca0b3bbe
    });

    // Create billing cycles for consecutive months
    const billingCycle1 = await context.createEntity('client_billing_cycles', {
      client_id: context.clientId,
      billing_cycle: 'monthly',
      effective_date: createTestDateISO({ year: 2023, month: 1, day: 1 }),
      period_start_date: createTestDateISO({ year: 2023, month: 1, day: 1 }),
      period_end_date: createTestDateISO({ year: 2023, month: 2, day: 1 })
    }, 'billing_cycle_id');

    const billingCycle2 = await context.createEntity('client_billing_cycles', {
      client_id: context.clientId,
      billing_cycle: 'monthly',
      effective_date: createTestDateISO({ year: 2023, month: 2, day: 1 }),
      period_start_date: createTestDateISO({ year: 2023, month: 2, day: 1 }),
      period_end_date: createTestDateISO({ year: 2023, month: 3, day: 1 })
    }, 'billing_cycle_id');

<<<<<<< HEAD
=======
    // Assign plan to client for both periods
    await context.db('client_contract_lines').insert([
      {
        client_contract_line_id: uuidv4(),
        client_id: context.clientId,
        contract_line_id: planId,
        start_date: createTestDateISO({ year: 2023, month: 1, day: 1 }),
        is_active: true,
        tenant: context.tenantId
      },
      {
        client_contract_line_id: uuidv4(),
        client_id: context.clientId,
        contract_line_id: planId,
        start_date: createTestDateISO({ year: 2023, month: 2, day: 1 }),
        is_active: true,
        tenant: context.tenantId
      }
    ]);

>>>>>>> ca0b3bbe
    // Generate invoices and verify they increment correctly from initial value
    const invoice1 = await generateInvoice(billingCycle1);
    const invoice2 = await generateInvoice(billingCycle2);

    if (!invoice1) {
      throw new Error(`Failed to generate invoice1`);
    }

    if (!invoice2) {
      throw new Error(`Failed to generate invoice2`);
    }

    // Verify numbers start from initial value and increment
    expect(invoice1.invoice_number).toBe('INV-1000000');
    expect(invoice2.invoice_number).toBe('INV-1000001');

    // Verify invoice items were created for both invoices - should be single consolidated row per invoice for fixed plans
    const invoice1Items = await context.db('invoice_items')
      .where({ invoice_id: invoice1.invoice_id, tenant: context.tenantId });
    expect(invoice1Items).toHaveLength(1);

    const invoice2Items = await context.db('invoice_items')
      .where({ invoice_id: invoice2.invoice_id, tenant: context.tenantId });
    expect(invoice2Items).toHaveLength(1);
  });
});<|MERGE_RESOLUTION|>--- conflicted
+++ resolved
@@ -88,20 +88,11 @@
         'time_entries',
         'tickets',
         'client_billing_cycles',
-<<<<<<< HEAD
-        'client_billing_plans',
-        'plan_service_configuration',
-        'plan_service_fixed_config',
-        'service_catalog',
-        'billing_plan_fixed_config',
-        'billing_plans',
-=======
         'client_contract_lines',
         'contract_line_services',
         'service_catalog',
         'contract_lines',
         'bucket_plans',
->>>>>>> ca0b3bbe
         'tax_rates',
         'tax_regions',
         'client_tax_settings',
@@ -173,10 +164,6 @@
       padding_length: 6
     });
 
-<<<<<<< HEAD
-    // Create a service and plan for successful generations
-    const serviceId = await createTestService(context, {
-=======
     // Create a contract line for successful generations
     const planId = await context.createEntity('contract_lines', {
       contract_line_name: 'Basic Plan',
@@ -186,13 +173,9 @@
     }, 'contract_line_id');
 
     const serviceId = await context.createEntity('service_catalog', {
->>>>>>> ca0b3bbe
       service_name: 'Basic Service',
       billing_method: 'fixed',
       default_rate: 10000,
-<<<<<<< HEAD
-      tax_region: 'US-NY'
-=======
       unit_of_measure: 'unit'
     }, 'service_id');
 
@@ -201,7 +184,6 @@
       service_id: serviceId,
       quantity: 1,
       tenant: context.tenantId
->>>>>>> ca0b3bbe
     });
 
     // Create two clients - one for successful generations, one for failed attempt
@@ -250,22 +232,6 @@
       period_end_date: createTestDateISO({ year: 2023, month: 3, day: 1 })
     }, 'billing_cycle_id');
 
-<<<<<<< HEAD
-    // Store current clientId and switch to success client for plan assignment
-    const originalClientId = context.clientId;
-    (context as any).clientId = successClientId;
-
-    // Only assign billing plan to success client
-    const { planId } = await createFixedPlanAssignment(context, serviceId, {
-      planName: 'Basic Plan',
-      billingFrequency: 'monthly',
-      baseRateCents: 10000,
-      startDate: createTestDateISO({ year: 2023, month: 1, day: 1 })
-    });
-
-    // Restore original clientId
-    (context as any).clientId = originalClientId;
-=======
     // Only assign contract line to success client
     await context.db('client_contract_lines').insert([
       {
@@ -285,7 +251,6 @@
         tenant: context.tenantId
       }
     ]);
->>>>>>> ca0b3bbe
 
     // First successful generation
     const invoice1 = await generateInvoice(successCycle1);
@@ -294,16 +259,7 @@
     }
     expect(invoice1.invoice_number).toBe('INV-000001');
 
-<<<<<<< HEAD
-    // Verify invoice items were created - should be single consolidated row for fixed plan
-    const invoice1Items = await context.db('invoice_items')
-      .where({ invoice_id: invoice1.invoice_id, tenant: context.tenantId });
-    expect(invoice1Items).toHaveLength(1);
-
-    // Failed generation attempt (no billing plan for this client)
-=======
     // Failed generation attempt (no contract line for this client)
->>>>>>> ca0b3bbe
     await expectError(
       () => generateInvoice(failCycle),
       {
@@ -372,10 +328,6 @@
         padding_length: 6
       });
 
-<<<<<<< HEAD
-      // Create a service and plan for generating invoice
-      const serviceId = await createTestService(context, {
-=======
       // Create a contract line for generating invoice
       const planId = await context.createEntity('contract_lines', {
         contract_line_name: 'Basic Plan',
@@ -385,13 +337,9 @@
       }, 'contract_line_id');
 
       const serviceId = await context.createEntity('service_catalog', {
->>>>>>> ca0b3bbe
         service_name: 'Basic Service',
         billing_method: 'fixed',
         default_rate: 10000,
-<<<<<<< HEAD
-        tax_region: 'US-NY'
-=======
         unit_of_measure: 'unit'
       }, 'service_id');
 
@@ -400,7 +348,6 @@
         service_id: serviceId,
         quantity: 1,
         tenant: context.tenantId
->>>>>>> ca0b3bbe
       });
 
       // Store current clientId and switch to test client for plan assignment
@@ -426,8 +373,6 @@
         period_end_date: createTestDateISO({ year: 2023, month: 2, day: 1 })
       }, 'billing_cycle_id');
 
-<<<<<<< HEAD
-=======
       await context.db('client_contract_lines').insert({
         client_contract_line_id: uuidv4(),
         client_id: clientId,
@@ -437,7 +382,6 @@
         tenant: context.tenantId
       });
 
->>>>>>> ca0b3bbe
       // Generate invoice and verify prefix handling
       const invoice = await generateInvoice(billingCycle);
       if (!invoice) {
@@ -468,10 +412,6 @@
       padding_length: 6
     });
 
-<<<<<<< HEAD
-    // Create a service and plan for generating invoices
-    const serviceId = await createTestService(context, {
-=======
     // Create a contract line for generating invoices
     const planId = await context.createEntity('contract_lines', {
       contract_line_name: 'Basic Plan',
@@ -481,29 +421,17 @@
     }, 'contract_line_id');
 
     const serviceId = await context.createEntity('service_catalog', {
->>>>>>> ca0b3bbe
       service_name: 'Basic Service',
       billing_method: 'fixed',
       default_rate: 10000,
-<<<<<<< HEAD
       tax_region: 'US-NY'
     });
-
-    await createFixedPlanAssignment(context, serviceId, {
-      planName: 'Basic Plan',
-      billingFrequency: 'monthly',
-      baseRateCents: 10000,
-      startDate: createTestDateISO({ year: 2023, month: 1, day: 1 })
-=======
-      unit_of_measure: 'unit'
-    }, 'service_id');
 
     await context.db('contract_line_services').insert({
       contract_line_id: planId,
       service_id: serviceId,
       quantity: 1,
       tenant: context.tenantId
->>>>>>> ca0b3bbe
     });
 
     // Create billing cycles for consecutive months
@@ -523,8 +451,6 @@
       period_end_date: createTestDateISO({ year: 2023, month: 3, day: 1 })
     }, 'billing_cycle_id');
 
-<<<<<<< HEAD
-=======
     // Assign plan to client for both periods
     await context.db('client_contract_lines').insert([
       {
@@ -545,7 +471,6 @@
       }
     ]);
 
->>>>>>> ca0b3bbe
     // Generate invoices and verify they increment correctly from initial value
     const invoice1 = await generateInvoice(billingCycle1);
     const invoice2 = await generateInvoice(billingCycle2);
