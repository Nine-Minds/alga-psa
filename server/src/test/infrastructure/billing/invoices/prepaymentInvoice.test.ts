--- conflicted
+++ resolved
@@ -4,7 +4,6 @@
 import { finalizeInvoice } from 'server/src/lib/actions/invoiceModification';
 import { createPrepaymentInvoice } from 'server/src/lib/actions/creditActions';
 import { v4 as uuidv4 } from 'uuid';
-<<<<<<< HEAD
 import { TextEncoder as NodeTextEncoder } from 'util';
 import { TestContext } from '../../../../../test-utils/testContext';
 import { setupCommonMocks } from '../../../../../test-utils/testMocks';
@@ -13,23 +12,14 @@
 import {
   createTestService,
   createFixedPlanAssignment,
-  setupCompanyTaxConfiguration,
+  setupClientTaxConfiguration,
   assignServiceTaxRate,
   createBucketPlanAssignment,
   createBucketUsageRecord
 } from '../../../../../test-utils/billingTestHelpers';
-import CompanyBillingPlan from 'server/src/lib/models/clientBilling';
-=======
-import { TextEncoder } from 'util';
-import { TestContext } from '../../../test-utils/testContext';
-import { setupCommonMocks } from '../../../test-utils/testMocks';
-import { expectError, expectNotFound } from '../../../test-utils/errorUtils';
-import { createTestDate, createTestDateISO, dateHelpers } from '../../../test-utils/dateUtils';
 import ClientBillingPlan from 'server/src/lib/models/clientBilling';
->>>>>>> b003a7fd
 import { runWithTenant } from 'server/src/lib/db';
 
-<<<<<<< HEAD
 // Override DB_PORT to connect directly to PostgreSQL instead of pgbouncer
 // This is critical for tests that use advisory locks or other features not supported by pgbouncer
 process.env.DB_PORT = '5432';
@@ -63,38 +53,6 @@
     withTransaction: vi.fn(async (knex, callback) => callback(knex)),
     withAdminTransaction: vi.fn(async (callback, existingConnection) => callback(existingConnection as any))
   };
-=======
-global.TextEncoder = TextEncoder;
-
-// Create test context helpers
-const { beforeAll: setupContext, beforeEach: resetContext, afterAll: cleanupContext } = TestContext.createHelpers();
-
-let context: TestContext;
-
-beforeAll(async () => {
-  // Initialize test context and set up mocks
-  context = await setupContext({
-    cleanupTables: [
-      'service_catalog',
-      'tax_rates',
-      'client_tax_settings',
-      'transactions',
-      'client_billing_cycles',
-      'client_billing_plans',
-      'bucket_plans',
-      'bucket_usage'
-    ]
-  });
-  setupCommonMocks({ tenantId: context.tenantId });
-});
-
-beforeEach(async () => {
-  await resetContext();
-});
-
-afterAll(async () => {
-  await cleanupContext();
->>>>>>> b003a7fd
 });
 
 vi.mock('server/src/lib/auth/rbac', () => ({
@@ -130,7 +88,7 @@
   let context: TestContext;
 
   async function configureDefaultTax() {
-    await setupCompanyTaxConfiguration(context, {
+    await setupClientTaxConfiguration(context, {
       regionCode: 'US-NY',
       regionName: 'New York',
       description: 'NY State Tax',
@@ -152,8 +110,8 @@
         'bucket_usage',
         'time_entries',
         'tickets',
-        'company_billing_cycles',
-        'company_billing_plans',
+        'client_billing_cycles',
+        'client_billing_plans',
         'plan_services',
         'plan_service_configuration',
         'plan_service_fixed_config',
@@ -163,11 +121,11 @@
         'billing_plans',
         'tax_rates',
         'tax_regions',
-        'company_tax_settings',
-        'company_tax_rates',
-        'company_billing_settings'
+        'client_tax_settings',
+        'client_tax_rates',
+        'client_billing_settings'
       ],
-      companyName: 'Prepayment Test Company',
+      clientName: 'Prepayment Test Client',
       userType: 'internal'
     });
 
@@ -194,18 +152,9 @@
     mockedTenantId = mockContext.tenantId;
     mockedUserId = mockContext.userId;
 
-<<<<<<< HEAD
-    // Configure default tax for the test company
+    // Configure default tax for the test client
     await configureDefaultTax();
   }, 30000);
-=======
-  await context.db('client_tax_settings').insert({
-    client_id: context.clientId,
-    tenant: context.tenantId,
-    tax_rate_id: taxRateId,
-    is_reverse_charge_applicable: false
-  });
->>>>>>> b003a7fd
 
   afterEach(async () => {
     await rollbackContext();
@@ -257,7 +206,7 @@
         // Check that the transaction has an expiration date
         const transaction = await context.db('transactions')
           .where({
-            company_id: context.companyId,
+            client_id: context.clientId,
             invoice_id: result.invoice_id,
             type: 'credit_issuance'
           })
@@ -304,7 +253,7 @@
         // Check that the transaction has the manual expiration date
         const transaction = await context.db('transactions')
           .where({
-            company_id: context.companyId,
+            client_id: context.clientId,
             invoice_id: result.invoice_id,
             type: 'credit_issuance'
           })
@@ -382,7 +331,7 @@
 
       const creditTransaction = await context.db('transactions')
         .where({
-          company_id: context.companyId,
+          client_id: context.clientId,
           invoice_id: invoice.invoice_id,
           type: 'credit_issuance'
         })
@@ -434,25 +383,9 @@
         client_id: context.clientId,
         tenant: context.tenantId,
         billing_cycle: 'monthly',
-<<<<<<< HEAD
         period_start_date: startDate.toInstant().toString(),
         period_end_date: dateHelpers.startOf(now, 'month').toInstant().toString(),
         effective_date: startDate.toInstant().toString()
-=======
-        period_start_date: startDate,
-        period_end_date: dateHelpers.startOf(now, 'month'),
-        effective_date: startDate
-      });
-
-      // Link plan to client
-      await context.db('client_billing_plans').insert({
-        client_billing_plan_id: uuidv4(),
-        client_id: context.clientId,
-        plan_id: planId,
-        tenant: context.tenantId,
-        start_date: startDate,
-        is_active: true
->>>>>>> b003a7fd
       });
 
       // Create a service for bucket usage
@@ -474,27 +407,14 @@
       });
 
       // Create bucket usage
-<<<<<<< HEAD
       await createBucketUsageRecord(context, {
         planId,
         serviceId: bucketServiceId,
-        companyId: context.companyId,
+        clientId: context.clientId,
         periodStart: startDate.toInstant().toString(),
         periodEnd: dateHelpers.startOf(now, 'month').toInstant().toString(),
         minutesUsed: 45 * 60,
         overageMinutes: 5 * 60
-=======
-      await context.db('bucket_usage').insert({
-        usage_id: uuidv4(),
-        bucket_plan_id: bucketPlanId,
-        client_id: context.clientId,
-        period_start: startDate,
-        period_end: dateHelpers.startOf(now, 'month'),
-        minutes_used: 45,
-        overage_minutes: 5,
-        service_catalog_id: bucketServiceId,
-        tenant: context.tenantId
->>>>>>> b003a7fd
       });
     });
 
@@ -544,13 +464,8 @@
       // Verify credit transaction
       const creditTransaction = await context.db('transactions')
         .where({
-<<<<<<< HEAD
-          company_id: context.companyId,
+          client_id: context.clientId,
           invoice_id: generatedInvoice!.invoice_id,
-=======
-          client_id: context.clientId,
-          invoice_id: invoice!.invoice_id,
->>>>>>> b003a7fd
           type: 'credit_application'
         })
         .first();
@@ -569,7 +484,7 @@
   let billingCycleId2: string;
 
   async function configureDefaultTax() {
-    await setupCompanyTaxConfiguration(context, {
+    await setupClientTaxConfiguration(context, {
       regionCode: 'US-NY',
       regionName: 'New York',
       description: 'NY State Tax',
@@ -591,8 +506,8 @@
         'bucket_usage',
         'time_entries',
         'tickets',
-        'company_billing_cycles',
-        'company_billing_plans',
+        'client_billing_cycles',
+        'client_billing_plans',
         'plan_services',
         'plan_service_configuration',
         'plan_service_fixed_config',
@@ -602,11 +517,11 @@
         'billing_plans',
         'tax_rates',
         'tax_regions',
-        'company_tax_settings',
-        'company_tax_rates',
-        'company_billing_settings'
+        'client_tax_settings',
+        'client_tax_rates',
+        'client_billing_settings'
       ],
-      companyName: 'Multiple Credits Test Company',
+      clientName: 'Multiple Credits Test Client',
       userType: 'internal'
     });
 
@@ -633,7 +548,7 @@
     mockedTenantId = mockContext.tenantId;
     mockedUserId = mockContext.userId;
 
-    // Configure default tax for the test company
+    // Configure default tax for the test client
     await configureDefaultTax();
 
     // Setup billing configuration
@@ -674,27 +589,9 @@
         client_id: context.clientId,
         tenant: context.tenantId,
         billing_cycle: 'monthly',
-<<<<<<< HEAD
         period_start_date: dateHelpers.startOf(dateHelpers.addDuration(now, { months: 1 }), 'month').toInstant().toString(),
         period_end_date: dateHelpers.startOf(dateHelpers.addDuration(now, { months: 2 }), 'month').toInstant().toString(),
         effective_date: dateHelpers.startOf(dateHelpers.addDuration(now, { months: 1 }), 'month').toInstant().toString()
-=======
-        period_start_date: dateHelpers.startOf(dateHelpers.addDuration(now, { months: 1 }), 'month'),
-        period_end_date: dateHelpers.startOf(dateHelpers.addDuration(now, { months: 2 }), 'month'),
-        effective_date: dateHelpers.startOf(dateHelpers.addDuration(now, { months: 1 }), 'month')
-      }
-    ]);
-
-    // Link plan to client
-    await context.db('client_billing_plans').insert([
-      {
-        client_billing_plan_id: uuidv4(),
-        client_id: context.clientId,
-        plan_id: planId,
-        tenant: context.tenantId,
-        start_date: startDate,
-        is_active: true
->>>>>>> b003a7fd
       }
     ]);
 
@@ -717,12 +614,11 @@
     });
 
     // Create bucket usage for both billing cycles
-<<<<<<< HEAD
     await Promise.all([
       createBucketUsageRecord(context, {
         planId,
         serviceId: bucketServiceId,
-        companyId: context.companyId,
+        clientId: context.clientId,
         periodStart: dateHelpers.startOf(now, 'month').toInstant().toString(),
         periodEnd: dateHelpers.startOf(dateHelpers.addDuration(now, { months: 1 }), 'month').toInstant().toString(),
         minutesUsed: 45 * 60,
@@ -731,37 +627,12 @@
       createBucketUsageRecord(context, {
         planId,
         serviceId: bucketServiceId,
-        companyId: context.companyId,
+        clientId: context.clientId,
         periodStart: dateHelpers.startOf(dateHelpers.addDuration(now, { months: 1 }), 'month').toInstant().toString(),
         periodEnd: dateHelpers.startOf(dateHelpers.addDuration(now, { months: 2 }), 'month').toInstant().toString(),
         minutesUsed: 50 * 60,
         overageMinutes: 10 * 60
       })
-=======
-    await context.db('bucket_usage').insert([
-      {
-        usage_id: uuidv4(),
-        bucket_plan_id: bucketPlanId,
-        client_id: context.clientId,
-        period_start: dateHelpers.startOf(now, 'month'),
-        period_end: dateHelpers.startOf(dateHelpers.addDuration(now, { months: 1 }), 'month'),
-        minutes_used: 45,
-        overage_minutes: 5,
-        service_catalog_id: bucketServiceId,
-        tenant: context.tenantId
-      },
-      {
-        usage_id: uuidv4(),
-        bucket_plan_id: bucketPlanId,
-        client_id: context.clientId,
-        period_start: dateHelpers.startOf(dateHelpers.addDuration(now, { months: 1 }), 'month'),
-        period_end: dateHelpers.startOf(dateHelpers.addDuration(now, { months: 2 }), 'month'),
-        minutes_used: 50,
-        overage_minutes: 10,
-        service_catalog_id: bucketServiceId,
-        tenant: context.tenantId
-      }
->>>>>>> b003a7fd
     ]);
   }, 30000);
 
