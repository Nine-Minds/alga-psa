import { describe, it, expect, beforeAll, beforeEach, afterEach, afterAll, vi } from 'vitest';
import '../../../../../test-utils/nextApiMock';
import { generateInvoice } from 'server/src/lib/actions/invoiceGeneration';
import { TextEncoder as NodeTextEncoder } from 'util';
import { TestContext } from '../../../../../test-utils/testContext';
import { createTestDateISO } from '../../../../../test-utils/dateUtils';
import {
  createTestService,
  createFixedPlanAssignment,
  setupCompanyTaxConfiguration,
  assignServiceTaxRate
} from '../../../../../test-utils/billingTestHelpers';
import { setupCommonMocks } from '../../../../../test-utils/testMocks';

// Override DB_PORT to connect directly to PostgreSQL instead of pgbouncer
process.env.DB_PORT = '5432';
process.env.DB_HOST = process.env.DB_HOST === 'pgbouncer' ? 'localhost' : process.env.DB_HOST;

let mockedTenantId = '11111111-1111-1111-1111-111111111111';
let mockedUserId = 'mock-user-id';

vi.mock('server/src/lib/auth/getSession', () => ({
  getSession: vi.fn(async () => ({
    user: {
      id: mockedUserId,
      tenant: mockedTenantId
    }
  }))
}));

vi.mock('server/src/lib/analytics/posthog', () => ({
  analytics: {
    capture: vi.fn(),
    identify: vi.fn(),
    trackPerformance: vi.fn(),
    getClient: () => null
  }
}));

vi.mock('@alga-psa/shared/db', async (importOriginal) => {
  const actual = await importOriginal<typeof import('@alga-psa/shared/db')>();
  return {
    ...actual,
    withTransaction: vi.fn(async (knex, callback) => callback(knex)),
    withAdminTransaction: vi.fn(async (callback, existingConnection) => callback(existingConnection as any))
  };
});

vi.mock('server/src/lib/auth/rbac', () => ({
  hasPermission: vi.fn(() => Promise.resolve(true))
}));

const globalForVitest = globalThis as { TextEncoder: typeof NodeTextEncoder };
globalForVitest.TextEncoder = NodeTextEncoder;

const {
  beforeAll: setupContext,
  beforeEach: resetContext,
  afterEach: rollbackContext,
  afterAll: cleanupContext
} = TestContext.createHelpers();

describe('Billing Invoice Generation – Invoice Number Generation (Part 2)', () => {
  let context: TestContext;

  async function configureDefaultTax() {
    await setupCompanyTaxConfiguration(context, {
      regionCode: 'US-NY',
      regionName: 'New York',
      description: 'NY State Tax',
      startDate: '2020-01-01T00:00:00.000Z',
      taxPercentage: 8.875
    });
    await assignServiceTaxRate(context, '*', 'US-NY', { onlyUnset: true });
  }

  beforeAll(async () => {
    context = await setupContext({
      runSeeds: true,
      cleanupTables: [
        'invoice_items',
        'invoices',
        'usage_tracking',
        'bucket_usage',
        'time_entries',
        'tickets',
<<<<<<< HEAD
        'company_billing_cycles',
        'company_billing_plans',
        'plan_service_configuration',
        'plan_service_fixed_config',
=======
        'client_billing_cycles',
        'client_billing_plans',
        'plan_services',
>>>>>>> b003a7fd
        'service_catalog',
        'billing_plan_fixed_config',
        'billing_plans',
        'tax_rates',
<<<<<<< HEAD
        'tax_regions',
        'company_tax_settings',
        'company_tax_rates',
        'next_number'
      ],
      companyName: 'Invoice Number Test Company',
=======
        'client_tax_settings',
        'next_number'
      ],
      clientName: 'Test Client',
>>>>>>> b003a7fd
      userType: 'internal'
    });

    const mockContext = setupCommonMocks({
      tenantId: context.tenantId,
      userId: context.userId,
      permissionCheck: () => true
    });

    mockedTenantId = mockContext.tenantId;
    mockedUserId = mockContext.userId;

    await configureDefaultTax();
  }, 120000);

  beforeEach(async () => {
    context = await resetContext();

    const mockContext = setupCommonMocks({
      tenantId: context.tenantId,
      userId: context.userId,
      permissionCheck: () => true
    });
    mockedTenantId = mockContext.tenantId;
    mockedUserId = mockContext.userId;

    // Set up invoice numbering settings
    const nextNumberRecord = {
      tenant: context.tenantId,
      entity_type: 'INVOICE',
      prefix: 'INV-',
      last_number: 0,
      initial_value: 1,
      padding_length: 6
    };
    await context.db('next_number').insert(nextNumberRecord);

<<<<<<< HEAD
    await configureDefaultTax();
  }, 30000);

  afterEach(async () => {
    await rollbackContext();
  }, 30000);
=======
    // Create default tax rate
    await context.createEntity('tax_rates', {
      tax_type: 'VAT',
      country_code: 'US',
      tax_percentage: 10,
      region: null,
      is_reverse_charge_applicable: false,
      is_composite: false,
      start_date: dateHelpers.createDateISO({ year: 2023, month: 1, day: 1 }),
      is_active: true,
      description: 'Test Tax Rate'
    }, 'tax_rate_id');

    // Create default tax settings for the test client
    await createDefaultTaxSettings(context.client.client_id);

    // Re-create tax rate
    await context.createEntity('tax_rates', {
      tax_type: 'VAT',
      country_code: 'US',
      tax_percentage: 10,
      region: null,
      is_reverse_charge_applicable: false,
      is_composite: false,
      start_date: dateHelpers.createDateISO({ year: 2023, month: 1, day: 1 }),
      is_active: true,
      description: 'Test Tax Rate'
    }, 'tax_rate_id');
  });
>>>>>>> b003a7fd

  afterAll(async () => {
    await cleanupContext();
  }, 30000);

  it('should handle numbers approaching maximum value for padding length', async () => {
    // Set up invoice numbering settings with a number close to maximum
    await context.db('next_number').where({
      tenant: context.tenantId,
      entity_type: 'INVOICE'
    }).delete();

    await context.db('next_number').insert({
      tenant: context.tenantId,
      entity_type: 'INVOICE',
      prefix: 'INV-',
      last_number: 999998, // One less than max for padding_length 6
      initial_value: 999999,
      padding_length: 6
    });

    // Create a service and plan using modern helpers
    const serviceId = await createTestService(context, {
      service_name: 'Basic Service',
      billing_method: 'fixed',
      default_rate: 10000,
      tax_region: 'US-NY'
    });

    // Create billing cycles for two consecutive months
    const billingCycle1 = await context.createEntity('client_billing_cycles', {
      client_id: context.clientId,
      billing_cycle: 'monthly',
      effective_date: createTestDateISO({ year: 2023, month: 1, day: 1 }),
      period_start_date: createTestDateISO({ year: 2023, month: 1, day: 1 }),
      period_end_date: createTestDateISO({ year: 2023, month: 2, day: 1 })
    }, 'billing_cycle_id');

    const billingCycle2 = await context.createEntity('client_billing_cycles', {
      client_id: context.clientId,
      billing_cycle: 'monthly',
      effective_date: createTestDateISO({ year: 2023, month: 2, day: 1 }),
      period_start_date: createTestDateISO({ year: 2023, month: 2, day: 1 }),
      period_end_date: createTestDateISO({ year: 2023, month: 3, day: 1 })
    }, 'billing_cycle_id');

<<<<<<< HEAD
    // Assign plan for first period
    await createFixedPlanAssignment(context, serviceId, {
      planName: 'Basic Plan',
      billingFrequency: 'monthly',
      baseRateCents: 10000,
      startDate: createTestDateISO({ year: 2023, month: 1, day: 1 })
    });

    // Assign plan for second period (reuse same service/plan)
    await createFixedPlanAssignment(context, serviceId, {
      planName: 'Basic Plan 2',
      billingFrequency: 'monthly',
      baseRateCents: 10000,
      startDate: createTestDateISO({ year: 2023, month: 2, day: 1 })
    });
=======
    // Assign plan to client for both periods
    await context.db('client_billing_plans').insert([
      {
        client_billing_plan_id: uuidv4(),
        client_id: context.clientId,
        plan_id: planId,
        start_date: createTestDateISO({ year: 2023, month: 1, day: 1 }),
        is_active: true,
        tenant: context.tenantId
      },
      {
        client_billing_plan_id: uuidv4(),
        client_id: context.clientId,
        plan_id: planId,
        start_date: createTestDateISO({ year: 2023, month: 2, day: 1 }),
        is_active: true,
        tenant: context.tenantId
      }
    ]);
>>>>>>> b003a7fd

    // Generate invoices that will exceed padding length
    const invoice1 = await generateInvoice(billingCycle1);
    const invoice2 = await generateInvoice(billingCycle2);
    expect(invoice1).not.toBeNull();
    expect(invoice2).not.toBeNull();

    // Verify the first invoice uses full padding
    expect(invoice1!.invoice_number).toBe('INV-999999');

    // Verify the second invoice continues past padding length
    expect(invoice2!.invoice_number).toBe('INV-1000000');
  });

  it('should handle maximum padding length (10) correctly', async () => {
    // Set up invoice numbering settings with maximum padding length
    await context.db('next_number').where({
      tenant: context.tenantId,
      entity_type: 'INVOICE'
    }).delete();

    await context.db('next_number').insert({
      tenant: context.tenantId,
      entity_type: 'INVOICE',
      prefix: 'INV-',
      last_number: 0,
      initial_value: 1,
      padding_length: 10
    });

    // Create service and assign fixed plan
    const serviceId = await createTestService(context, {
      service_name: 'Basic Service',
      billing_method: 'fixed',
      default_rate: 10000,
      tax_region: 'US-NY'
    });

    await createFixedPlanAssignment(context, serviceId, {
      planName: 'Basic Plan',
      billingFrequency: 'monthly',
      baseRateCents: 10000,
      startDate: createTestDateISO({ year: 2023, month: 1, day: 1 })
    });

<<<<<<< HEAD
    // Create billing cycle
    const billingCycle = await context.createEntity('company_billing_cycles', {
      company_id: context.companyId,
=======
    // Create billing cycle and assign plan
    const billingCycle = await context.createEntity('client_billing_cycles', {
      client_id: context.clientId,
>>>>>>> b003a7fd
      billing_cycle: 'monthly',
      effective_date: createTestDateISO({ year: 2023, month: 1, day: 1 }),
      period_start_date: createTestDateISO({ year: 2023, month: 1, day: 1 }),
      period_end_date: createTestDateISO({ year: 2023, month: 2, day: 1 })
    }, 'billing_cycle_id');

<<<<<<< HEAD
=======
    await context.db('client_billing_plans').insert({
      client_billing_plan_id: uuidv4(),
      client_id: context.clientId,
      plan_id: planId,
      start_date: createTestDateISO({ year: 2023, month: 1, day: 1 }),
      is_active: true,
      tenant: context.tenantId
    });

>>>>>>> b003a7fd
    // Generate invoice
    const invoice = await generateInvoice(billingCycle);
    expect(invoice).not.toBeNull();

    // Verify the invoice number format
    expect(invoice!.invoice_number).toMatch(/^INV-\d{10}$/);
    expect(invoice!.invoice_number).toBe('INV-0000000001');
  });

  it('should handle overlapping last_number with existing invoice numbers', async () => {
    // Helper function to get highest invoice number
    const getHighestInvoiceNumber = async () => {
      const result = await context.db.raw(`
        WITH extracted_numbers AS (
          SELECT
            CASE
              WHEN invoice_number LIKE 'INV-%'
              THEN NULLIF(regexp_replace(substring(invoice_number FROM 5), '^0+', ''), '')::BIGINT
              ELSE NULL
            END AS num
          FROM invoices
          WHERE tenant = ?
        )
        SELECT COALESCE(MAX(num), 0) as max_num
        FROM extracted_numbers
        WHERE num IS NOT NULL
      `, [context.tenantId]);

      return result.rows[0].max_num || 0;
    };

    // Helper function to get the minimum invoice number
    const getMinimumInvoiceNumber = async () => {
      const result = await context.db.raw(`
        WITH extracted_numbers AS (
          SELECT
            CASE
              WHEN invoice_number LIKE 'INV-%'
              THEN NULLIF(regexp_replace(substring(invoice_number FROM 5), '^0+', ''), '')::BIGINT
              ELSE NULL
            END AS num
          FROM invoices
          WHERE tenant = ?
        )
        SELECT COALESCE(MIN(num), 0) as min_num
        FROM extracted_numbers
        WHERE num IS NOT NULL
      `, [context.tenantId]);

      return result.rows[0].min_num || 0;
    };

    // Set up invoice numbering settings
    await context.db('next_number').where({
      tenant: context.tenantId,
      entity_type: 'INVOICE'
    }).delete();

    await context.db('next_number').insert({
      tenant: context.tenantId,
      entity_type: 'INVOICE',
      prefix: 'INV-',
      last_number: 0,
      initial_value: 1,
      padding_length: 3
    });

    // Create service and assign fixed plan
    const serviceId = await createTestService(context, {
      service_name: 'Basic Service',
      billing_method: 'fixed',
      default_rate: 10000,
      tax_region: 'US-NY'
    });

    await createFixedPlanAssignment(context, serviceId, {
      planName: 'Basic Plan',
      billingFrequency: 'monthly',
      baseRateCents: 10000,
      startDate: createTestDateISO({ year: 2023, month: 1, day: 1 })
    });

    // Create billing cycles for three consecutive months
    const billingCycle1 = await context.createEntity('client_billing_cycles', {
      client_id: context.clientId,
      billing_cycle: 'monthly',
      effective_date: createTestDateISO({ year: 2023, month: 1, day: 1 }),
      period_start_date: createTestDateISO({ year: 2023, month: 1, day: 1 }),
      period_end_date: createTestDateISO({ year: 2023, month: 2, day: 1 })
    }, 'billing_cycle_id');

    const billingCycle2 = await context.createEntity('client_billing_cycles', {
      client_id: context.clientId,
      billing_cycle: 'monthly',
      effective_date: createTestDateISO({ year: 2023, month: 2, day: 1 }),
      period_start_date: createTestDateISO({ year: 2023, month: 2, day: 1 }),
      period_end_date: createTestDateISO({ year: 2023, month: 3, day: 1 })
    }, 'billing_cycle_id');

    const billingCycle3 = await context.createEntity('client_billing_cycles', {
      client_id: context.clientId,
      billing_cycle: 'monthly',
      effective_date: createTestDateISO({ year: 2023, month: 3, day: 1 }),
      period_start_date: createTestDateISO({ year: 2023, month: 3, day: 1 }),
      period_end_date: createTestDateISO({ year: 2023, month: 4, day: 1 })
    }, 'billing_cycle_id');

<<<<<<< HEAD
=======
    // Assign plan to client for all periods
    await context.db('client_billing_plans').insert([
      {
        client_billing_plan_id: uuidv4(),
        client_id: context.clientId,
        plan_id: planId,
        start_date: createTestDateISO({ year: 2023, month: 1, day: 1 }),
        is_active: true,
        tenant: context.tenantId
      },
      {
        client_billing_plan_id: uuidv4(),
        client_id: context.clientId,
        plan_id: planId,
        start_date: createTestDateISO({ year: 2023, month: 2, day: 1 }),
        is_active: true,
        tenant: context.tenantId
      },
      {
        client_billing_plan_id: uuidv4(),
        client_id: context.clientId,
        plan_id: planId,
        start_date: createTestDateISO({ year: 2023, month: 3, day: 1 }),
        is_active: true,
        tenant: context.tenantId
      }
    ]);

>>>>>>> b003a7fd
    // 1. Query for the minimum invoice number.
    const minInvoiceNumber = await getMinimumInvoiceNumber();

    // 2. Build the test so that we create 3 invoices by manipulating the next invoice such that
    //   - we are two numbers under the next minimum
    //   - when we create the third invoice, it would conflict with the prior lowest invoice number
    // and then the third invoice should be max invoice number + 1

    const initialNumber = minInvoiceNumber - 2;

    // Set the next_number to be two less than the minimum
    await context.db('next_number')
      .where({
        tenant: context.tenantId,
        entity_type: 'INVOICE'
      })
      .update({
        last_number: initialNumber - 1,
        initial_value: initialNumber
      });

    // Generate the first two invoices
    const invoice1 = await generateInvoice(billingCycle1);
    const invoice2 = await generateInvoice(billingCycle2);
    expect(invoice1).not.toBeNull();
    expect(invoice2).not.toBeNull();

    // Assert that the first two invoices are generated correctly
    expect(invoice1!.invoice_number).toBe(`INV-${String(initialNumber).padStart(3, '0')}`);
    expect(invoice2!.invoice_number).toBe(`INV-${String(initialNumber + 1).padStart(3, '0')}`);

    const maxInvoiceNumber = await getHighestInvoiceNumber();

    // Generate an invoice that would conflict with the prior lowest invoice number
    const invoice3 = await generateInvoice(billingCycle3);
    expect(invoice3).not.toBeNull();


      // Output the invoice numbers of every existing invoice to the console
      const allInvoices = await context.db('invoices').where({ tenant: context.tenantId }).select('invoice_number');
      console.log('All Invoice Numbers:', allInvoices.map(invoice => invoice.invoice_number));

    // Assert that the third invoice is the max invoice number + 1
    expect(invoice3!.invoice_number).toBe(`INV-${String(parseInt(maxInvoiceNumber) + 1).padStart(3, '0')}`);

    // Verify the next_number table is updated correctly
    const nextNumberRecord = await context.db('next_number')
      .where({
        tenant: context.tenantId,
        entity_type: 'INVOICE'
      })
      .first();

    expect(parseInt(nextNumberRecord.last_number, 10)).toBe(parseInt(maxInvoiceNumber) + 1);
  });

  it('should generate sequential invoice numbers with proper formatting', async () => {
    // Set up invoice numbering settings with a higher initial value
    await context.db('next_number').where({
      tenant: context.tenantId,
      entity_type: 'INVOICE'
    }).delete();

    await context.db('next_number').insert({
      tenant: context.tenantId,
      entity_type: 'INVOICE',
      prefix: 'INV-',
      last_number: 9999,
      initial_value: 10000,
      padding_length: 6
    });

    // Create service and assign fixed plan
    const serviceId = await createTestService(context, {
      service_name: 'Basic Service',
      billing_method: 'fixed',
      default_rate: 10000,
      tax_region: 'US-NY'
    });

    await createFixedPlanAssignment(context, serviceId, {
      planName: 'Basic Plan',
      billingFrequency: 'monthly',
      baseRateCents: 10000,
      startDate: createTestDateISO({ year: 2023, month: 1, day: 1 })
    });

    // Create multiple billing cycles to generate multiple invoices
    const billingCycle1 = await context.createEntity('client_billing_cycles', {
      client_id: context.clientId,
      billing_cycle: 'monthly',
      effective_date: createTestDateISO({ year: 2023, month: 1, day: 1 }),
      period_start_date: createTestDateISO({ year: 2023, month: 1, day: 1 }),
      period_end_date: createTestDateISO({ year: 2023, month: 2, day: 1 })
    }, 'billing_cycle_id');

    const billingCycle2 = await context.createEntity('client_billing_cycles', {
      client_id: context.clientId,
      billing_cycle: 'monthly',
      effective_date: createTestDateISO({ year: 2023, month: 2, day: 1 }),
      period_start_date: createTestDateISO({ year: 2023, month: 2, day: 1 }),
      period_end_date: createTestDateISO({ year: 2023, month: 3, day: 1 })
    }, 'billing_cycle_id');

    const billingCycle3 = await context.createEntity('client_billing_cycles', {
      client_id: context.clientId,
      billing_cycle: 'monthly',
      effective_date: createTestDateISO({ year: 2023, month: 3, day: 1 }),
      period_start_date: createTestDateISO({ year: 2023, month: 3, day: 1 }),
      period_end_date: createTestDateISO({ year: 2023, month: 4, day: 1 })
    }, 'billing_cycle_id');

<<<<<<< HEAD
=======
    // Assign plan to client for all periods
    await context.db('client_billing_plans').insert([
      {
        client_billing_plan_id: uuidv4(),
        client_id: context.clientId,
        plan_id: planId,
        start_date: createTestDateISO({ year: 2023, month: 1, day: 1 }),
        is_active: true,
        tenant: context.tenantId
      },
      {
        client_billing_plan_id: uuidv4(),
        client_id: context.clientId,
        plan_id: planId,
        start_date: createTestDateISO({ year: 2023, month: 2, day: 1 }),
        is_active: true,
        tenant: context.tenantId
      },
      {
        client_billing_plan_id: uuidv4(),
        client_id: context.clientId,
        plan_id: planId,
        start_date: createTestDateISO({ year: 2023, month: 3, day: 1 }),
        is_active: true,
        tenant: context.tenantId
      }
    ]);

>>>>>>> b003a7fd
    // Generate invoices in sequence
    const invoice1 = await generateInvoice(billingCycle1);
    const invoice2 = await generateInvoice(billingCycle2);
    const invoice3 = await generateInvoice(billingCycle3);
    expect(invoice1).not.toBeNull();
    expect(invoice2).not.toBeNull();
    expect(invoice3).not.toBeNull();

    // Verify invoice numbers match the configured pattern and sequence
    expect(invoice1!.invoice_number).toMatch(/^INV-\d{6}$/);
    expect(invoice2!.invoice_number).toMatch(/^INV-\d{6}$/);
    expect(invoice3!.invoice_number).toMatch(/^INV-\d{6}$/);

    expect(invoice1!.invoice_number).toBe('INV-010000');
    expect(invoice2!.invoice_number).toBe('INV-010001');
    expect(invoice3!.invoice_number).toBe('INV-010002');

    // Verify the next_number table is updated correctly
    const nextNumberRecord = await context.db('next_number')
      .where({
        tenant: context.tenantId,
        entity_type: 'INVOICE'
      })
      .first();

    expect(parseInt(nextNumberRecord.last_number, 10)).toBe(10002);
  });
  
  it('should test unicode characters in prefix', async () => {
    // Set up invoice numbering settings with a unicode prefix
    await context.db('next_number').where({
      tenant: context.tenantId,
      entity_type: 'INVOICE'
    }).delete();

    await context.db('next_number').insert({
      tenant: context.tenantId,
      entity_type: 'INVOICE',
      prefix: '你好-',
      last_number: 0,
      initial_value: 1,
      padding_length: 6
    });

    // Create service and assign fixed plan
    const serviceId = await createTestService(context, {
      service_name: 'Basic Service',
      billing_method: 'fixed',
      default_rate: 10000,
      tax_region: 'US-NY'
    });

    await createFixedPlanAssignment(context, serviceId, {
      planName: 'Basic Plan',
      billingFrequency: 'monthly',
      baseRateCents: 10000,
      startDate: createTestDateISO({ year: 2023, month: 1, day: 1 })
    });

<<<<<<< HEAD
    // Create billing cycle
    const billingCycle = await context.createEntity('company_billing_cycles', {
      company_id: context.companyId,
=======
    // Create billing cycle and assign plan
    const billingCycle = await context.createEntity('client_billing_cycles', {
      client_id: context.clientId,
>>>>>>> b003a7fd
      billing_cycle: 'monthly',
      effective_date: createTestDateISO({ year: 2023, month: 1, day: 1 }),
      period_start_date: createTestDateISO({ year: 2023, month: 1, day: 1 }),
      period_end_date: createTestDateISO({ year: 2023, month: 2, day: 1 })
    }, 'billing_cycle_id');

<<<<<<< HEAD
=======
    await context.db('client_billing_plans').insert({
      client_billing_plan_id: uuidv4(),
      client_id: context.clientId,
      plan_id: planId,
      start_date: createTestDateISO({ year: 2023, month: 1, day: 1 }),
      is_active: true,
      tenant: context.tenantId
    });

>>>>>>> b003a7fd
    // Generate invoice
    const invoice = await generateInvoice(billingCycle);
    expect(invoice).not.toBeNull();

    // Verify the invoice number format
    expect(invoice!.invoice_number).toBe('你好-000001');
  });

  it('should validate empty or whitespace-only prefix handling', async () => {
    // Set up invoice numbering settings with an empty prefix
    await context.db('next_number').where({
      tenant: context.tenantId,
      entity_type: 'INVOICE'
    }).delete();

    await context.db('next_number').insert({
      tenant: context.tenantId,
      entity_type: 'INVOICE',
      prefix: '',
      last_number: 0,
      initial_value: 1,
      padding_length: 6
    });

    // Create service and assign fixed plan
    const serviceId = await createTestService(context, {
      service_name: 'Basic Service',
      billing_method: 'fixed',
      default_rate: 10000,
      tax_region: 'US-NY'
    });

    await createFixedPlanAssignment(context, serviceId, {
      planName: 'Basic Plan',
      billingFrequency: 'monthly',
      baseRateCents: 10000,
      startDate: createTestDateISO({ year: 2023, month: 1, day: 1 })
    });

<<<<<<< HEAD
    // Create billing cycle
    const billingCycle = await context.createEntity('company_billing_cycles', {
      company_id: context.companyId,
=======
    // Create billing cycle and assign plan
    const billingCycle = await context.createEntity('client_billing_cycles', {
      client_id: context.clientId,
>>>>>>> b003a7fd
      billing_cycle: 'monthly',
      effective_date: createTestDateISO({ year: 2023, month: 1, day: 1 }),
      period_start_date: createTestDateISO({ year: 2023, month: 1, day: 1 }),
      period_end_date: createTestDateISO({ year: 2023, month: 2, day: 1 })
    }, 'billing_cycle_id');

<<<<<<< HEAD
=======
    await context.db('client_billing_plans').insert({
      client_billing_plan_id: uuidv4(),
      client_id: context.clientId,
      plan_id: planId,
      start_date: createTestDateISO({ year: 2023, month: 1, day: 1 }),
      is_active: true,
      tenant: context.tenantId
    });

>>>>>>> b003a7fd
    // Generate invoice
    const invoice = await generateInvoice(billingCycle);
    expect(invoice).not.toBeNull();

    // Verify the invoice number format
    expect(invoice!.invoice_number).toBe('000001');
  });

  it('should test extremely long prefix values', async () => {
    // Set up invoice numbering settings with a long prefix
    await context.db('next_number').where({
      tenant: context.tenantId,
      entity_type: 'INVOICE'
    }).delete();

    const longPrefix = 'ThisIsAVeryLongPrefix-';

    await context.db('next_number').insert({
      tenant: context.tenantId,
      entity_type: 'INVOICE',
      prefix: longPrefix,
      last_number: 0,
      initial_value: 1,
      padding_length: 6
    });

    // Create service and assign fixed plan
    const serviceId = await createTestService(context, {
      service_name: 'Basic Service',
      billing_method: 'fixed',
      default_rate: 10000,
      tax_region: 'US-NY'
    });

    await createFixedPlanAssignment(context, serviceId, {
      planName: 'Basic Plan',
      billingFrequency: 'monthly',
      baseRateCents: 10000,
      startDate: createTestDateISO({ year: 2023, month: 1, day: 1 })
    });

<<<<<<< HEAD
    // Create billing cycle
    const billingCycle = await context.createEntity('company_billing_cycles', {
      company_id: context.companyId,
=======
    // Create billing cycle and assign plan
    const billingCycle = await context.createEntity('client_billing_cycles', {
      client_id: context.clientId,
>>>>>>> b003a7fd
      billing_cycle: 'monthly',
      effective_date: createTestDateISO({ year: 2023, month: 1, day: 1 }),
      period_start_date: createTestDateISO({ year: 2023, month: 1, day: 1 }),
      period_end_date: createTestDateISO({ year: 2023, month: 2, day: 1 })
    }, 'billing_cycle_id');

<<<<<<< HEAD
=======
    await context.db('client_billing_plans').insert({
      client_billing_plan_id: uuidv4(),
      client_id: context.clientId,
      plan_id: planId,
      start_date: createTestDateISO({ year: 2023, month: 1, day: 1 }),
      is_active: true,
      tenant: context.tenantId
    });

>>>>>>> b003a7fd
    // Generate invoice
    const invoice = await generateInvoice(billingCycle);
    expect(invoice).not.toBeNull();

    // Verify the invoice number format
    expect(invoice!.invoice_number).toBe(`${longPrefix}000001`);
  });

  it('should test changing from one prefix to another', async () => {
    // Set up initial invoice numbering settings with prefix 'INV-'
    await context.db('next_number').where({
      tenant: context.tenantId,
      entity_type: 'INVOICE'
    }).delete();

    await context.db('next_number').insert({
      tenant: context.tenantId,
      entity_type: 'INVOICE',
      prefix: 'INV-',
      last_number: 0,
      initial_value: 1,
      padding_length: 6
    });

    // Create service and assign fixed plan
    const serviceId = await createTestService(context, {
      service_name: 'Basic Service',
      billing_method: 'fixed',
      default_rate: 10000,
      tax_region: 'US-NY'
    });

    await createFixedPlanAssignment(context, serviceId, {
      planName: 'Basic Plan',
      billingFrequency: 'monthly',
      baseRateCents: 10000,
      startDate: createTestDateISO({ year: 2023, month: 1, day: 1 })
    });

<<<<<<< HEAD
    // Create billing cycle
    const billingCycle1 = await context.createEntity('company_billing_cycles', {
      company_id: context.companyId,
=======
    // Create billing cycle and assign plan
    const billingCycle1 = await context.createEntity('client_billing_cycles', {
      client_id: context.clientId,
>>>>>>> b003a7fd
      billing_cycle: 'monthly',
      effective_date: createTestDateISO({ year: 2023, month: 1, day: 1 }),
      period_start_date: createTestDateISO({ year: 2023, month: 1, day: 1 }),
      period_end_date: createTestDateISO({ year: 2023, month: 2, day: 1 })
    }, 'billing_cycle_id');

<<<<<<< HEAD
=======
    await context.db('client_billing_plans').insert({
      client_billing_plan_id: uuidv4(),
      client_id: context.clientId,
      plan_id: planId,
      start_date: createTestDateISO({ year: 2023, month: 1, day: 1 }),
      is_active: true,
      tenant: context.tenantId
    });

>>>>>>> b003a7fd
    // Generate invoice with initial prefix
    const invoice1 = await generateInvoice(billingCycle1);
    expect(invoice1).not.toBeNull();

    // Verify the invoice number format with initial prefix
    expect(invoice1!.invoice_number).toBe('INV-000001');

    // Change the prefix to 'BILL-'
    await context.db('next_number')
      .where({ tenant: context.tenantId, entity_type: 'INVOICE' })
      .update({ prefix: 'BILL-' });

<<<<<<< HEAD
    // Create a second billing cycle (plan already assigned from earlier)
    const billingCycle2 = await context.createEntity('company_billing_cycles', {
        company_id: context.companyId,
=======
    // Create a second billing cycle
    const billingCycle2 = await context.createEntity('client_billing_cycles', {
        client_id: context.clientId,
>>>>>>> b003a7fd
        billing_cycle: 'monthly',
        effective_date: createTestDateISO({ year: 2023, month: 2, day: 1 }),
        period_start_date: createTestDateISO({ year: 2023, month: 2, day: 1 }),
        period_end_date: createTestDateISO({ year: 2023, month: 3, day: 1 })
      }, 'billing_cycle_id');
<<<<<<< HEAD
=======
  
      await context.db('client_billing_plans').insert({
        client_billing_plan_id: uuidv4(),
        client_id: context.clientId,
        plan_id: planId,
        start_date: createTestDateISO({ year: 2023, month: 2, day: 1 }),
        is_active: true,
        tenant: context.tenantId
      });
>>>>>>> b003a7fd

    // Generate invoice with new prefix
    const invoice2 = await generateInvoice(billingCycle2);
    expect(invoice2).not.toBeNull();

    // Verify the invoice number format with the new prefix
    expect(invoice2!.invoice_number).toBe('BILL-000002');
  });

  it('should test changing prefix length', async () => {
    // Set up initial invoice numbering settings with prefix 'INV-'
    await context.db('next_number').where({
      tenant: context.tenantId,
      entity_type: 'INVOICE'
    }).delete();

    await context.db('next_number').insert({
      tenant: context.tenantId,
      entity_type: 'INVOICE',
      prefix: 'INV-',
      last_number: 0,
      initial_value: 1,
      padding_length: 6
    });

    // Create service and assign fixed plan
    const serviceId = await createTestService(context, {
      service_name: 'Basic Service',
      billing_method: 'fixed',
      default_rate: 10000,
      tax_region: 'US-NY'
    });

    await createFixedPlanAssignment(context, serviceId, {
      planName: 'Basic Plan',
      billingFrequency: 'monthly',
      baseRateCents: 10000,
      startDate: createTestDateISO({ year: 2023, month: 1, day: 1 })
    });

<<<<<<< HEAD
    // Create billing cycle
    const billingCycle1 = await context.createEntity('company_billing_cycles', {
      company_id: context.companyId,
=======
    // Create billing cycle and assign plan
    const billingCycle1 = await context.createEntity('client_billing_cycles', {
      client_id: context.clientId,
>>>>>>> b003a7fd
      billing_cycle: 'monthly',
      effective_date: createTestDateISO({ year: 2023, month: 1, day: 1 }),
      period_start_date: createTestDateISO({ year: 2023, month: 1, day: 1 }),
      period_end_date: createTestDateISO({ year: 2023, month: 2, day: 1 })
    }, 'billing_cycle_id');

<<<<<<< HEAD
=======
    await context.db('client_billing_plans').insert({
      client_billing_plan_id: uuidv4(),
      client_id: context.clientId,
      plan_id: planId,
      start_date: createTestDateISO({ year: 2023, month: 1, day: 1 }),
      is_active: true,
      tenant: context.tenantId
    });

>>>>>>> b003a7fd
    // Generate invoice with initial prefix
    const invoice1 = await generateInvoice(billingCycle1);
    expect(invoice1).not.toBeNull();

    // Verify the invoice number format with initial prefix
    expect(invoice1!.invoice_number).toBe('INV-000001');

    // Change the prefix to a shorter one: 'IN-'
    await context.db('next_number')
      .where({ tenant: context.tenantId, entity_type: 'INVOICE' })
      .update({ prefix: 'IN-' });

<<<<<<< HEAD
      // Create a second billing cycle (plan already assigned from earlier)
      const billingCycle2 = await context.createEntity('company_billing_cycles', {
        company_id: context.companyId,
=======
      // Create a second billing cycle
      const billingCycle2 = await context.createEntity('client_billing_cycles', {
        client_id: context.clientId,
>>>>>>> b003a7fd
        billing_cycle: 'monthly',
        effective_date: createTestDateISO({ year: 2023, month: 2, day: 1 }),
        period_start_date: createTestDateISO({ year: 2023, month: 2, day: 1 }),
        period_end_date: createTestDateISO({ year: 2023, month: 3, day: 1 })
      }, 'billing_cycle_id');
<<<<<<< HEAD
=======
  
      await context.db('client_billing_plans').insert({
        client_billing_plan_id: uuidv4(),
        client_id: context.clientId,
        plan_id: planId,
        start_date: createTestDateISO({ year: 2023, month: 2, day: 1 }),
        is_active: true,
        tenant: context.tenantId
      });      
>>>>>>> b003a7fd

    // Generate invoice with shorter prefix
    const invoice2 = await generateInvoice(billingCycle2);
    expect(invoice2).not.toBeNull();

    // Verify the invoice number format with the new prefix
    expect(invoice2!.invoice_number).toBe('IN-000002');

    // Change the prefix to a longer one: 'INVOICE-'
    await context.db('next_number')
    .where({ tenant: context.tenantId, entity_type: 'INVOICE' })
    .update({ prefix: 'INVOICE-' });

<<<<<<< HEAD
    // Create a third billing cycle (plan already assigned from earlier)
    const billingCycle3 = await context.createEntity('company_billing_cycles', {
      company_id: context.companyId,
=======
    // Create a third billing cycle
    const billingCycle3 = await context.createEntity('client_billing_cycles', {
      client_id: context.clientId,
>>>>>>> b003a7fd
      billing_cycle: 'monthly',
      effective_date: createTestDateISO({ year: 2023, month: 3, day: 1 }),
      period_start_date: createTestDateISO({ year: 2023, month: 3, day: 1 }),
      period_end_date: createTestDateISO({ year: 2023, month: 4, day: 1 })
    }, 'billing_cycle_id');

<<<<<<< HEAD
=======
    await context.db('client_billing_plans').insert({
      client_billing_plan_id: uuidv4(),
      client_id: context.clientId,
      plan_id: planId,
      start_date: createTestDateISO({ year: 2023, month: 3, day: 1 }),
      is_active: true,
      tenant: context.tenantId
    });

>>>>>>> b003a7fd
    // Generate invoice with longer prefix
    const invoice3 = await generateInvoice(billingCycle3);
    expect(invoice3).not.toBeNull();

    // Verify the invoice number format with the new prefix
    expect(invoice3!.invoice_number).toBe('INVOICE-000003');
  });
});<|MERGE_RESOLUTION|>--- conflicted
+++ resolved
@@ -7,7 +7,7 @@
 import {
   createTestService,
   createFixedPlanAssignment,
-  setupCompanyTaxConfiguration,
+  setupClientTaxConfiguration,
   assignServiceTaxRate
 } from '../../../../../test-utils/billingTestHelpers';
 import { setupCommonMocks } from '../../../../../test-utils/testMocks';
@@ -64,7 +64,7 @@
   let context: TestContext;
 
   async function configureDefaultTax() {
-    await setupCompanyTaxConfiguration(context, {
+    await setupClientTaxConfiguration(context, {
       regionCode: 'US-NY',
       regionName: 'New York',
       description: 'NY State Tax',
@@ -84,33 +84,20 @@
         'bucket_usage',
         'time_entries',
         'tickets',
-<<<<<<< HEAD
-        'company_billing_cycles',
-        'company_billing_plans',
+        'client_billing_cycles',
+        'client_billing_plans',
         'plan_service_configuration',
         'plan_service_fixed_config',
-=======
-        'client_billing_cycles',
-        'client_billing_plans',
-        'plan_services',
->>>>>>> b003a7fd
         'service_catalog',
         'billing_plan_fixed_config',
         'billing_plans',
         'tax_rates',
-<<<<<<< HEAD
         'tax_regions',
-        'company_tax_settings',
-        'company_tax_rates',
+        'client_tax_settings',
+        'client_tax_rates',
         'next_number'
       ],
-      companyName: 'Invoice Number Test Company',
-=======
-        'client_tax_settings',
-        'next_number'
-      ],
-      clientName: 'Test Client',
->>>>>>> b003a7fd
+      clientName: 'Invoice Number Test Client',
       userType: 'internal'
     });
 
@@ -148,44 +135,12 @@
     };
     await context.db('next_number').insert(nextNumberRecord);
 
-<<<<<<< HEAD
     await configureDefaultTax();
   }, 30000);
 
   afterEach(async () => {
     await rollbackContext();
   }, 30000);
-=======
-    // Create default tax rate
-    await context.createEntity('tax_rates', {
-      tax_type: 'VAT',
-      country_code: 'US',
-      tax_percentage: 10,
-      region: null,
-      is_reverse_charge_applicable: false,
-      is_composite: false,
-      start_date: dateHelpers.createDateISO({ year: 2023, month: 1, day: 1 }),
-      is_active: true,
-      description: 'Test Tax Rate'
-    }, 'tax_rate_id');
-
-    // Create default tax settings for the test client
-    await createDefaultTaxSettings(context.client.client_id);
-
-    // Re-create tax rate
-    await context.createEntity('tax_rates', {
-      tax_type: 'VAT',
-      country_code: 'US',
-      tax_percentage: 10,
-      region: null,
-      is_reverse_charge_applicable: false,
-      is_composite: false,
-      start_date: dateHelpers.createDateISO({ year: 2023, month: 1, day: 1 }),
-      is_active: true,
-      description: 'Test Tax Rate'
-    }, 'tax_rate_id');
-  });
->>>>>>> b003a7fd
 
   afterAll(async () => {
     await cleanupContext();
@@ -232,7 +187,6 @@
       period_end_date: createTestDateISO({ year: 2023, month: 3, day: 1 })
     }, 'billing_cycle_id');
 
-<<<<<<< HEAD
     // Assign plan for first period
     await createFixedPlanAssignment(context, serviceId, {
       planName: 'Basic Plan',
@@ -248,27 +202,6 @@
       baseRateCents: 10000,
       startDate: createTestDateISO({ year: 2023, month: 2, day: 1 })
     });
-=======
-    // Assign plan to client for both periods
-    await context.db('client_billing_plans').insert([
-      {
-        client_billing_plan_id: uuidv4(),
-        client_id: context.clientId,
-        plan_id: planId,
-        start_date: createTestDateISO({ year: 2023, month: 1, day: 1 }),
-        is_active: true,
-        tenant: context.tenantId
-      },
-      {
-        client_billing_plan_id: uuidv4(),
-        client_id: context.clientId,
-        plan_id: planId,
-        start_date: createTestDateISO({ year: 2023, month: 2, day: 1 }),
-        is_active: true,
-        tenant: context.tenantId
-      }
-    ]);
->>>>>>> b003a7fd
 
     // Generate invoices that will exceed padding length
     const invoice1 = await generateInvoice(billingCycle1);
@@ -314,33 +247,15 @@
       startDate: createTestDateISO({ year: 2023, month: 1, day: 1 })
     });
 
-<<<<<<< HEAD
     // Create billing cycle
-    const billingCycle = await context.createEntity('company_billing_cycles', {
-      company_id: context.companyId,
-=======
-    // Create billing cycle and assign plan
     const billingCycle = await context.createEntity('client_billing_cycles', {
       client_id: context.clientId,
->>>>>>> b003a7fd
       billing_cycle: 'monthly',
       effective_date: createTestDateISO({ year: 2023, month: 1, day: 1 }),
       period_start_date: createTestDateISO({ year: 2023, month: 1, day: 1 }),
       period_end_date: createTestDateISO({ year: 2023, month: 2, day: 1 })
     }, 'billing_cycle_id');
 
-<<<<<<< HEAD
-=======
-    await context.db('client_billing_plans').insert({
-      client_billing_plan_id: uuidv4(),
-      client_id: context.clientId,
-      plan_id: planId,
-      start_date: createTestDateISO({ year: 2023, month: 1, day: 1 }),
-      is_active: true,
-      tenant: context.tenantId
-    });
-
->>>>>>> b003a7fd
     // Generate invoice
     const invoice = await generateInvoice(billingCycle);
     expect(invoice).not.toBeNull();
@@ -448,37 +363,6 @@
       period_end_date: createTestDateISO({ year: 2023, month: 4, day: 1 })
     }, 'billing_cycle_id');
 
-<<<<<<< HEAD
-=======
-    // Assign plan to client for all periods
-    await context.db('client_billing_plans').insert([
-      {
-        client_billing_plan_id: uuidv4(),
-        client_id: context.clientId,
-        plan_id: planId,
-        start_date: createTestDateISO({ year: 2023, month: 1, day: 1 }),
-        is_active: true,
-        tenant: context.tenantId
-      },
-      {
-        client_billing_plan_id: uuidv4(),
-        client_id: context.clientId,
-        plan_id: planId,
-        start_date: createTestDateISO({ year: 2023, month: 2, day: 1 }),
-        is_active: true,
-        tenant: context.tenantId
-      },
-      {
-        client_billing_plan_id: uuidv4(),
-        client_id: context.clientId,
-        plan_id: planId,
-        start_date: createTestDateISO({ year: 2023, month: 3, day: 1 }),
-        is_active: true,
-        tenant: context.tenantId
-      }
-    ]);
-
->>>>>>> b003a7fd
     // 1. Query for the minimum invoice number.
     const minInvoiceNumber = await getMinimumInvoiceNumber();
 
@@ -591,37 +475,6 @@
       period_end_date: createTestDateISO({ year: 2023, month: 4, day: 1 })
     }, 'billing_cycle_id');
 
-<<<<<<< HEAD
-=======
-    // Assign plan to client for all periods
-    await context.db('client_billing_plans').insert([
-      {
-        client_billing_plan_id: uuidv4(),
-        client_id: context.clientId,
-        plan_id: planId,
-        start_date: createTestDateISO({ year: 2023, month: 1, day: 1 }),
-        is_active: true,
-        tenant: context.tenantId
-      },
-      {
-        client_billing_plan_id: uuidv4(),
-        client_id: context.clientId,
-        plan_id: planId,
-        start_date: createTestDateISO({ year: 2023, month: 2, day: 1 }),
-        is_active: true,
-        tenant: context.tenantId
-      },
-      {
-        client_billing_plan_id: uuidv4(),
-        client_id: context.clientId,
-        plan_id: planId,
-        start_date: createTestDateISO({ year: 2023, month: 3, day: 1 }),
-        is_active: true,
-        tenant: context.tenantId
-      }
-    ]);
-
->>>>>>> b003a7fd
     // Generate invoices in sequence
     const invoice1 = await generateInvoice(billingCycle1);
     const invoice2 = await generateInvoice(billingCycle2);
@@ -681,33 +534,15 @@
       startDate: createTestDateISO({ year: 2023, month: 1, day: 1 })
     });
 
-<<<<<<< HEAD
     // Create billing cycle
-    const billingCycle = await context.createEntity('company_billing_cycles', {
-      company_id: context.companyId,
-=======
-    // Create billing cycle and assign plan
     const billingCycle = await context.createEntity('client_billing_cycles', {
       client_id: context.clientId,
->>>>>>> b003a7fd
       billing_cycle: 'monthly',
       effective_date: createTestDateISO({ year: 2023, month: 1, day: 1 }),
       period_start_date: createTestDateISO({ year: 2023, month: 1, day: 1 }),
       period_end_date: createTestDateISO({ year: 2023, month: 2, day: 1 })
     }, 'billing_cycle_id');
 
-<<<<<<< HEAD
-=======
-    await context.db('client_billing_plans').insert({
-      client_billing_plan_id: uuidv4(),
-      client_id: context.clientId,
-      plan_id: planId,
-      start_date: createTestDateISO({ year: 2023, month: 1, day: 1 }),
-      is_active: true,
-      tenant: context.tenantId
-    });
-
->>>>>>> b003a7fd
     // Generate invoice
     const invoice = await generateInvoice(billingCycle);
     expect(invoice).not.toBeNull();
@@ -747,33 +582,15 @@
       startDate: createTestDateISO({ year: 2023, month: 1, day: 1 })
     });
 
-<<<<<<< HEAD
     // Create billing cycle
-    const billingCycle = await context.createEntity('company_billing_cycles', {
-      company_id: context.companyId,
-=======
-    // Create billing cycle and assign plan
     const billingCycle = await context.createEntity('client_billing_cycles', {
       client_id: context.clientId,
->>>>>>> b003a7fd
       billing_cycle: 'monthly',
       effective_date: createTestDateISO({ year: 2023, month: 1, day: 1 }),
       period_start_date: createTestDateISO({ year: 2023, month: 1, day: 1 }),
       period_end_date: createTestDateISO({ year: 2023, month: 2, day: 1 })
     }, 'billing_cycle_id');
 
-<<<<<<< HEAD
-=======
-    await context.db('client_billing_plans').insert({
-      client_billing_plan_id: uuidv4(),
-      client_id: context.clientId,
-      plan_id: planId,
-      start_date: createTestDateISO({ year: 2023, month: 1, day: 1 }),
-      is_active: true,
-      tenant: context.tenantId
-    });
-
->>>>>>> b003a7fd
     // Generate invoice
     const invoice = await generateInvoice(billingCycle);
     expect(invoice).not.toBeNull();
@@ -815,33 +632,15 @@
       startDate: createTestDateISO({ year: 2023, month: 1, day: 1 })
     });
 
-<<<<<<< HEAD
     // Create billing cycle
-    const billingCycle = await context.createEntity('company_billing_cycles', {
-      company_id: context.companyId,
-=======
-    // Create billing cycle and assign plan
     const billingCycle = await context.createEntity('client_billing_cycles', {
       client_id: context.clientId,
->>>>>>> b003a7fd
       billing_cycle: 'monthly',
       effective_date: createTestDateISO({ year: 2023, month: 1, day: 1 }),
       period_start_date: createTestDateISO({ year: 2023, month: 1, day: 1 }),
       period_end_date: createTestDateISO({ year: 2023, month: 2, day: 1 })
     }, 'billing_cycle_id');
 
-<<<<<<< HEAD
-=======
-    await context.db('client_billing_plans').insert({
-      client_billing_plan_id: uuidv4(),
-      client_id: context.clientId,
-      plan_id: planId,
-      start_date: createTestDateISO({ year: 2023, month: 1, day: 1 }),
-      is_active: true,
-      tenant: context.tenantId
-    });
-
->>>>>>> b003a7fd
     // Generate invoice
     const invoice = await generateInvoice(billingCycle);
     expect(invoice).not.toBeNull();
@@ -881,33 +680,15 @@
       startDate: createTestDateISO({ year: 2023, month: 1, day: 1 })
     });
 
-<<<<<<< HEAD
     // Create billing cycle
-    const billingCycle1 = await context.createEntity('company_billing_cycles', {
-      company_id: context.companyId,
-=======
-    // Create billing cycle and assign plan
     const billingCycle1 = await context.createEntity('client_billing_cycles', {
       client_id: context.clientId,
->>>>>>> b003a7fd
       billing_cycle: 'monthly',
       effective_date: createTestDateISO({ year: 2023, month: 1, day: 1 }),
       period_start_date: createTestDateISO({ year: 2023, month: 1, day: 1 }),
       period_end_date: createTestDateISO({ year: 2023, month: 2, day: 1 })
     }, 'billing_cycle_id');
 
-<<<<<<< HEAD
-=======
-    await context.db('client_billing_plans').insert({
-      client_billing_plan_id: uuidv4(),
-      client_id: context.clientId,
-      plan_id: planId,
-      start_date: createTestDateISO({ year: 2023, month: 1, day: 1 }),
-      is_active: true,
-      tenant: context.tenantId
-    });
-
->>>>>>> b003a7fd
     // Generate invoice with initial prefix
     const invoice1 = await generateInvoice(billingCycle1);
     expect(invoice1).not.toBeNull();
@@ -920,32 +701,14 @@
       .where({ tenant: context.tenantId, entity_type: 'INVOICE' })
       .update({ prefix: 'BILL-' });
 
-<<<<<<< HEAD
     // Create a second billing cycle (plan already assigned from earlier)
-    const billingCycle2 = await context.createEntity('company_billing_cycles', {
-        company_id: context.companyId,
-=======
-    // Create a second billing cycle
     const billingCycle2 = await context.createEntity('client_billing_cycles', {
         client_id: context.clientId,
->>>>>>> b003a7fd
         billing_cycle: 'monthly',
         effective_date: createTestDateISO({ year: 2023, month: 2, day: 1 }),
         period_start_date: createTestDateISO({ year: 2023, month: 2, day: 1 }),
         period_end_date: createTestDateISO({ year: 2023, month: 3, day: 1 })
       }, 'billing_cycle_id');
-<<<<<<< HEAD
-=======
-  
-      await context.db('client_billing_plans').insert({
-        client_billing_plan_id: uuidv4(),
-        client_id: context.clientId,
-        plan_id: planId,
-        start_date: createTestDateISO({ year: 2023, month: 2, day: 1 }),
-        is_active: true,
-        tenant: context.tenantId
-      });
->>>>>>> b003a7fd
 
     // Generate invoice with new prefix
     const invoice2 = await generateInvoice(billingCycle2);
@@ -986,33 +749,15 @@
       startDate: createTestDateISO({ year: 2023, month: 1, day: 1 })
     });
 
-<<<<<<< HEAD
     // Create billing cycle
-    const billingCycle1 = await context.createEntity('company_billing_cycles', {
-      company_id: context.companyId,
-=======
-    // Create billing cycle and assign plan
     const billingCycle1 = await context.createEntity('client_billing_cycles', {
       client_id: context.clientId,
->>>>>>> b003a7fd
       billing_cycle: 'monthly',
       effective_date: createTestDateISO({ year: 2023, month: 1, day: 1 }),
       period_start_date: createTestDateISO({ year: 2023, month: 1, day: 1 }),
       period_end_date: createTestDateISO({ year: 2023, month: 2, day: 1 })
     }, 'billing_cycle_id');
 
-<<<<<<< HEAD
-=======
-    await context.db('client_billing_plans').insert({
-      client_billing_plan_id: uuidv4(),
-      client_id: context.clientId,
-      plan_id: planId,
-      start_date: createTestDateISO({ year: 2023, month: 1, day: 1 }),
-      is_active: true,
-      tenant: context.tenantId
-    });
-
->>>>>>> b003a7fd
     // Generate invoice with initial prefix
     const invoice1 = await generateInvoice(billingCycle1);
     expect(invoice1).not.toBeNull();
@@ -1025,32 +770,14 @@
       .where({ tenant: context.tenantId, entity_type: 'INVOICE' })
       .update({ prefix: 'IN-' });
 
-<<<<<<< HEAD
       // Create a second billing cycle (plan already assigned from earlier)
-      const billingCycle2 = await context.createEntity('company_billing_cycles', {
-        company_id: context.companyId,
-=======
-      // Create a second billing cycle
       const billingCycle2 = await context.createEntity('client_billing_cycles', {
         client_id: context.clientId,
->>>>>>> b003a7fd
         billing_cycle: 'monthly',
         effective_date: createTestDateISO({ year: 2023, month: 2, day: 1 }),
         period_start_date: createTestDateISO({ year: 2023, month: 2, day: 1 }),
         period_end_date: createTestDateISO({ year: 2023, month: 3, day: 1 })
       }, 'billing_cycle_id');
-<<<<<<< HEAD
-=======
-  
-      await context.db('client_billing_plans').insert({
-        client_billing_plan_id: uuidv4(),
-        client_id: context.clientId,
-        plan_id: planId,
-        start_date: createTestDateISO({ year: 2023, month: 2, day: 1 }),
-        is_active: true,
-        tenant: context.tenantId
-      });      
->>>>>>> b003a7fd
 
     // Generate invoice with shorter prefix
     const invoice2 = await generateInvoice(billingCycle2);
@@ -1064,33 +791,15 @@
     .where({ tenant: context.tenantId, entity_type: 'INVOICE' })
     .update({ prefix: 'INVOICE-' });
 
-<<<<<<< HEAD
     // Create a third billing cycle (plan already assigned from earlier)
-    const billingCycle3 = await context.createEntity('company_billing_cycles', {
-      company_id: context.companyId,
-=======
-    // Create a third billing cycle
     const billingCycle3 = await context.createEntity('client_billing_cycles', {
       client_id: context.clientId,
->>>>>>> b003a7fd
       billing_cycle: 'monthly',
       effective_date: createTestDateISO({ year: 2023, month: 3, day: 1 }),
       period_start_date: createTestDateISO({ year: 2023, month: 3, day: 1 }),
       period_end_date: createTestDateISO({ year: 2023, month: 4, day: 1 })
     }, 'billing_cycle_id');
 
-<<<<<<< HEAD
-=======
-    await context.db('client_billing_plans').insert({
-      client_billing_plan_id: uuidv4(),
-      client_id: context.clientId,
-      plan_id: planId,
-      start_date: createTestDateISO({ year: 2023, month: 3, day: 1 }),
-      is_active: true,
-      tenant: context.tenantId
-    });
-
->>>>>>> b003a7fd
     // Generate invoice with longer prefix
     const invoice3 = await generateInvoice(billingCycle3);
     expect(invoice3).not.toBeNull();
