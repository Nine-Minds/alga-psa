--- conflicted
+++ resolved
@@ -3,17 +3,12 @@
 import { TestContext } from '../../../../../test-utils/testContext';
 import { TaxService } from 'server/src/lib/services/taxService';
 import { Temporal } from '@js-temporal/polyfill';
-<<<<<<< HEAD
-import { ICompany } from 'server/src/interfaces/company.interfaces';
-=======
-import { createDefaultTaxSettings } from 'server/src/lib/actions/taxSettingsActions';
-import { IClient } from '../../interfaces/client.interfaces';
->>>>>>> b003a7fd
+import { IClient } from 'server/src/interfaces/client.interfaces';
 import { v4 as uuidv4 } from 'uuid';
 import { TextEncoder as NodeTextEncoder } from 'util';
 import { setupCommonMocks } from '../../../../../test-utils/testMocks';
 import {
-  setupCompanyTaxConfiguration,
+  setupClientTaxConfiguration,
   assignServiceTaxRate
 } from '../../../../../test-utils/billingTestHelpers';
 
@@ -70,7 +65,7 @@
   let taxService: TaxService;
 
   async function configureDefaultTax() {
-    await setupCompanyTaxConfiguration(context, {
+    await setupClientTaxConfiguration(context, {
       regionCode: 'US-NY',
       regionName: 'New York',
       description: 'NY State Tax',
@@ -80,14 +75,14 @@
     await assignServiceTaxRate(context, '*', 'US-NY', { onlyUnset: true });
   }
 
-  async function createCompanyRecord(overrides: Partial<ICompany> = {}): Promise<string> {
-    const company_id = overrides.company_id ?? uuidv4();
+  async function createClientRecord(overrides: Partial<IClient> = {}): Promise<string> {
+    const client_id = overrides.client_id ?? uuidv4();
     const now = new Date().toISOString();
 
-    await context.db('companies').insert({
-      company_id,
+    await context.db('clients').insert({
+      client_id,
       tenant: context.tenantId,
-      company_name: overrides.company_name ?? 'Test Company',
+      client_name: overrides.client_name ?? 'Test Client',
       is_tax_exempt: overrides.is_tax_exempt ?? false,
       region_code: overrides.region_code ?? 'US-NY',
       credit_balance: overrides.credit_balance ?? 0,
@@ -97,7 +92,7 @@
       updated_at: overrides.updated_at ?? now
     });
 
-    return company_id;
+    return client_id;
   }
 
   beforeAll(async () => {
@@ -106,17 +101,11 @@
       cleanupTables: [
         'clients',
         'tax_rates',
-<<<<<<< HEAD
         'tax_regions',
-        'company_tax_settings',
-        'company_tax_rates'
+        'client_tax_settings',
+        'client_tax_rates'
       ],
-      companyName: 'Tax Exemption Test Company',
-=======
-        'client_tax_settings'
-      ],
-      clientName: 'Test Client',
->>>>>>> b003a7fd
+      clientName: 'Tax Exemption Test Client',
       userType: 'internal'
     });
 
@@ -155,42 +144,19 @@
     await cleanupContext();
   }, 30000);
 
-<<<<<<< HEAD
-  it('should not apply tax to exempt companies', async () => {
-    // Create a tax-exempt company
-    const company_id = await createCompanyRecord({
-      company_name: 'Exempt Company',
+  it('should not apply tax to exempt clients', async () => {
+    // Create a tax-exempt client
+    const client_id = await createClientRecord({
+      client_name: 'Exempt Client',
       is_tax_exempt: true,
       billing_cycle: 'weekly'
     });
 
-    // Configure tax for exempt company
-    await setupCompanyTaxConfiguration(context, {
-      regionCode: 'US-NY',
-      companyId: company_id
-    });
-=======
-  it('should not apply tax to exempt clients', async () => {
-    // Create a tax-exempt client
-    const client_id = await context.createEntity<IClient>('clients', {
-      client_name: 'Exempt Client',
-      is_tax_exempt: true,
-      tax_region: 'US-NY',
-      client_id: uuidv4(),
-      phone_no: '',
-      credit_balance: 0,
-      email: '',
-      url: '',
-      address: '',
-      created_at: Temporal.Now.plainDateISO().toString(),
-      updated_at: Temporal.Now.plainDateISO().toString(),
-      is_inactive: false,
-      billing_cycle: 'weekly'
-    }, 'client_id');
-
-    // Create default tax settings
-    await createDefaultTaxSettings(client_id);
->>>>>>> b003a7fd
+    // Configure tax for exempt client
+    await setupClientTaxConfiguration(context, {
+      regionCode: 'US-NY',
+      clientId: client_id
+    });
 
     // Create a test charge
     const chargeAmount = 10000; // $100.00 in cents
@@ -201,43 +167,19 @@
     expect(taxResult.taxRate).toBe(0);
   });
 
-<<<<<<< HEAD
-  it('should apply tax to non-exempt companies', async () => {
-    // Create a non-exempt company
-    const company_id = await createCompanyRecord({
-      company_name: 'Non-Exempt Company',
+  it('should apply tax to non-exempt clients', async () => {
+    // Create a non-exempt client
+    const client_id = await createClientRecord({
+      client_name: 'Non-Exempt Client',
       is_tax_exempt: false,
       billing_cycle: 'weekly'
     });
 
-    // Configure tax for non-exempt company
-    await setupCompanyTaxConfiguration(context, {
-      regionCode: 'US-NY',
-      companyId: company_id
-    });
-=======
-  it('should apply tax to non-exempt clients', async () => {
-    // Create a non-exempt client
-    const client_id = await context.createEntity<IClient>('clients', {
-      client_name: 'Non-Exempt Client',
-      is_tax_exempt: false,
-      tax_region: 'US-NY',
-      client_id: uuidv4(),
-      phone_no: '123-456-7890',
-      credit_balance: 0,
-      email: 'test@example.com',
-      url: 'https://example.com',
-      address: '123 Test St',
-      created_at: Temporal.Now.plainDateISO().toString(),
-      updated_at: Temporal.Now.plainDateISO().toString(),
-      is_inactive: false,
-      billing_cycle: 'weekly',
-      properties: {}
-    }, 'client_id');
-
-    // Create default tax settings
-    await createDefaultTaxSettings(client_id);
->>>>>>> b003a7fd
+    // Configure tax for non-exempt client
+    await setupClientTaxConfiguration(context, {
+      regionCode: 'US-NY',
+      clientId: client_id
+    });
 
     // Create a test charge
     const chargeAmount = 10000; // $100.00 in cents
@@ -249,40 +191,18 @@
   });
 
   it('should handle tax exemption status changes', async () => {
-<<<<<<< HEAD
-    // Create a company
-    const company_id = await createCompanyRecord({
-      company_name: 'Status Change Company',
+    // Create a client
+    const client_id = await createClientRecord({
+      client_name: 'Status Change Client',
       is_tax_exempt: false,
       billing_cycle: 'weekly'
     });
 
-    // Configure tax for company
-    await setupCompanyTaxConfiguration(context, {
-      regionCode: 'US-NY',
-      companyId: company_id
-    });
-=======
-    // Create a client
-    const client_id = await context.createEntity<IClient>('clients', {
-      client_name: 'Status Change Client',
-      is_tax_exempt: false,
-      tax_region: 'US-NY',
-      client_id: uuidv4(),
-      phone_no: '',
-      credit_balance: 0,
-      email: '',
-      url: '',
-      address: '',
-      created_at: Temporal.Now.plainDateISO().toString(),
-      updated_at: Temporal.Now.plainDateISO().toString(),
-      is_inactive: false,
-      billing_cycle: 'weekly'
-    }, 'client_id');
-
-    // Create default tax settings
-    await createDefaultTaxSettings(client_id);
->>>>>>> b003a7fd
+    // Configure tax for client
+    await setupClientTaxConfiguration(context, {
+      regionCode: 'US-NY',
+      clientId: client_id
+    });
 
     // Test as non-exempt
     const chargeAmount = 10000;
