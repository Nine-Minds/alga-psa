--- conflicted
+++ resolved
@@ -1,22 +1,12 @@
-<<<<<<< HEAD
 import { describe, it, expect, beforeAll, beforeEach, afterEach, afterAll, vi } from 'vitest';
 import '../../../../../test-utils/nextApiMock';
 import { TestContext } from '../../../../../test-utils/testContext';
-=======
-import { describe, it, expect, beforeAll, beforeEach, afterAll } from 'vitest';
-import '../../../test-utils/nextApiMock';
-import { TestContext } from '../../../test-utils/testContext';
-import { TaxService } from '../../lib/services/taxService';
-import { Temporal } from '@js-temporal/polyfill';
-import { IClient } from '../../interfaces/client.interfaces';
-import { v4 as uuidv4 } from 'uuid';
->>>>>>> b003a7fd
 import { generateManualInvoice } from 'server/src/lib/actions/manualInvoiceActions';
 import { v4 as uuidv4 } from 'uuid';
 import { TextEncoder as NodeTextEncoder } from 'util';
 import {
   createTestService,
-  setupCompanyTaxConfiguration,
+  setupClientTaxConfiguration,
   assignServiceTaxRate
 } from '../../../../../test-utils/billingTestHelpers';
 import { setupCommonMocks } from '../../../../../test-utils/testMocks';
@@ -72,38 +62,22 @@
 
 describe('Tax Allocation Strategy', () => {
   let context: TestContext;
-<<<<<<< HEAD
-=======
-  let taxService: TaxService;
-  let client_id: string;
->>>>>>> b003a7fd
   let default_service_id: string;
 
   beforeAll(async () => {
     context = await setupContext({
       runSeeds: true,
       cleanupTables: [
-<<<<<<< HEAD
         'invoice_items',
         'invoices',
         'service_catalog',
         'tax_rates',
         'tax_regions',
-        'company_tax_settings',
-        'company_tax_rates',
-        'companies'
+        'client_tax_settings',
+        'client_tax_rates',
+        'clients'
       ],
-      companyName: 'Tax Test Company',
-=======
-        'clients',
-        'tax_rates',
-        'client_tax_settings',
-        'invoices',
-        'invoice_items',
-        'service_catalog'
-      ],
-      clientName: 'Test Client',
->>>>>>> b003a7fd
+      clientName: 'Tax Test Client',
       userType: 'internal'
     });
 
@@ -118,7 +92,6 @@
   }, 120000);
 
   beforeEach(async () => {
-<<<<<<< HEAD
     context = await resetContext();
 
     const mockContext = setupCommonMocks({
@@ -128,27 +101,6 @@
     });
     mockedTenantId = mockContext.tenantId;
     mockedUserId = mockContext.userId;
-=======
-    await testHelpers.beforeEach();
-
-    // Create test client
-    client_id = await context.createEntity<IClient>('clients', {
-      client_name: 'Tax Allocation Test Client',
-      billing_cycle: 'monthly',
-      client_id: uuidv4(),
-      tax_region: 'US-NY',
-      is_tax_exempt: false,
-      phone_no: '',
-      credit_balance: 0,
-      email: '',
-      url: '',
-      address: '',
-      created_at: Temporal.Now.plainDateISO().toString(),
-      updated_at: Temporal.Now.plainDateISO().toString(),
-      is_inactive: false,
-      properties: {}
-    }, 'client_id');
->>>>>>> b003a7fd
 
     // Create a default service for testing
     // NOTE: Do NOT set tax_region here - each test configures its own tax
@@ -173,35 +125,18 @@
   describe('Tax Distribution Rules', () => {
     it('should distribute tax proportionally among positive line items only', async () => {
       // Set up tax rate of 10% for simple calculation
-      await setupCompanyTaxConfiguration(context, {
+      await setupClientTaxConfiguration(context, {
         regionCode: 'US-NY',
         regionName: 'New York',
         description: 'Test Tax Rate',
-<<<<<<< HEAD
         startDate: '2025-01-01T00:00:00.000Z',
         taxPercentage: 10
-=======
-        start_date: '2025-01-01',
-        is_active: true
-      }, 'tax_rate_id');
-
-      // Set up client tax settings
-      await context.db('client_tax_settings').insert({
-        client_id: client_id,
-        tenant: context.tenantId,
-        tax_rate_id: taxRateId,
-        is_reverse_charge_applicable: false
->>>>>>> b003a7fd
       });
       await assignServiceTaxRate(context, '*', 'US-NY', { onlyUnset: true });
 
       // Create invoice with mixed positive and negative amounts
       const invoice = await generateManualInvoice({
-<<<<<<< HEAD
-        companyId: context.companyId,
-=======
-        clientId: client_id,
->>>>>>> b003a7fd
+        clientId: context.clientId,
         items: [
           {
             service_id: default_service_id,
@@ -246,11 +181,10 @@
 
     it('should handle rounding by using Math.floor for all but last item', async () => {
       // Set up tax rate of 8.875% (NY rate)
-      await setupCompanyTaxConfiguration(context, {
+      await setupClientTaxConfiguration(context, {
         regionCode: 'US-NY',
         regionName: 'New York',
         description: 'NY State + City Tax',
-<<<<<<< HEAD
         startDate: '2025-01-01T00:00:00.000Z',
         taxPercentage: 8.875
       });
@@ -258,24 +192,7 @@
 
       // Create invoice with amounts that will produce fractional tax cents
       const invoice = await generateManualInvoice({
-        companyId: context.companyId,
-=======
-        start_date: '2025-01-01',
-        is_active: true
-      }, 'tax_rate_id');
-
-      // Update client tax settings
-      await context.db('client_tax_settings')
-        .where({ client_id: client_id })
-        .update({
-          tax_rate_id: taxRateId,
-          is_reverse_charge_applicable: false
-        });
-
-      // Create invoice with amounts that will produce fractional tax cents
-      const invoice = await generateManualInvoice({
-        clientId: client_id,
->>>>>>> b003a7fd
+        clientId: context.clientId,
         items: [
           {
             service_id: default_service_id,
@@ -319,11 +236,10 @@
 
     it('should handle very small amounts by allocating to last positive item', async () => {
       // Set up tax rate of 1% for testing small amounts
-      await setupCompanyTaxConfiguration(context, {
+      await setupClientTaxConfiguration(context, {
         regionCode: 'US-NY',
         regionName: 'New York',
         description: 'Test Tax Rate',
-<<<<<<< HEAD
         startDate: '2025-01-01T00:00:00.000Z',
         taxPercentage: 1
       });
@@ -331,24 +247,7 @@
 
       // Create invoice with small amounts
       const invoice = await generateManualInvoice({
-        companyId: context.companyId,
-=======
-        start_date: '2025-01-01',
-        is_active: true
-      }, 'tax_rate_id');
-
-      // Update client tax settings
-      await context.db('client_tax_settings')
-        .where({ client_id: client_id })
-        .update({
-          tax_rate_id: taxRateId,
-          is_reverse_charge_applicable: false
-        });
-
-      // Create invoice with small amounts
-      const invoice = await generateManualInvoice({
-        clientId: client_id,
->>>>>>> b003a7fd
+        clientId: context.clientId,
         items: [
           {
             service_id: default_service_id,
