--- conflicted
+++ resolved
@@ -2,7 +2,7 @@
 import '../../../../../test-utils/nextApiMock';
 import { TestContext } from '../../../../../test-utils/testContext';
 import {
-  setupCompanyTaxConfiguration,
+  setupClientTaxConfiguration,
   assignServiceTaxRate
 } from '../../../../../test-utils/billingTestHelpers';
 import { setupCommonMocks } from '../../../../../test-utils/testMocks';
@@ -11,12 +11,7 @@
 import { v4 as uuidv4 } from 'uuid';
 import type { IClient } from '../../interfaces/client.interfaces';
 import { Temporal } from '@js-temporal/polyfill';
-<<<<<<< HEAD
-import CompanyBillingPlan from 'server/src/lib/models/clientBilling';
-=======
 import ClientBillingPlan from 'server/src/lib/models/clientBilling';
-import { createTestDate, createTestDateISO } from '../../../test-utils/dateUtils';
->>>>>>> b003a7fd
 import { expiredCreditsHandler } from 'server/src/lib/jobs/handlers/expiredCreditsHandler';
 import { toPlainDate } from 'server/src/lib/utils/dateTimeUtils';
 import { TextEncoder as NodeTextEncoder } from 'util';
@@ -118,7 +113,7 @@
   let context: TestContext;
 
   async function ensureDefaultTax() {
-    await setupCompanyTaxConfiguration(context, {
+    await setupClientTaxConfiguration(context, {
       regionCode: 'US-NY',
       regionName: 'New York',
       description: 'NY State + City Tax',
@@ -136,38 +131,26 @@
         'invoices',
         'transactions',
         'credit_tracking',
-<<<<<<< HEAD
-        'company_billing_cycles',
-        'company_billing_plans',
+        'client_billing_cycles',
+        'client_billing_plans',
         'plan_service_configuration',
         'plan_service_fixed_config',
         'plan_service_bucket_config',
-=======
-        'client_billing_cycles',
-        'client_billing_plans',
-        'plan_services',
->>>>>>> b003a7fd
         'service_catalog',
         'billing_plan_fixed_config',
         'billing_plans',
         'bucket_usage',
         'tax_rates',
-<<<<<<< HEAD
         'tax_regions',
-        'company_tax_settings',
-        'company_tax_rates',
-        'company_billing_settings',
-=======
         'client_tax_settings',
+        'client_tax_rates',
         'client_billing_settings',
->>>>>>> b003a7fd
         'default_billing_settings'
       ],
       clientName: 'Credit Expiration Test Client',
       userType: 'internal'
     });
 
-<<<<<<< HEAD
     const mockContext = setupCommonMocks({
       tenantId: context.tenantId,
       userId: context.userId,
@@ -178,11 +161,6 @@
 
     await ensureDefaultTax();
   }, 60000);
-=======
-    // Create default tax settings and billing settings
-    await createDefaultTaxSettings(context.client.client_id);
-  });
->>>>>>> b003a7fd
 
   beforeEach(async () => {
     context = await resetContext();
@@ -205,13 +183,12 @@
   }, 30000);
 
   it('should verify that expired credits are properly marked as expired', async () => {
-<<<<<<< HEAD
-    const company_id = context.companyId;
-
-    // Set up company billing settings with expiration days
-    await context.db('company_billing_settings')
+    const client_id = context.clientId;
+
+    // Set up client billing settings with expiration days
+    await context.db('client_billing_settings')
       .insert({
-        company_id: company_id,
+        client_id: client_id,
         tenant: context.tenantId,
         zero_dollar_invoice_handling: 'normal',
         suppress_zero_dollar_invoices: false,
@@ -221,44 +198,13 @@
         created_at: new Date().toISOString(),
         updated_at: new Date().toISOString()
       })
-      .onConflict(['company_id', 'tenant'])
+      .onConflict(['client_id', 'tenant'])
       .merge({
         enable_credit_expiration: true,
         credit_expiration_days: 30,
         credit_expiration_notification_days: [7, 1],
         updated_at: new Date().toISOString()
       });
-=======
-    // Create test client
-    const client_id = await context.createEntity<IClient>('clients', {
-      client_name: 'Expired Credit Marking Test Client',
-      billing_cycle: 'monthly',
-      client_id: uuidv4(),
-      region_code: 'US-NY',
-      is_tax_exempt: false,
-      created_at: Temporal.Now.plainDateISO().toString(),
-      updated_at: Temporal.Now.plainDateISO().toString(),
-      phone_no: '',
-      credit_balance: 0,
-      email: '',
-      url: '',
-      address: '',
-      is_inactive: false
-    }, 'client_id');
-
-    // Set up client billing settings with expiration days
-    await context.db('client_billing_settings').insert({
-      client_id: client_id,
-      tenant: context.tenantId,
-      zero_dollar_invoice_handling: 'normal',
-      suppress_zero_dollar_invoices: false,
-      enable_credit_expiration: true,
-      credit_expiration_days: 30,
-      credit_expiration_notification_days: [7, 1],
-      created_at: new Date().toISOString(),
-      updated_at: new Date().toISOString()
-    });
->>>>>>> b003a7fd
 
     // Create prepayment invoice with expiration date in the past
     const pastDate = new Date();
@@ -333,13 +279,12 @@
   });
 
   it('should mark expired credits as expired and create expiration transactions', async () => {
-<<<<<<< HEAD
-    const company_id = context.companyId;
-
-    // Set up company billing settings with expiration days and explicitly enable credit expiration
-    await context.db('company_billing_settings')
+    const client_id = context.clientId;
+
+    // Set up client billing settings with expiration days and explicitly enable credit expiration
+    await context.db('client_billing_settings')
       .insert({
-        company_id: company_id,
+        client_id: client_id,
         tenant: context.tenantId,
         zero_dollar_invoice_handling: 'normal',
         suppress_zero_dollar_invoices: false,
@@ -349,7 +294,7 @@
         created_at: new Date().toISOString(),
         updated_at: new Date().toISOString()
       })
-      .onConflict(['company_id', 'tenant'])
+      .onConflict(['client_id', 'tenant'])
       .merge({
         enable_credit_expiration: true,
         credit_expiration_days: 30,
@@ -357,38 +302,6 @@
         updated_at: new Date().toISOString()
       });
 
-=======
-    // Create test client
-    const client_id = await context.createEntity<IClient>('clients', {
-      client_name: 'Expired Credit Test Client',
-      billing_cycle: 'monthly',
-      client_id: uuidv4(),
-      region_code: 'US-NY',
-      is_tax_exempt: false,
-      created_at: Temporal.Now.plainDateISO().toString(),
-      updated_at: Temporal.Now.plainDateISO().toString(),
-      phone_no: '',
-      credit_balance: 0,
-      email: '',
-      url: '',
-      address: '',
-      is_inactive: false
-    }, 'client_id');
-
-    // Set up client billing settings with expiration days and explicitly enable credit expiration
-    await context.db('client_billing_settings').insert({
-      client_id: client_id,
-      tenant: context.tenantId,
-      zero_dollar_invoice_handling: 'normal',
-      suppress_zero_dollar_invoices: false,
-      enable_credit_expiration: true, // Explicitly enable credit expiration
-      credit_expiration_days: 30,
-      credit_expiration_notification_days: [7, 1],
-      created_at: new Date().toISOString(),
-      updated_at: new Date().toISOString()
-    });
-    
->>>>>>> b003a7fd
     // Also ensure default settings have credit expiration enabled
     await context.db('default_billing_settings')
       .insert({
@@ -513,13 +426,12 @@
   });
 
   it('should only expire credits that have passed their expiration date', async () => {
-<<<<<<< HEAD
-    const company_id = context.companyId;
-
-    // Set up company billing settings with expiration days and explicitly enable credit expiration
-    await context.db('company_billing_settings')
+    const client_id = context.clientId;
+
+    // Set up client billing settings with expiration days and explicitly enable credit expiration
+    await context.db('client_billing_settings')
       .insert({
-        company_id: company_id,
+        client_id: client_id,
         tenant: context.tenantId,
         zero_dollar_invoice_handling: 'normal',
         suppress_zero_dollar_invoices: false,
@@ -529,44 +441,13 @@
         created_at: new Date().toISOString(),
         updated_at: new Date().toISOString()
       })
-      .onConflict(['company_id', 'tenant'])
+      .onConflict(['client_id', 'tenant'])
       .merge({
         enable_credit_expiration: true,
         credit_expiration_days: 30,
         credit_expiration_notification_days: [7, 1],
         updated_at: new Date().toISOString()
       });
-=======
-    // Create test client
-    const client_id = await context.createEntity<IClient>('clients', {
-      client_name: 'Mixed Expiration Test Client',
-      billing_cycle: 'monthly',
-      client_id: uuidv4(),
-      region_code: 'US-NY',
-      is_tax_exempt: false,
-      created_at: Temporal.Now.plainDateISO().toString(),
-      updated_at: Temporal.Now.plainDateISO().toString(),
-      phone_no: '',
-      credit_balance: 0,
-      email: '',
-      url: '',
-      address: '',
-      is_inactive: false
-    }, 'client_id');
-
-    // Set up client billing settings with expiration days and explicitly enable credit expiration
-    await context.db('client_billing_settings').insert({
-      client_id: client_id,
-      tenant: context.tenantId,
-      zero_dollar_invoice_handling: 'normal',
-      suppress_zero_dollar_invoices: false,
-      enable_credit_expiration: true, // Explicitly enable credit expiration
-      credit_expiration_days: 30,
-      credit_expiration_notification_days: [7, 1],
-      created_at: new Date().toISOString(),
-      updated_at: new Date().toISOString()
-    });
->>>>>>> b003a7fd
 
     // Step 1: Create first prepayment invoice with expiration date in the past
     const pastDate = new Date();
@@ -672,13 +553,12 @@
   });
 
   it('should not re-expire already expired credits', async () => {
-<<<<<<< HEAD
-    const company_id = context.companyId;
-
-    // Set up company billing settings with expiration days and explicitly enable credit expiration
-    await context.db('company_billing_settings')
+    const client_id = context.clientId;
+
+    // Set up client billing settings with expiration days and explicitly enable credit expiration
+    await context.db('client_billing_settings')
       .insert({
-        company_id: company_id,
+        client_id: client_id,
         tenant: context.tenantId,
         zero_dollar_invoice_handling: 'normal',
         suppress_zero_dollar_invoices: false,
@@ -688,44 +568,13 @@
         created_at: new Date().toISOString(),
         updated_at: new Date().toISOString()
       })
-      .onConflict(['company_id', 'tenant'])
+      .onConflict(['client_id', 'tenant'])
       .merge({
         enable_credit_expiration: true,
         credit_expiration_days: 30,
         credit_expiration_notification_days: [7, 1],
         updated_at: new Date().toISOString()
       });
-=======
-    // Create test client
-    const client_id = await context.createEntity<IClient>('clients', {
-      client_name: 'Already Expired Test Client',
-      billing_cycle: 'monthly',
-      client_id: uuidv4(),
-      region_code: 'US-NY',
-      is_tax_exempt: false,
-      created_at: Temporal.Now.plainDateISO().toString(),
-      updated_at: Temporal.Now.plainDateISO().toString(),
-      phone_no: '',
-      credit_balance: 0,
-      email: '',
-      url: '',
-      address: '',
-      is_inactive: false
-    }, 'client_id');
-
-    // Set up client billing settings with expiration days and explicitly enable credit expiration
-    await context.db('client_billing_settings').insert({
-      client_id: client_id,
-      tenant: context.tenantId,
-      zero_dollar_invoice_handling: 'normal',
-      suppress_zero_dollar_invoices: false,
-      enable_credit_expiration: true, // Explicitly enable credit expiration
-      credit_expiration_days: 30,
-      credit_expiration_notification_days: [7, 1],
-      created_at: new Date().toISOString(),
-      updated_at: new Date().toISOString()
-    });
->>>>>>> b003a7fd
 
     // Step 1: Create prepayment invoice with expiration date in the past
     const pastDate = new Date();
