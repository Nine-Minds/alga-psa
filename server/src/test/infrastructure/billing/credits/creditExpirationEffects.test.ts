--- conflicted
+++ resolved
@@ -9,13 +9,8 @@
   assignServiceTaxRate
 } from '../../../../../test-utils/billingTestHelpers';
 import { Temporal } from '@js-temporal/polyfill';
-<<<<<<< HEAD
-import ClientBillingPlan from 'server/src/lib/models/clientBilling';
-import { createTestDate } from '../../../../../test-utils/dateUtils';
-=======
 import ClientContractLine from 'server/src/lib/models/clientContractLine';
 import { createTestDate, createTestDateISO } from '../../../test-utils/dateUtils';
->>>>>>> ca0b3bbe
 import { expiredCreditsHandler } from 'server/src/lib/jobs/handlers/expiredCreditsHandler';
 import { toPlainDate } from 'server/src/lib/utils/dateTimeUtils';
 import { createClient } from '../../../../../test-utils/testDataFactory';
@@ -96,21 +91,12 @@
         'credit_tracking',
         'credit_allocations',
         'client_billing_cycles',
-<<<<<<< HEAD
-        'client_billing_plans',
-        'plan_service_configuration',
-        'plan_service_fixed_config',
-        'service_catalog',
-        'billing_plan_fixed_config',
-        'billing_plans',
-=======
         'client_contract_lines',
         'contract_line_services',
         'service_catalog',
         'contract_lines',
         'bucket_plans',
         'bucket_usage',
->>>>>>> ca0b3bbe
         'tax_rates',
         'tax_regions',
         'client_tax_settings',
