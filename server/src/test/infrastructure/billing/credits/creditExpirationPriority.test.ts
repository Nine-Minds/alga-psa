--- conflicted
+++ resolved
@@ -5,25 +5,18 @@
 import { finalizeInvoice } from 'server/src/lib/actions/invoiceModification';
 import { generateInvoice } from 'server/src/lib/actions/invoiceGeneration';
 import {
-  setupCompanyTaxConfiguration,
+  setupClientTaxConfiguration,
   assignServiceTaxRate,
   createTestService,
   createFixedPlanAssignment
 } from '../../../../../test-utils/billingTestHelpers';
 import { v4 as uuidv4 } from 'uuid';
-<<<<<<< HEAD
-import { Temporal } from '@js-temporal/polyfill';
-import CompanyBillingPlan from 'server/src/lib/models/clientBilling';
-import { createTestDate, createTestDateISO } from '../../../../../test-utils/dateUtils';
-=======
-import type { IClient } from '../../interfaces/client.interfaces';
 import { Temporal } from '@js-temporal/polyfill';
 import ClientBillingPlan from 'server/src/lib/models/clientBilling';
-import { createTestDate, createTestDateISO } from '../../../test-utils/dateUtils';
->>>>>>> b003a7fd
+import { createTestDate, createTestDateISO } from '../../../../../test-utils/dateUtils';
 import { expiredCreditsHandler } from 'server/src/lib/jobs/handlers/expiredCreditsHandler';
 import { toPlainDate } from 'server/src/lib/utils/dateTimeUtils';
-import { createCompany } from '../../../../../test-utils/testDataFactory';
+import { createClient } from '../../../../../test-utils/testDataFactory';
 import { setupCommonMocks } from '../../../../../test-utils/testMocks';
 import { runWithTenant, createTenantKnex } from 'server/src/lib/db';
 import { Knex } from 'knex';
@@ -40,16 +33,16 @@
   return runWithTenant(tenant, fn);
 };
 
-async function ensureCompanyBillingSettings(
-  companyId: string,
+async function ensureClientBillingSettings(
+  clientId: string,
   overrides: Record<string, unknown> = {}
 ) {
-  await context.db('company_billing_settings')
-    .where({ company_id: companyId, tenant: context.tenantId })
+  await context.db('client_billing_settings')
+    .where({ client_id: clientId, tenant: context.tenantId })
     .del();
 
   const baseSettings: Record<string, unknown> = {
-    company_id: companyId,
+    client_id: clientId,
     tenant: context.tenantId,
     zero_dollar_invoice_handling: 'normal',
     suppress_zero_dollar_invoices: false,
@@ -67,11 +60,11 @@
     delete baseSettings.credit_expiration_notification_days;
   }
 
-  await context.db('company_billing_settings').insert(baseSettings);
+  await context.db('client_billing_settings').insert(baseSettings);
 }
 
 async function createManualInvoice(
-  companyId: string,
+  clientId: string,
   items: Array<{
     description: string;
     unitPrice: number;
@@ -101,7 +94,7 @@
   await context.db('invoices').insert({
     invoice_id: invoiceId,
     tenant: context.tenantId,
-    company_id: companyId,
+    client_id: clientId,
     invoice_number: options.invoiceNumber ?? `MAN-${invoiceId.slice(0, 8)}`,
     status: 'draft',
     invoice_date: invoiceDate,
@@ -139,7 +132,7 @@
 }
 
 async function applyCreditsManually(
-  companyId: string,
+  clientId: string,
   invoiceId: string,
   totalBeforeCredit: number,
   orderedCredits: Array<{ transaction_id: string }>
@@ -192,18 +185,18 @@
 
   const totalApplied = appliedCredits.reduce((sum, entry) => sum + entry.amount, 0);
 
-  const companyRow = await context.db('companies')
-    .where({ company_id: companyId, tenant: context.tenantId })
+  const clientRow = await context.db('clients')
+    .where({ client_id: clientId, tenant: context.tenantId })
     .first();
 
-  const currentBalance = Number(companyRow?.credit_balance ?? 0);
+  const currentBalance = Number(clientRow?.credit_balance ?? 0);
   const newBalance = currentBalance - totalApplied;
 
   const creditApplicationTransactionId = uuidv4();
 
   await context.db('transactions').insert({
     transaction_id: creditApplicationTransactionId,
-    company_id: companyId,
+    client_id: clientId,
     invoice_id: invoiceId,
     amount: -totalApplied,
     type: 'credit_application',
@@ -217,7 +210,7 @@
 
   await context.db('transactions').insert({
     transaction_id: uuidv4(),
-    company_id: companyId,
+    client_id: clientId,
     amount: -totalApplied,
     type: 'credit_adjustment',
     status: 'completed',
@@ -235,8 +228,8 @@
     tenant: context.tenantId
   });
 
-  await context.db('companies')
-    .where({ company_id: companyId, tenant: context.tenantId })
+  await context.db('clients')
+    .where({ client_id: clientId, tenant: context.tenantId })
     .update({
       credit_balance: newBalance,
       updated_at: nowIso
@@ -350,17 +343,17 @@
       .ignore();
   }
 
-  async function createCompanyWithDefaults(name: string) {
+  async function createClientWithDefaults(name: string) {
     await ensureRegion(context, 'US-NY');
-    const companyId = await createCompany(context.db, context.tenantId, name, {
+    const clientId = await createClient(context.db, context.tenantId, name, {
       billing_cycle: 'monthly',
       region_code: 'US-NY',
       is_tax_exempt: false,
       credit_balance: 0
     });
 
-    await setupCompanyTaxConfiguration(context, {
-      companyId,
+    await setupClientTaxConfiguration(context, {
+      clientId,
       regionCode: 'US-NY',
       regionName: 'New York',
       taxPercentage: 8.875,
@@ -368,10 +361,10 @@
       description: 'NY State Tax'
     });
 
-    await ensureCompanyBillingSettings(companyId);
+    await ensureClientBillingSettings(clientId);
     await assignServiceTaxRate(context, '*', 'US-NY', { onlyUnset: true });
 
-    return companyId;
+    return clientId;
   }
 
   beforeAll(async () => {
@@ -400,7 +393,6 @@
       userType: 'internal'
     });
 
-<<<<<<< HEAD
     mockedTenantId = context.tenantId;
     mockedUserId = context.userId;
 
@@ -415,8 +407,8 @@
     mockedTenantId = mockContext.tenantId;
     mockedUserId = mockContext.userId;
 
-    await setupCompanyTaxConfiguration(context, {
-      companyId: context.company.company_id,
+    await setupClientTaxConfiguration(context, {
+      clientId: context.client.client_id,
       regionCode: 'US-NY',
       regionName: 'New York',
       taxPercentage: 8.875,
@@ -424,11 +416,6 @@
       description: 'NY State Tax'
     });
   }, 120000);
-=======
-    // Create default tax settings and billing settings
-    await createDefaultTaxSettings(context.client.client_id);
-  });
->>>>>>> b003a7fd
 
   beforeEach(async () => {
     context = await testHelpers.beforeEach();
@@ -448,106 +435,35 @@
   });
 
   it('should validate that credits without expiration dates are used last', async () => {
-<<<<<<< HEAD
-    // Create test company
-    const company_id = await createCompanyWithDefaults('Credit Priority Test Company');
-
-    // Set up company billing settings with expiration days
-    await ensureCompanyBillingSettings(company_id, {
+    // Create test client
+    const client_id = await createClientWithDefaults('Credit Priority Test Client');
+
+    // Set up client billing settings with expiration days
+    await ensureClientBillingSettings(client_id, {
       credit_expiration_days: 30,
       credit_expiration_notification_days: [7, 1]
-=======
-    // Create test client
-    const client_id = await context.createEntity<IClient>('clients', {
-      client_name: 'Credit Priority Test Client',
-      billing_cycle: 'monthly',
-      client_id: uuidv4(),
-      region_code: 'US-NY',
-      is_tax_exempt: false,
-      created_at: Temporal.Now.plainDateISO().toString(),
-      updated_at: Temporal.Now.plainDateISO().toString(),
-      phone_no: '',
-      credit_balance: 0,
-      email: '',
-      url: '',
-      address: '',
-      is_inactive: false
-    }, 'client_id');
-
-    // Set up client billing settings with expiration days
-    await context.db('client_billing_settings').insert({
-      client_id: client_id,
-      tenant: context.tenantId,
-      zero_dollar_invoice_handling: 'normal',
-      suppress_zero_dollar_invoices: false,
-      enable_credit_expiration: true,
-      credit_expiration_days: 30,
-      credit_expiration_notification_days: [7, 1],
-      created_at: new Date().toISOString(),
-      updated_at: new Date().toISOString()
-    });
-
-    // Create NY tax rate (10%)
-    const nyTaxRateId = await context.createEntity('tax_rates', {
-      region: 'US-NY',
-      tax_percentage: 10.0,
-      description: 'NY Test Tax',
-      start_date: '2025-01-01'
-    }, 'tax_rate_id');
-
-    // Set up client tax settings
-    await context.db('client_tax_settings').insert({
-      client_id: client_id,
-      tenant: context.tenantId,
-      tax_rate_id: nyTaxRateId,
-      is_reverse_charge_applicable: false
->>>>>>> b003a7fd
     });
 
     const now = createTestDate();
     const startDate = Temporal.PlainDate.from(now).subtract({ months: 1 }).toString();
     const endDate = Temporal.PlainDate.from(now).toString();
-<<<<<<< HEAD
-
-    const billingCycleId = await context.createEntity('company_billing_cycles', {
-      company_id: company_id,
-=======
-    
+
     const billingCycleId = await context.createEntity('client_billing_cycles', {
       client_id: client_id,
->>>>>>> b003a7fd
       billing_cycle: 'monthly',
       period_start_date: startDate,
       period_end_date: endDate,
       effective_date: startDate
     }, 'billing_cycle_id');
 
-<<<<<<< HEAD
-=======
-    // Link plan to client
-    await context.db('client_billing_plans').insert({
-      client_billing_plan_id: uuidv4(),
-      client_id: client_id,
-      plan_id: planId,
-      tenant: context.tenantId,
-      start_date: startDate,
-      is_active: true
-    });
-
->>>>>>> b003a7fd
     // Step 1: Create a credit with expiration date
     const futureDate = new Date();
     futureDate.setDate(futureDate.getDate() + 30); // 30 days in the future
     const expirationDate = futureDate.toISOString();
     
     const creditWithExpirationAmount = 8000; // $80.00 credit
-<<<<<<< HEAD
     const creditWithExpirationInvoice = await runInTenant(() => createPrepaymentInvoice(
-      company_id,
-=======
-    const creditWithExpirationInvoice = await createPrepaymentInvoice(
-      client_id,
->>>>>>> b003a7fd
+      client_id,
       creditWithExpirationAmount,
       expirationDate
     ));
@@ -559,13 +475,8 @@
     // 3. Manually update the credit_tracking and transaction records to remove expiration date
     
     const creditWithoutExpirationAmount = 10000; // $100.00 credit
-<<<<<<< HEAD
     const creditWithoutExpirationInvoice = await runInTenant(() => createPrepaymentInvoice(
-      company_id,
-=======
-    const creditWithoutExpirationInvoice = await createPrepaymentInvoice(
-      client_id,
->>>>>>> b003a7fd
+      client_id,
       creditWithoutExpirationAmount
     ));
     
@@ -603,16 +514,12 @@
       .update({ expiration_date: null });
     
     // Step 6: Verify initial credit balance
-<<<<<<< HEAD
-    const initialCredit = await runInTenant(() => CompanyBillingPlan.getCompanyCredit(company_id));
-=======
-    const initialCredit = await ClientBillingPlan.getClientCredit(client_id);
->>>>>>> b003a7fd
+    const initialCredit = await runInTenant(() => ClientBillingPlan.getClientCredit(client_id));
     expect(initialCredit).toBe(creditWithExpirationAmount + creditWithoutExpirationAmount);
     
     // Step 7: Generate an invoice that will use some but not all of the credits
     const { invoiceId: invoiceId1, total: total1 } = await createManualInvoice(
-      company_id,
+      client_id,
       [
         {
           description: 'Priority Test Service',
@@ -636,7 +543,7 @@
     const expectedRemainingTotal = totalBeforeCredit - expectedAppliedCredit;
 
     await applyCreditsManually(
-      company_id,
+      client_id,
       invoiceId1,
       totalBeforeCredit,
       [creditWithExpirationTx, creditWithoutExpirationTx]
@@ -654,13 +561,8 @@
     // Step 11: Verify credit application transaction
     const creditApplicationTx = await context.db('transactions')
       .where({
-<<<<<<< HEAD
-        company_id: company_id,
+        client_id: client_id,
         invoice_id: invoiceId1,
-=======
-        client_id: client_id,
-        invoice_id: invoice.invoice_id,
->>>>>>> b003a7fd
         type: 'credit_application'
       })
       .first();
@@ -703,69 +605,18 @@
     expect(Number(creditWithoutExpirationTracking.remaining_amount)).toBe(0);
     
     // Step 14: Verify final credit balance
-<<<<<<< HEAD
-    const finalCredit = await runInTenant(() => CompanyBillingPlan.getCompanyCredit(company_id));
-=======
-    const finalCredit = await ClientBillingPlan.getClientCredit(client_id);
->>>>>>> b003a7fd
+    const finalCredit = await runInTenant(() => ClientBillingPlan.getClientCredit(client_id));
     expect(finalCredit).toBe(0); // All credit should be used
   });
 
   it('should test credit application across multiple invoices respects expiration priority', async () => {
-<<<<<<< HEAD
-    // Create test company
-    const company_id = await createCompanyWithDefaults('Multiple Invoice Priority Test Company');
-
-    // Set up company billing settings with expiration days
-    await ensureCompanyBillingSettings(company_id, {
+    // Create test client
+    const client_id = await createClientWithDefaults('Multiple Invoice Priority Test Client');
+
+    // Set up client billing settings with expiration days
+    await ensureClientBillingSettings(client_id, {
       credit_expiration_days: 30,
       credit_expiration_notification_days: [7, 1]
-=======
-    // Create test client
-    const client_id = await context.createEntity<IClient>('clients', {
-      client_name: 'Multiple Invoice Priority Test Client',
-      billing_cycle: 'monthly',
-      client_id: uuidv4(),
-      region_code: 'US-NY',
-      is_tax_exempt: false,
-      created_at: Temporal.Now.plainDateISO().toString(),
-      updated_at: Temporal.Now.plainDateISO().toString(),
-      phone_no: '',
-      credit_balance: 0,
-      email: '',
-      url: '',
-      address: '',
-      is_inactive: false
-    }, 'client_id');
-
-    // Set up client billing settings with expiration days
-    await context.db('client_billing_settings').insert({
-      client_id: client_id,
-      tenant: context.tenantId,
-      zero_dollar_invoice_handling: 'normal',
-      suppress_zero_dollar_invoices: false,
-      enable_credit_expiration: true,
-      credit_expiration_days: 30,
-      credit_expiration_notification_days: [7, 1],
-      created_at: new Date().toISOString(),
-      updated_at: new Date().toISOString()
-    });
-
-    // Create NY tax rate (10%)
-    const nyTaxRateId = await context.createEntity('tax_rates', {
-      region: 'US-NY',
-      tax_percentage: 10.0,
-      description: 'NY Test Tax',
-      start_date: '2025-01-01'
-    }, 'tax_rate_id');
-
-    // Set up client tax settings
-    await context.db('client_tax_settings').insert({
-      client_id: client_id,
-      tenant: context.tenantId,
-      tax_rate_id: nyTaxRateId,
-      is_reverse_charge_applicable: false
->>>>>>> b003a7fd
     });
 
     const service = await createTestService(context, {
@@ -837,13 +688,8 @@
     const expiringSoonDateStr = expiringSoonDate.toISOString();
     
     const credit1Amount = 5000; // $50.00
-<<<<<<< HEAD
     const credit1Invoice = await runInTenant(() => createPrepaymentInvoice(
-      company_id,
-=======
-    const credit1Invoice = await createPrepaymentInvoice(
-      client_id,
->>>>>>> b003a7fd
+      client_id,
       credit1Amount,
       expiringSoonDateStr
     ));
@@ -854,13 +700,8 @@
     const expiringLaterDateStr = expiringLaterDate.toISOString();
     
     const credit2Amount = 7000; // $70.00
-<<<<<<< HEAD
     const credit2Invoice = await runInTenant(() => createPrepaymentInvoice(
-      company_id,
-=======
-    const credit2Invoice = await createPrepaymentInvoice(
-      client_id,
->>>>>>> b003a7fd
+      client_id,
       credit2Amount,
       expiringLaterDateStr
     ));
@@ -871,13 +712,8 @@
     const expiringMuchLaterDateStr = expiringMuchLaterDate.toISOString();
     
     const credit3Amount = 9000; // $90.00
-<<<<<<< HEAD
     const credit3Invoice = await runInTenant(() => createPrepaymentInvoice(
-      company_id,
-=======
-    const credit3Invoice = await createPrepaymentInvoice(
-      client_id,
->>>>>>> b003a7fd
+      client_id,
       credit3Amount,
       expiringMuchLaterDateStr
     ));
@@ -913,16 +749,12 @@
       .first();
     
     // Step 4: Verify initial credit balance
-<<<<<<< HEAD
-    const initialCredit = await runInTenant(() => CompanyBillingPlan.getCompanyCredit(company_id));
-=======
-    const initialCredit = await ClientBillingPlan.getClientCredit(client_id);
->>>>>>> b003a7fd
+    const initialCredit = await runInTenant(() => ClientBillingPlan.getClientCredit(client_id));
     expect(initialCredit).toBe(credit1Amount + credit2Amount + credit3Amount);
     
     // Step 5: Generate first invoice
     const { invoiceId: invoiceIdCycle1 } = await createManualInvoice(
-      company_id,
+      client_id,
       [
         {
           description: 'Cycle 1 Service',
@@ -960,13 +792,8 @@
     // Step 9: Verify credit application transaction for first invoice
     const creditApplicationTx1 = await context.db('transactions')
       .where({
-<<<<<<< HEAD
-        company_id: company_id,
+        client_id: client_id,
         invoice_id: invoiceIdCycle1,
-=======
-        client_id: client_id,
-        invoice_id: invoice1.invoice_id,
->>>>>>> b003a7fd
         type: 'credit_application'
       })
       .first();
@@ -992,7 +819,7 @@
     
     // Step 11: Generate second invoice
     const { invoiceId: invoiceIdCycle2 } = await createManualInvoice(
-      company_id,
+      client_id,
       [
         {
           description: 'Cycle 2 Service',
@@ -1036,13 +863,8 @@
     // Step 15: Verify credit application transaction for second invoice
     const creditApplicationTx2 = await context.db('transactions')
       .where({
-<<<<<<< HEAD
-        company_id: company_id,
+        client_id: client_id,
         invoice_id: invoiceIdCycle2,
-=======
-        client_id: client_id,
-        invoice_id: invoice2.invoice_id,
->>>>>>> b003a7fd
         type: 'credit_application'
       })
       .first();
@@ -1115,71 +937,20 @@
     expect(actualCredit3Remaining).toBeGreaterThanOrEqual(0);
     
     // Step 18: Verify final credit balance
-<<<<<<< HEAD
-    const finalCredit = await runInTenant(() => CompanyBillingPlan.getCompanyCredit(company_id));
-=======
-    const finalCredit = await ClientBillingPlan.getClientCredit(client_id);
->>>>>>> b003a7fd
+    const finalCredit = await runInTenant(() => ClientBillingPlan.getClientCredit(client_id));
     
     // Verify final credit balance matches the actual remaining amount
     expect(finalCredit).toBe(actualCredit3Remaining);
   });
 
   it('should verify credit application behavior when credits expire between invoice generations', async () => {
-<<<<<<< HEAD
-    // Create test company
-    const company_id = await createCompanyWithDefaults('Expiration Between Invoices Test Company');
-
-    // Set up company billing settings with expiration days
-    await ensureCompanyBillingSettings(company_id, {
+    // Create test client
+    const client_id = await createClientWithDefaults('Expiration Between Invoices Test Client');
+
+    // Set up client billing settings with expiration days
+    await ensureClientBillingSettings(client_id, {
       credit_expiration_days: 30,
       credit_expiration_notification_days: [7, 1]
-=======
-    // Create test client
-    const client_id = await context.createEntity<IClient>('clients', {
-      client_name: 'Expiration Between Invoices Test Client',
-      billing_cycle: 'monthly',
-      client_id: uuidv4(),
-      region_code: 'US-NY',
-      is_tax_exempt: false,
-      created_at: Temporal.Now.plainDateISO().toString(),
-      updated_at: Temporal.Now.plainDateISO().toString(),
-      phone_no: '',
-      credit_balance: 0,
-      email: '',
-      url: '',
-      address: '',
-      is_inactive: false
-    }, 'client_id');
-
-    // Set up client billing settings with expiration days
-    await context.db('client_billing_settings').insert({
-      client_id: client_id,
-      tenant: context.tenantId,
-      zero_dollar_invoice_handling: 'normal',
-      suppress_zero_dollar_invoices: false,
-      enable_credit_expiration: true,
-      credit_expiration_days: 30,
-      credit_expiration_notification_days: [7, 1],
-      created_at: new Date().toISOString(),
-      updated_at: new Date().toISOString()
-    });
-
-    // Create NY tax rate (10%)
-    const nyTaxRateId = await context.createEntity('tax_rates', {
-      region: 'US-NY',
-      tax_percentage: 10.0,
-      description: 'NY Test Tax',
-      start_date: '2025-01-01'
-    }, 'tax_rate_id');
-
-    // Set up client tax settings
-    await context.db('client_tax_settings').insert({
-      client_id: client_id,
-      tenant: context.tenantId,
-      tax_rate_id: nyTaxRateId,
-      is_reverse_charge_applicable: false
->>>>>>> b003a7fd
     });
 
     const service = await createTestService(context, {
@@ -1233,25 +1004,15 @@
     
     // Credit 1: Will be manually expired
     const expiringCreditAmount = 10000; // $100.00
-<<<<<<< HEAD
     const expiringCreditInvoice = await runInTenant(() => createPrepaymentInvoice(
-      company_id,
-=======
-    const expiringCreditInvoice = await createPrepaymentInvoice(
-      client_id,
->>>>>>> b003a7fd
+      client_id,
       expiringCreditAmount
     ));
     
     // Credit 2: Will remain active
     const activeCreditAmount = 8000; // $80.00
-<<<<<<< HEAD
     const activeCreditInvoice = await runInTenant(() => createPrepaymentInvoice(
-      company_id,
-=======
-    const activeCreditInvoice = await createPrepaymentInvoice(
-      client_id,
->>>>>>> b003a7fd
+      client_id,
       activeCreditAmount
     ));
     
@@ -1277,16 +1038,12 @@
       .first();
     
     // Step 4: Verify initial credit balance
-<<<<<<< HEAD
-    const initialCredit = await runInTenant(() => CompanyBillingPlan.getCompanyCredit(company_id));
-=======
-    const initialCredit = await ClientBillingPlan.getClientCredit(client_id);
->>>>>>> b003a7fd
+    const initialCredit = await runInTenant(() => ClientBillingPlan.getClientCredit(client_id));
     expect(initialCredit).toBe(expiringCreditAmount + activeCreditAmount);
     
     // Step 5: Create a manual invoice to control totals
     const { invoiceId: invoiceIdManual, subtotal: invoiceSubtotal, tax: invoiceTax, total: invoiceTotal } = await createManualInvoice(
-      company_id,
+      client_id,
       [
         {
           description: 'Expiring Credit Test Service',
@@ -1335,16 +1092,12 @@
       });
     
     // Step 7: Verify credit balance after expiration
-<<<<<<< HEAD
-    const creditAfterExpiration = await runInTenant(() => CompanyBillingPlan.getCompanyCredit(company_id));
-=======
-    const creditAfterExpiration = await ClientBillingPlan.getClientCredit(client_id);
->>>>>>> b003a7fd
+    const creditAfterExpiration = await runInTenant(() => ClientBillingPlan.getClientCredit(client_id));
     expect(creditAfterExpiration).toBe(activeCreditAmount);
     
     // Step 8: Apply remaining credit (only the active credit should be used)
     await applyCreditsManually(
-      company_id,
+      client_id,
       invoiceIdManual,
       invoiceTotal,
       [activeCreditTx]
@@ -1374,13 +1127,8 @@
     // Step 11: Verify credit application transaction
     const creditApplicationTx = await context.db('transactions')
       .where({
-<<<<<<< HEAD
-        company_id: company_id,
+        client_id: client_id,
         invoice_id: invoiceIdManual,
-=======
-        client_id: client_id,
-        invoice_id: invoice.invoice_id,
->>>>>>> b003a7fd
         type: 'credit_application'
       })
       .first();
@@ -1423,11 +1171,7 @@
     expect(Number(activeCreditTracking.remaining_amount)).toBe(0); // Fully used
     
     // Step 15: Verify final credit balance is zero
-<<<<<<< HEAD
-    const finalCredit = await runInTenant(() => CompanyBillingPlan.getCompanyCredit(company_id));
-=======
-    const finalCredit = await ClientBillingPlan.getClientCredit(client_id);
->>>>>>> b003a7fd
+    const finalCredit = await runInTenant(() => ClientBillingPlan.getClientCredit(client_id));
     expect(finalCredit).toBe(0);
   });
 });