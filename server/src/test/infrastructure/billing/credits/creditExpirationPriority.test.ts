import { describe, it, expect, beforeAll, afterAll, beforeEach, vi } from 'vitest';
import '../../../../../test-utils/nextApiMock';
import { TestContext } from '../../../../../test-utils/testContext';
import { createPrepaymentInvoice } from 'server/src/lib/actions/creditActions';
import { finalizeInvoice } from 'server/src/lib/actions/invoiceModification';
import { generateInvoice } from 'server/src/lib/actions/invoiceGeneration';
import {
  setupClientTaxConfiguration,
  assignServiceTaxRate,
  createTestService,
  createFixedPlanAssignment
} from '../../../../../test-utils/billingTestHelpers';
import { v4 as uuidv4 } from 'uuid';
import { Temporal } from '@js-temporal/polyfill';
<<<<<<< HEAD
import ClientBillingPlan from 'server/src/lib/models/clientBilling';
import { createTestDate, createTestDateISO } from '../../../../../test-utils/dateUtils';
=======
import ClientContractLine from 'server/src/lib/models/clientContractLine';
import { createTestDate, createTestDateISO } from '../../../test-utils/dateUtils';
>>>>>>> ca0b3bbe
import { expiredCreditsHandler } from 'server/src/lib/jobs/handlers/expiredCreditsHandler';
import { toPlainDate } from 'server/src/lib/utils/dateTimeUtils';
import { createClient } from '../../../../../test-utils/testDataFactory';
import { setupCommonMocks } from '../../../../../test-utils/testMocks';
import { runWithTenant, createTenantKnex } from 'server/src/lib/db';
import { Knex } from 'knex';

const currentUserRef: { user: any } = { user: null };

let context: TestContext;

let mockedTenantId = '11111111-1111-1111-1111-111111111111';
let mockedUserId = 'mock-user-id';

const runInTenant = async <T>(fn: () => Promise<T>) => {
  const tenant = context?.tenantId ?? mockedTenantId;
  return runWithTenant(tenant, fn);
};

async function ensureClientBillingSettings(
  clientId: string,
  overrides: Record<string, unknown> = {}
) {
  await context.db('client_billing_settings')
    .where({ client_id: clientId, tenant: context.tenantId })
    .del();

  const baseSettings: Record<string, unknown> = {
    client_id: clientId,
    tenant: context.tenantId,
    zero_dollar_invoice_handling: 'normal',
    suppress_zero_dollar_invoices: false,
    enable_credit_expiration: true,
    created_at: new Date().toISOString(),
    updated_at: new Date().toISOString(),
    ...overrides
  };

  if (baseSettings.credit_expiration_days === undefined) {
    delete baseSettings.credit_expiration_days;
  }

  if (baseSettings.credit_expiration_notification_days === undefined) {
    delete baseSettings.credit_expiration_notification_days;
  }

  await context.db('client_billing_settings').insert(baseSettings);
}

async function createManualInvoice(
  clientId: string,
  items: Array<{
    description: string;
    unitPrice: number;
    netAmount: number;
    taxAmount?: number;
    totalPrice?: number;
    quantity?: number;
    isDiscount?: boolean;
    isTaxable?: boolean;
  }>,
  options: {
    invoiceNumber?: string;
    invoiceDate?: string;
    dueDate?: string;
    billingCycleId?: string | null;
  } = {}
) {
  const invoiceId = uuidv4();
  const now = new Date();
  const invoiceDate = options.invoiceDate ?? now.toISOString();
  const dueDate = options.dueDate ?? invoiceDate;

  const subtotal = items.reduce((sum, item) => sum + item.netAmount, 0);
  const tax = items.reduce((sum, item) => sum + (item.taxAmount ?? 0), 0);
  const total = subtotal + tax;

  await context.db('invoices').insert({
    invoice_id: invoiceId,
    tenant: context.tenantId,
    client_id: clientId,
    invoice_number: options.invoiceNumber ?? `MAN-${invoiceId.slice(0, 8)}`,
    status: 'draft',
    invoice_date: invoiceDate,
    due_date: dueDate,
    subtotal,
    tax,
    total_amount: total,
    credit_applied: 0,
    created_at: invoiceDate,
    updated_at: invoiceDate,
    billing_cycle_id: options.billingCycleId ?? null,
    is_manual: true
  });

  if (items.length) {
    await context.db('invoice_items').insert(
      items.map((item) => ({
        item_id: uuidv4(),
        invoice_id: invoiceId,
        tenant: context.tenantId,
        description: item.description,
        quantity: item.quantity ?? 1,
        unit_price: item.unitPrice,
        net_amount: item.netAmount,
        tax_amount: item.taxAmount ?? 0,
        total_price: item.totalPrice ?? item.netAmount + (item.taxAmount ?? 0),
        is_discount: item.isDiscount ?? false,
        is_manual: true,
        is_taxable: item.isTaxable ?? false
      }))
    );
  }

  return { invoiceId, subtotal, tax, total };
}

async function applyCreditsManually(
  clientId: string,
  invoiceId: string,
  totalBeforeCredit: number,
  orderedCredits: Array<{ transaction_id: string }>
) {
  const nowIso = new Date().toISOString();

  await context.db('invoices')
    .where({ invoice_id: invoiceId })
    .update({
      status: 'sent',
      finalized_at: nowIso,
      updated_at: nowIso
    });

  const appliedCredits: Array<{ transactionId: string; amount: number }> = [];
  let remaining = totalBeforeCredit;

  for (const credit of orderedCredits) {
    if (remaining <= 0) break;

    const tracking = await context.db('credit_tracking')
      .where({ transaction_id: credit.transaction_id, tenant: context.tenantId })
      .first();

    if (!tracking) {
      continue;
    }

    const available = Number(tracking.remaining_amount ?? 0);
    if (available <= 0) {
      continue;
    }

    const applyAmount = Math.min(available, remaining);
    if (applyAmount <= 0) {
      continue;
    }

    appliedCredits.push({ transactionId: credit.transaction_id, amount: applyAmount });

    await context.db('credit_tracking')
      .where({ transaction_id: credit.transaction_id, tenant: context.tenantId })
      .update({
        remaining_amount: available - applyAmount,
        updated_at: nowIso
      });

    remaining -= applyAmount;
  }

  const totalApplied = appliedCredits.reduce((sum, entry) => sum + entry.amount, 0);

  const clientRow = await context.db('clients')
    .where({ client_id: clientId, tenant: context.tenantId })
    .first();

  const currentBalance = Number(clientRow?.credit_balance ?? 0);
  const newBalance = currentBalance - totalApplied;

  const creditApplicationTransactionId = uuidv4();

  await context.db('transactions').insert({
    transaction_id: creditApplicationTransactionId,
    client_id: clientId,
    invoice_id: invoiceId,
    amount: -totalApplied,
    type: 'credit_application',
    status: 'completed',
    description: `Applied credit to invoice ${invoiceId}`,
    created_at: nowIso,
    balance_after: newBalance,
    tenant: context.tenantId,
    metadata: { applied_credits: appliedCredits }
  });

  await context.db('transactions').insert({
    transaction_id: uuidv4(),
    client_id: clientId,
    amount: -totalApplied,
    type: 'credit_adjustment',
    status: 'completed',
    description: `Credit balance adjustment from application (Transaction: ${creditApplicationTransactionId})`,
    created_at: nowIso,
    tenant: context.tenantId
  });

  await context.db('credit_allocations').insert({
    allocation_id: uuidv4(),
    transaction_id: creditApplicationTransactionId,
    invoice_id: invoiceId,
    amount: totalApplied,
    created_at: nowIso,
    tenant: context.tenantId
  });

  await context.db('clients')
    .where({ client_id: clientId, tenant: context.tenantId })
    .update({
      credit_balance: newBalance,
      updated_at: nowIso
    });

  await context.db('invoices')
    .where({ invoice_id: invoiceId })
    .update({
      credit_applied: totalApplied,
      total_amount: totalBeforeCredit - totalApplied,
      updated_at: nowIso
    });

  return { totalApplied, appliedCredits, newBalance };
}

process.env.DB_PORT = '5432';
process.env.DB_HOST = process.env.DB_HOST === 'pgbouncer' ? 'localhost' : process.env.DB_HOST;

vi.mock('server/src/lib/analytics/posthog', () => ({
  analytics: {
    capture: vi.fn(),
    identify: vi.fn(),
    trackPerformance: vi.fn(),
    getClient: () => null
  }
}));

vi.mock('@alga-psa/shared/db', async (importOriginal) => {
  const actual = await importOriginal<typeof import('@alga-psa/shared/db')>();
  return {
    ...actual,
    withTransaction: vi.fn(async (knex, callback) => callback(knex)),
    withAdminTransaction: vi.fn(async (callback, existingConnection) => callback(existingConnection as any))
  };
});

vi.mock('@shared/db', () => ({
  withTransaction: vi.fn(async (knex, callback) => callback(knex)),
  withAdminTransaction: vi.fn(async (callback, existingConnection) => callback(existingConnection as any))
}));

vi.mock('@shared/core/logger', () => ({
  default: {
    info: vi.fn(),
    error: vi.fn(),
    warn: vi.fn(),
    debug: vi.fn()
  }
}));

vi.mock('@shared/workflow/streams/eventBusSchema', () => ({
  BaseEvent: class {},
  Event: class {
    id = 'mock-event-id';
    payload = { tenantId: 'mock-tenant-id' };
  },
  EventType: {} as Record<string, string>,
  EventSchemas: {} as Record<string, unknown>,
  BaseEventSchema: {},
  convertToWorkflowEvent: vi.fn((event) => event)
}));

vi.mock('@shared/workflow/streams/workflowEventSchema', () => ({
  WorkflowEventBaseSchema: {}
}));

vi.mock('server/src/lib/actions/user-actions/userActions', () => ({
  getCurrentUser: vi.fn(() => Promise.resolve(currentUserRef.user))
}));

vi.mock('server/src/lib/auth/rbac', () => ({
  hasPermission: vi.fn(() => Promise.resolve(true))
}));

vi.mock('server/src/lib/auth/getSession', () => ({
  getSession: vi.fn(async () => ({
    user: {
      id: mockedUserId,
      tenant: mockedTenantId
    }
  }))
}));

vi.setConfig({
  testTimeout: 120000,
  hookTimeout: 120000
});

/**
 * Tests for credit expiration prioritization and application behavior.
 * 
 * These tests focus on how credits are prioritized during application:
 * - Validating that credits without expiration dates are used last
 * - Testing credit application across multiple invoices respects expiration priority
 * - Verifying credit application behavior when credits expire between invoice generations
 */

describe('Credit Expiration Prioritization Tests', () => {
  const testHelpers = TestContext.createHelpers();

  async function ensureRegion(context: TestContext, regionCode: string) {
    await context.db('tax_regions')
      .insert({
        tenant: context.tenantId,
        region_code: regionCode,
        region_name: 'New York',
        is_active: true
      })
      .onConflict(['tenant', 'region_code'])
      .ignore();
  }

  async function createClientWithDefaults(name: string) {
    await ensureRegion(context, 'US-NY');
    const clientId = await createClient(context.db, context.tenantId, name, {
      billing_cycle: 'monthly',
      region_code: 'US-NY',
      is_tax_exempt: false,
      credit_balance: 0
    });

    await setupClientTaxConfiguration(context, {
      clientId,
      regionCode: 'US-NY',
      regionName: 'New York',
      taxPercentage: 8.875,
      startDate: '2020-01-01T00:00:00.000Z',
      description: 'NY State Tax'
    });

    await ensureClientBillingSettings(clientId);
    await assignServiceTaxRate(context, '*', 'US-NY', { onlyUnset: true });

    return clientId;
  }

  beforeAll(async () => {
    context = await testHelpers.beforeAll({
      runSeeds: false,
      cleanupTables: [
        'invoice_items',
        'invoices',
        'transactions',
        'credit_tracking',
        'client_billing_cycles',
<<<<<<< HEAD
        'client_billing_plans',
        'plan_services',
        'plan_service_configuration',
        'plan_service_fixed_config',
        'plan_service_bucket_config',
        'service_catalog',
        'billing_plans',
=======
        'client_contract_lines',
        'contract_line_services',
        'service_catalog',
        'contract_lines',
        'bucket_plans',
>>>>>>> ca0b3bbe
        'bucket_usage',
        'tax_rates',
        'client_tax_settings',
        'client_billing_settings',
        'default_billing_settings'
      ],
      clientName: 'Credit Expiration Test Client',
      userType: 'internal'
    });

    mockedTenantId = context.tenantId;
    mockedUserId = context.userId;

    await ensureRegion(context, 'US-NY');

    const mockContext = setupCommonMocks({
      tenantId: context.tenantId,
      userId: context.userId,
      permissionCheck: () => true
    });
    currentUserRef.user = mockContext.user;
    mockedTenantId = mockContext.tenantId;
    mockedUserId = mockContext.userId;

    await setupClientTaxConfiguration(context, {
      clientId: context.client.client_id,
      regionCode: 'US-NY',
      regionName: 'New York',
      taxPercentage: 8.875,
      startDate: '2020-01-01T00:00:00.000Z',
      description: 'NY State Tax'
    });
  }, 120000);

  beforeEach(async () => {
    context = await testHelpers.beforeEach();
    const mockContext = setupCommonMocks({
      tenantId: context.tenantId,
      userId: context.userId,
      permissionCheck: () => true
    });
    currentUserRef.user = mockContext.user;
    mockedTenantId = mockContext.tenantId;
    mockedUserId = mockContext.userId;
    await ensureRegion(context, 'US-NY');
  }, 60000);

  afterAll(async () => {
    await testHelpers.afterAll();
  });

  it('should validate that credits without expiration dates are used last', async () => {
    // Create test client
    const client_id = await createClientWithDefaults('Credit Priority Test Client');

    // Set up client billing settings with expiration days
    await ensureClientBillingSettings(client_id, {
      credit_expiration_days: 30,
      credit_expiration_notification_days: [7, 1]
    });

<<<<<<< HEAD
=======
    // Create a service
    const service = await context.createEntity('service_catalog', {
      service_name: 'Standard Service',
      service_type: 'Fixed',
      default_rate: 20000, // $200.00
      unit_of_measure: 'unit',
      tax_region: 'US-NY',
      is_taxable: true
    }, 'service_id');

    // Create a contract line
    const planId = await context.createEntity('contract_lines', {
      contract_line_name: 'Standard Plan',
      billing_frequency: 'monthly',
      is_custom: false,
      contract_line_type: 'Fixed'
    }, 'contract_line_id');

    // Link service to plan
    await context.db('contract_line_services').insert({
      contract_line_id: planId,
      service_id: service,
      tenant: context.tenantId,
      quantity: 1
    });

    // Create a billing cycle
>>>>>>> ca0b3bbe
    const now = createTestDate();
    const startDate = Temporal.PlainDate.from(now).subtract({ months: 1 }).toString();
    const endDate = Temporal.PlainDate.from(now).toString();

    const billingCycleId = await context.createEntity('client_billing_cycles', {
      client_id: client_id,
      billing_cycle: 'monthly',
      period_start_date: startDate,
      period_end_date: endDate,
      effective_date: startDate
    }, 'billing_cycle_id');

<<<<<<< HEAD
=======
    // Link plan to client
    await context.db('client_contract_lines').insert({
      client_contract_line_id: uuidv4(),
      client_id: client_id,
      contract_line_id: planId,
      tenant: context.tenantId,
      start_date: startDate,
      is_active: true
    });

>>>>>>> ca0b3bbe
    // Step 1: Create a credit with expiration date
    const futureDate = new Date();
    futureDate.setDate(futureDate.getDate() + 30); // 30 days in the future
    const expirationDate = futureDate.toISOString();
    
    const creditWithExpirationAmount = 8000; // $80.00 credit
    const creditWithExpirationInvoice = await runInTenant(() => createPrepaymentInvoice(
      client_id,
      creditWithExpirationAmount,
      expirationDate
    ));
    
    // Step 2: Create a credit without expiration date
    // To create a credit without expiration date, we need to:
    // 1. Create a prepayment invoice
    // 2. Finalize it
    // 3. Manually update the credit_tracking and transaction records to remove expiration date
    
    const creditWithoutExpirationAmount = 10000; // $100.00 credit
    const creditWithoutExpirationInvoice = await runInTenant(() => createPrepaymentInvoice(
      client_id,
      creditWithoutExpirationAmount
    ));
    
    // Step 3: Finalize both prepayment invoices
    await runInTenant(() => finalizeInvoice(creditWithExpirationInvoice.invoice_id));
    await runInTenant(() => finalizeInvoice(creditWithoutExpirationInvoice.invoice_id));
    
    // Step 4: Get the credit transactions
    const creditWithExpirationTx = await context.db('transactions')
      .where({
        client_id: client_id,
        invoice_id: creditWithExpirationInvoice.invoice_id,
        type: 'credit_issuance'
      })
      .first();
    
    const creditWithoutExpirationTx = await context.db('transactions')
      .where({
        client_id: client_id,
        invoice_id: creditWithoutExpirationInvoice.invoice_id,
        type: 'credit_issuance'
      })
      .first();
    
    // Step 5: Update the second credit to have no expiration date
    await context.db('transactions')
      .where({ transaction_id: creditWithoutExpirationTx.transaction_id })
      .update({ expiration_date: null });
    
    await context.db('credit_tracking')
      .where({
        transaction_id: creditWithoutExpirationTx.transaction_id,
        tenant: context.tenantId
      })
      .update({ expiration_date: null });
    
    // Step 6: Verify initial credit balance
<<<<<<< HEAD
    const initialCredit = await runInTenant(() => ClientBillingPlan.getClientCredit(client_id));
=======
    const initialCredit = await ClientContractLine.getClientCredit(client_id);
>>>>>>> ca0b3bbe
    expect(initialCredit).toBe(creditWithExpirationAmount + creditWithoutExpirationAmount);
    
    // Step 7: Generate an invoice that will use some but not all of the credits
    const { invoiceId: invoiceId1, total: total1 } = await createManualInvoice(
      client_id,
      [
        {
          description: 'Priority Test Service',
          unitPrice: 20000,
          netAmount: 20000,
          taxAmount: 2000,
          totalPrice: 22000,
          isTaxable: true
        }
      ],
      { billingCycleId }
    );

    expect(total1).toBe(22000);

    const subtotal = 20000;
    const tax = 2000;
    const totalBeforeCredit = subtotal + tax;
    const totalAvailableCredit = creditWithExpirationAmount + creditWithoutExpirationAmount;
    const expectedAppliedCredit = totalAvailableCredit;
    const expectedRemainingTotal = totalBeforeCredit - expectedAppliedCredit;

    await applyCreditsManually(
      client_id,
      invoiceId1,
      totalBeforeCredit,
      [creditWithExpirationTx, creditWithoutExpirationTx]
    );

    const updatedInvoice = await context.db('invoices')
      .where({ invoice_id: invoiceId1 })
      .first();

    expect(Number(updatedInvoice.subtotal)).toBe(subtotal);
    expect(Number(updatedInvoice.tax)).toBe(tax);
    expect(Number(updatedInvoice.credit_applied)).toBe(expectedAppliedCredit);
    expect(Number(updatedInvoice.total_amount)).toBe(expectedRemainingTotal);
    
    // Step 11: Verify credit application transaction
    const creditApplicationTx = await context.db('transactions')
      .where({
        client_id: client_id,
        invoice_id: invoiceId1,
        type: 'credit_application'
      })
      .first();
    
    expect(creditApplicationTx).toBeTruthy();
    expect(parseFloat(creditApplicationTx.amount)).toBe(-expectedAppliedCredit);
    
    // Step 12: Verify the metadata to check which credits were applied and in what order
    const metadata = typeof creditApplicationTx.metadata === 'string'
      ? JSON.parse(creditApplicationTx.metadata)
      : creditApplicationTx.metadata;
    
    expect(metadata.applied_credits).toBeTruthy();
    expect(metadata.applied_credits.length).toBe(2);
    expect(metadata.applied_credits[0].transactionId).toBe(creditWithExpirationTx.transaction_id);
    expect(metadata.applied_credits[0].amount).toBe(creditWithExpirationAmount);
    expect(metadata.applied_credits[1].transactionId).toBe(creditWithoutExpirationTx.transaction_id);
    expect(metadata.applied_credits[1].amount).toBe(creditWithoutExpirationAmount);
    
    // Step 13: Verify the remaining amounts in credit tracking
    const creditWithExpirationTracking = await context.db('credit_tracking')
      .where({
        transaction_id: creditWithExpirationTx.transaction_id,
        tenant: context.tenantId
      })
      .first();
    
    const creditWithoutExpirationTracking = await context.db('credit_tracking')
      .where({
        transaction_id: creditWithoutExpirationTx.transaction_id,
        tenant: context.tenantId
      })
      .first();
    
    // The credit with expiration should be fully used
    expect(Number(creditWithExpirationTracking.remaining_amount)).toBe(0);
    
    // The credit without expiration should be fully used as well
    // Since the total invoice amount (22000) exceeds the total available credit (18000)
    expect(Number(creditWithoutExpirationTracking.remaining_amount)).toBe(0);
    
    // Step 14: Verify final credit balance
<<<<<<< HEAD
    const finalCredit = await runInTenant(() => ClientBillingPlan.getClientCredit(client_id));
=======
    const finalCredit = await ClientContractLine.getClientCredit(client_id);
>>>>>>> ca0b3bbe
    expect(finalCredit).toBe(0); // All credit should be used
  });

  it('should test credit application across multiple invoices respects expiration priority', async () => {
    // Create test client
    const client_id = await createClientWithDefaults('Multiple Invoice Priority Test Client');

    // Set up client billing settings with expiration days
    await ensureClientBillingSettings(client_id, {
      credit_expiration_days: 30,
      credit_expiration_notification_days: [7, 1]
    });

    const service = await createTestService(context, {
      service_name: 'Standard Service',
      billing_method: 'fixed',
      default_rate: 10000,
      unit_of_measure: 'unit',
      tax_region: 'US-NY'
    });

    // Create a contract line
    const planId = await context.createEntity('contract_lines', {
      contract_line_name: 'Standard Plan',
      billing_frequency: 'monthly',
      is_custom: false,
      contract_line_type: 'Fixed'
    }, 'contract_line_id');

    // Link service to plan
    await context.db('contract_line_services').insert({
      contract_line_id: planId,
      service_id: service,
      tenant: context.tenantId,
      quantity: 1
    });

    // Create billing cycles for multiple invoices
    const now = createTestDate();
    
    // First billing cycle (previous month)
    const startDate1 = Temporal.PlainDate.from(now).subtract({ months: 2 }).toString();
    const endDate1 = Temporal.PlainDate.from(now).subtract({ months: 1, days: 1 }).toString();
    
    const billingCycleId1 = await context.createEntity('client_billing_cycles', {
      client_id: client_id,
      billing_cycle: 'monthly',
      period_start_date: startDate1,
      period_end_date: endDate1,
      effective_date: startDate1
    }, 'billing_cycle_id');

    // Second billing cycle (current month)
    const startDate2 = Temporal.PlainDate.from(now).subtract({ months: 1 }).toString();
    const endDate2 = Temporal.PlainDate.from(now).toString();
    
    const billingCycleId2 = await context.createEntity('client_billing_cycles', {
      client_id: client_id,
      billing_cycle: 'monthly',
      period_start_date: startDate2,
      period_end_date: endDate2,
      effective_date: startDate2
    }, 'billing_cycle_id');

    // Link plan to client
    await context.db('client_contract_lines').insert({
      client_contract_line_id: uuidv4(),
      client_id: client_id,
      contract_line_id: planId,
      tenant: context.tenantId,
      start_date: startDate1, // Start from the first billing cycle
      is_active: true
    });

    // Step 1: Create three credits with different expiration dates
    
    // Credit 1: Expires soon (15 days from now)
    const expiringSoonDate = new Date();
    expiringSoonDate.setDate(expiringSoonDate.getDate() + 15);
    const expiringSoonDateStr = expiringSoonDate.toISOString();
    
    const credit1Amount = 5000; // $50.00
    const credit1Invoice = await runInTenant(() => createPrepaymentInvoice(
      client_id,
      credit1Amount,
      expiringSoonDateStr
    ));
    
    // Credit 2: Expires later (45 days from now)
    const expiringLaterDate = new Date();
    expiringLaterDate.setDate(expiringLaterDate.getDate() + 45);
    const expiringLaterDateStr = expiringLaterDate.toISOString();
    
    const credit2Amount = 7000; // $70.00
    const credit2Invoice = await runInTenant(() => createPrepaymentInvoice(
      client_id,
      credit2Amount,
      expiringLaterDateStr
    ));
    
    // Credit 3: Expires much later (90 days from now)
    const expiringMuchLaterDate = new Date();
    expiringMuchLaterDate.setDate(expiringMuchLaterDate.getDate() + 90);
    const expiringMuchLaterDateStr = expiringMuchLaterDate.toISOString();
    
    const credit3Amount = 9000; // $90.00
    const credit3Invoice = await runInTenant(() => createPrepaymentInvoice(
      client_id,
      credit3Amount,
      expiringMuchLaterDateStr
    ));
    
    // Step 2: Finalize all prepayment invoices
    await runInTenant(() => finalizeInvoice(credit1Invoice.invoice_id));
    await runInTenant(() => finalizeInvoice(credit2Invoice.invoice_id));
    await runInTenant(() => finalizeInvoice(credit3Invoice.invoice_id));
    
    // Step 3: Get the credit transactions
    const credit1Tx = await context.db('transactions')
      .where({
        client_id: client_id,
        invoice_id: credit1Invoice.invoice_id,
        type: 'credit_issuance'
      })
      .first();
    
    const credit2Tx = await context.db('transactions')
      .where({
        client_id: client_id,
        invoice_id: credit2Invoice.invoice_id,
        type: 'credit_issuance'
      })
      .first();
    
    const credit3Tx = await context.db('transactions')
      .where({
        client_id: client_id,
        invoice_id: credit3Invoice.invoice_id,
        type: 'credit_issuance'
      })
      .first();
    
    // Step 4: Verify initial credit balance
<<<<<<< HEAD
    const initialCredit = await runInTenant(() => ClientBillingPlan.getClientCredit(client_id));
=======
    const initialCredit = await ClientContractLine.getClientCredit(client_id);
>>>>>>> ca0b3bbe
    expect(initialCredit).toBe(credit1Amount + credit2Amount + credit3Amount);
    
    // Step 5: Generate first invoice
    const { invoiceId: invoiceIdCycle1 } = await createManualInvoice(
      client_id,
      [
        {
          description: 'Cycle 1 Service',
          unitPrice: 15000,
          netAmount: 15000,
          taxAmount: 1500,
          totalPrice: 16500,
          isTaxable: true
        }
      ],
      { billingCycleId: billingCycleId1 }
    );

    await runInTenant(() => finalizeInvoice(invoiceIdCycle1));

    const updatedInvoice1 = await context.db('invoices')
      .where({ invoice_id: invoiceIdCycle1 })
      .first();
    
    // Step 8: Verify credit application on first invoice
    // Get actual values from the invoice
    const subtotal1 = updatedInvoice1.subtotal; // Actual subtotal from the invoice
    const tax1 = updatedInvoice1.tax;           // Actual tax from the invoice
    const totalBeforeCredit1 = subtotal1 + tax1;
    
    // First invoice should use Credit 1 (expiring soonest) fully and part of Credit 2
    const expectedAppliedCredit1 = totalBeforeCredit1;
    const expectedRemainingTotal1 = 0; // Invoice should be fully paid
    
    // Verify invoice values
    console.log(`First invoice - Subtotal: ${subtotal1}, Tax: ${tax1}, Total: ${totalBeforeCredit1}`);
    expect(Number(updatedInvoice1.credit_applied)).toBe(expectedAppliedCredit1);
    expect(Number(updatedInvoice1.total_amount)).toBe(expectedRemainingTotal1);
    
    // Step 9: Verify credit application transaction for first invoice
    const creditApplicationTx1 = await context.db('transactions')
      .where({
        client_id: client_id,
        invoice_id: invoiceIdCycle1,
        type: 'credit_application'
      })
      .first();
    
    expect(creditApplicationTx1).toBeTruthy();
    expect(parseFloat(creditApplicationTx1.amount)).toBe(-expectedAppliedCredit1);
    
    // Step 10: Verify the metadata to check which credits were applied to first invoice
    const metadata1 = typeof creditApplicationTx1.metadata === 'string'
      ? JSON.parse(creditApplicationTx1.metadata)
      : creditApplicationTx1.metadata;
    
    expect(metadata1.applied_credits).toBeTruthy();
    
    // Verify the order of applied credits - credit with earliest expiration should be first
    expect(metadata1.applied_credits[0].transactionId).toBe(credit1Tx.transaction_id);
    expect(Number(metadata1.applied_credits[0].amount)).toBe(credit1Amount);

    // Verify the second credit is used for the remaining amount
    expect(metadata1.applied_credits[1].transactionId).toBe(credit2Tx.transaction_id);
    const expectedCredit2Applied = Math.min(credit2Amount, totalBeforeCredit1 - credit1Amount);
    expect(Number(metadata1.applied_credits[1].amount)).toBe(expectedCredit2Applied);
    
    // Step 11: Generate second invoice
    const { invoiceId: invoiceIdCycle2 } = await createManualInvoice(
      client_id,
      [
        {
          description: 'Cycle 2 Service',
          unitPrice: 12000,
          netAmount: 12000,
          taxAmount: 1200,
          totalPrice: 13200,
          isTaxable: true
        }
      ],
      { billingCycleId: billingCycleId2 }
    );

    await runInTenant(() => finalizeInvoice(invoiceIdCycle2));

    const updatedInvoice2 = await context.db('invoices')
      .where({ invoice_id: invoiceIdCycle2 })
      .first();
    
    // Step 14: Verify credit application on second invoice
    // Get actual values from the invoice
    const subtotal2 = Number(updatedInvoice2.subtotal);
    const tax2 = Number(updatedInvoice2.tax);
    const totalBeforeCredit2 = subtotal2 + tax2;
    
    // Second invoice should use remaining part of Credit 2 and part of Credit 3
    const credit2AppliedToFirst = Math.min(credit2Amount, Math.max(totalBeforeCredit1 - credit1Amount, 0));
    const remainingCredit2Amount = Math.max(credit2Amount - credit2AppliedToFirst, 0);
    
    // Get the actual applied credit from the invoice
    const actualAppliedCredit2 = Number(updatedInvoice2.credit_applied);
    console.log(`Second invoice - Subtotal: ${subtotal2}, Tax: ${tax2}, Total: ${totalBeforeCredit2}, Applied Credit: ${actualAppliedCredit2}`);

    // Calculate the expected remaining total based on the actual applied credit
    const expectedRemainingTotal2 = totalBeforeCredit2 - actualAppliedCredit2;

    // Verify second invoice values
    // The remaining amount should be the difference between the total and the applied credit
    expect(Number(updatedInvoice2.total_amount)).toBe(expectedRemainingTotal2);
    
    // Step 15: Verify credit application transaction for second invoice
    const creditApplicationTx2 = await context.db('transactions')
      .where({
        client_id: client_id,
        invoice_id: invoiceIdCycle2,
        type: 'credit_application'
      })
      .first();
    
    expect(creditApplicationTx2).toBeTruthy();
    expect(parseFloat(creditApplicationTx2.amount)).toBe(-actualAppliedCredit2);
    
    // Step 16: Verify the metadata to check which credits were applied to second invoice
    const metadata2 = typeof creditApplicationTx2.metadata === 'string'
      ? JSON.parse(creditApplicationTx2.metadata)
      : creditApplicationTx2.metadata;
    
    expect(metadata2.applied_credits).toBeTruthy();
    
    // Verify the order of applied credits - remaining Credit 2 should be used first when available
    const credit3AppliedToFirst = Math.min(
      Math.max(totalBeforeCredit1 - (credit1Amount + credit2Amount), 0),
      credit3Amount
    );
    const credit3Remaining = Math.max(credit3Amount - credit3AppliedToFirst, 0);
    const credit2AppliedToSecond = Math.min(remainingCredit2Amount, totalBeforeCredit2);
    const credit3Applied = Math.min(credit3Remaining, totalBeforeCredit2 - credit2AppliedToSecond);

    if (credit2AppliedToSecond > 0) {
      expect(metadata2.applied_credits.length).toBeGreaterThanOrEqual(2);
      expect(metadata2.applied_credits[0].transactionId).toBe(credit2Tx.transaction_id);
      expect(Number(metadata2.applied_credits[0].amount)).toBe(credit2AppliedToSecond);
      expect(metadata2.applied_credits[1].transactionId).toBe(credit3Tx.transaction_id);
      expect(Number(metadata2.applied_credits[1].amount)).toBe(credit3Applied);
    } else {
      expect(metadata2.applied_credits.length).toBe(1);
      expect(metadata2.applied_credits[0].transactionId).toBe(credit3Tx.transaction_id);
      expect(Number(metadata2.applied_credits[0].amount)).toBe(credit3Applied);
    }
    
    // Step 17: Verify the final state of credit tracking entries
    const credit1Tracking = await context.db('credit_tracking')
      .where({
        transaction_id: credit1Tx.transaction_id,
        tenant: context.tenantId
      })
      .first();
    
    const credit2Tracking = await context.db('credit_tracking')
      .where({
        transaction_id: credit2Tx.transaction_id,
        tenant: context.tenantId
      })
      .first();
    
    const credit3Tracking = await context.db('credit_tracking')
      .where({
        transaction_id: credit3Tx.transaction_id,
        tenant: context.tenantId
      })
      .first();
    
    // Credit 1 should be fully used
    expect(Number(credit1Tracking.remaining_amount)).toBe(0);
    
    // Credit 2 should be fully used
    expect(Number(credit2Tracking.remaining_amount)).toBe(0);
    
    // Credit 3 should be partially used or fully used
    // Get the actual remaining amount from the database
    const actualCredit3Remaining = Number(credit3Tracking.remaining_amount);
    console.log(`Credit 3 remaining amount: ${actualCredit3Remaining}`);
    
    // Verify the remaining amount is non-negative
    expect(actualCredit3Remaining).toBeGreaterThanOrEqual(0);
    
    // Step 18: Verify final credit balance
<<<<<<< HEAD
    const finalCredit = await runInTenant(() => ClientBillingPlan.getClientCredit(client_id));
=======
    const finalCredit = await ClientContractLine.getClientCredit(client_id);
>>>>>>> ca0b3bbe
    
    // Verify final credit balance matches the actual remaining amount
    expect(finalCredit).toBe(actualCredit3Remaining);
  });

  it('should verify credit application behavior when credits expire between invoice generations', async () => {
    // Create test client
    const client_id = await createClientWithDefaults('Expiration Between Invoices Test Client');

    // Set up client billing settings with expiration days
    await ensureClientBillingSettings(client_id, {
      credit_expiration_days: 30,
      credit_expiration_notification_days: [7, 1]
    });

    const service = await createTestService(context, {
      service_name: 'Standard Service',
      billing_method: 'fixed',
      default_rate: 15000,
      unit_of_measure: 'unit',
      tax_region: 'US-NY'
    });

    // Create a contract line
    const planId = await context.createEntity('contract_lines', {
      contract_line_name: 'Standard Plan',
      billing_frequency: 'monthly',
      is_custom: false,
      contract_line_type: 'Fixed'
    }, 'contract_line_id');

    // Link service to plan
    await context.db('contract_line_services').insert({
      contract_line_id: planId,
      service_id: service,
      tenant: context.tenantId,
      quantity: 1
    });

    // Create a billing cycle
    const now = createTestDate();
    const startDate = Temporal.PlainDate.from(now).subtract({ months: 1 }).toString();
    const endDate = Temporal.PlainDate.from(now).toString();
    
    const billingCycleId = await context.createEntity('client_billing_cycles', {
      client_id: client_id,
      billing_cycle: 'monthly',
      period_start_date: startDate,
      period_end_date: endDate,
      effective_date: startDate
    }, 'billing_cycle_id');

    // Link plan to client
    await context.db('client_contract_lines').insert({
      client_contract_line_id: uuidv4(),
      client_id: client_id,
      contract_line_id: planId,
      tenant: context.tenantId,
      start_date: startDate,
      is_active: true
    });

    // Step 1: Create two credits - one that will expire and one that will remain active
    
    // Credit 1: Will be manually expired
    const expiringCreditAmount = 10000; // $100.00
    const expiringCreditInvoice = await runInTenant(() => createPrepaymentInvoice(
      client_id,
      expiringCreditAmount
    ));
    
    // Credit 2: Will remain active
    const activeCreditAmount = 8000; // $80.00
    const activeCreditInvoice = await runInTenant(() => createPrepaymentInvoice(
      client_id,
      activeCreditAmount
    ));
    
    // Step 2: Finalize both prepayment invoices
    await runInTenant(() => finalizeInvoice(expiringCreditInvoice.invoice_id));
    await runInTenant(() => finalizeInvoice(activeCreditInvoice.invoice_id));
    
    // Step 3: Get the credit transactions
    const expiringCreditTx = await context.db('transactions')
      .where({
        client_id: client_id,
        invoice_id: expiringCreditInvoice.invoice_id,
        type: 'credit_issuance'
      })
      .first();
    
    const activeCreditTx = await context.db('transactions')
      .where({
        client_id: client_id,
        invoice_id: activeCreditInvoice.invoice_id,
        type: 'credit_issuance'
      })
      .first();
    
    // Step 4: Verify initial credit balance
<<<<<<< HEAD
    const initialCredit = await runInTenant(() => ClientBillingPlan.getClientCredit(client_id));
=======
    const initialCredit = await ClientContractLine.getClientCredit(client_id);
>>>>>>> ca0b3bbe
    expect(initialCredit).toBe(expiringCreditAmount + activeCreditAmount);
    
    // Step 5: Create a manual invoice to control totals
    const { invoiceId: invoiceIdManual, subtotal: invoiceSubtotal, tax: invoiceTax, total: invoiceTotal } = await createManualInvoice(
      client_id,
      [
        {
          description: 'Expiring Credit Test Service',
          unitPrice: 15000,
          netAmount: 15000,
          taxAmount: 1500,
          totalPrice: 16500,
          isTaxable: true
        }
      ],
      { billingCycleId }
    );
    
    // Step 6: Manually expire the first credit
    // Update credit tracking entry
    await context.db('credit_tracking')
      .where({
        transaction_id: expiringCreditTx.transaction_id,
        tenant: context.tenantId
      })
      .update({
        is_expired: true,
        remaining_amount: 0,
        updated_at: new Date().toISOString()
      });
    
    // Create expiration transaction
    await context.db('transactions').insert({
      transaction_id: uuidv4(),
      client_id: client_id,
      amount: -expiringCreditAmount,
      type: 'credit_expiration',
      status: 'completed',
      description: 'Credit expired',
      created_at: new Date().toISOString(),
      tenant: context.tenantId,
      related_transaction_id: expiringCreditTx.transaction_id
    });
    
    // Update client credit balance
    await context.db('clients')
      .where({ client_id: client_id, tenant: context.tenantId })
      .update({
        credit_balance: activeCreditAmount, // Only the active credit remains
        updated_at: new Date().toISOString()
      });
    
    // Step 7: Verify credit balance after expiration
<<<<<<< HEAD
    const creditAfterExpiration = await runInTenant(() => ClientBillingPlan.getClientCredit(client_id));
=======
    const creditAfterExpiration = await ClientContractLine.getClientCredit(client_id);
>>>>>>> ca0b3bbe
    expect(creditAfterExpiration).toBe(activeCreditAmount);
    
    // Step 8: Apply remaining credit (only the active credit should be used)
    await applyCreditsManually(
      client_id,
      invoiceIdManual,
      invoiceTotal,
      [activeCreditTx]
    );

    // Step 9: Get the updated invoice
    const updatedInvoice = await context.db('invoices')
      .where({ invoice_id: invoiceIdManual })
      .first();

    // Step 10: Verify credit application
    // Calculate expected values
    const subtotal = invoiceSubtotal;
    const tax = invoiceTax;
    const totalBeforeCredit = invoiceTotal;

    // Only the active credit should be applied
    const expectedAppliedCredit = activeCreditAmount; // $80.00
    const expectedRemainingTotal = totalBeforeCredit - expectedAppliedCredit; // $165 - $80 = $85
    
    // Verify invoice values
    expect(Number(updatedInvoice.subtotal)).toBe(subtotal);
    expect(Number(updatedInvoice.tax)).toBe(tax);
    expect(Number(updatedInvoice.credit_applied)).toBe(expectedAppliedCredit);
    expect(Number(updatedInvoice.total_amount)).toBe(expectedRemainingTotal);
    
    // Step 11: Verify credit application transaction
    const creditApplicationTx = await context.db('transactions')
      .where({
        client_id: client_id,
        invoice_id: invoiceIdManual,
        type: 'credit_application'
      })
      .first();
    
    expect(creditApplicationTx).toBeTruthy();
    expect(parseFloat(creditApplicationTx.amount)).toBe(-expectedAppliedCredit);
    
    // Step 12: Verify the metadata to check which credits were applied
    const metadata = typeof creditApplicationTx.metadata === 'string'
      ? JSON.parse(creditApplicationTx.metadata)
      : creditApplicationTx.metadata;
    
    expect(metadata.applied_credits).toBeTruthy();
    expect(metadata.applied_credits.length).toBe(1); // Only the active credit should be applied
    
    // Verify the applied credit is the active one
    expect(metadata.applied_credits[0].transactionId).toBe(activeCreditTx.transaction_id);
    expect(metadata.applied_credits[0].amount).toBe(activeCreditAmount);
    
    // Step 13: Verify the expired credit was not used
    const expiringCreditTracking = await context.db('credit_tracking')
      .where({
        transaction_id: expiringCreditTx.transaction_id,
        tenant: context.tenantId
      })
      .first();
    
    expect(expiringCreditTracking.is_expired).toBe(true);
    expect(Number(expiringCreditTracking.remaining_amount)).toBe(0);
    
    // Step 14: Verify the active credit was fully used
    const activeCreditTracking = await context.db('credit_tracking')
      .where({
        transaction_id: activeCreditTx.transaction_id,
        tenant: context.tenantId
      })
      .first();
    
    expect(activeCreditTracking.is_expired).toBe(false);
    expect(Number(activeCreditTracking.remaining_amount)).toBe(0); // Fully used
    
    // Step 15: Verify final credit balance is zero
<<<<<<< HEAD
    const finalCredit = await runInTenant(() => ClientBillingPlan.getClientCredit(client_id));
=======
    const finalCredit = await ClientContractLine.getClientCredit(client_id);
>>>>>>> ca0b3bbe
    expect(finalCredit).toBe(0);
  });
});<|MERGE_RESOLUTION|>--- conflicted
+++ resolved
@@ -12,13 +12,8 @@
 } from '../../../../../test-utils/billingTestHelpers';
 import { v4 as uuidv4 } from 'uuid';
 import { Temporal } from '@js-temporal/polyfill';
-<<<<<<< HEAD
-import ClientBillingPlan from 'server/src/lib/models/clientBilling';
-import { createTestDate, createTestDateISO } from '../../../../../test-utils/dateUtils';
-=======
 import ClientContractLine from 'server/src/lib/models/clientContractLine';
 import { createTestDate, createTestDateISO } from '../../../test-utils/dateUtils';
->>>>>>> ca0b3bbe
 import { expiredCreditsHandler } from 'server/src/lib/jobs/handlers/expiredCreditsHandler';
 import { toPlainDate } from 'server/src/lib/utils/dateTimeUtils';
 import { createClient } from '../../../../../test-utils/testDataFactory';
@@ -381,21 +376,11 @@
         'transactions',
         'credit_tracking',
         'client_billing_cycles',
-<<<<<<< HEAD
-        'client_billing_plans',
-        'plan_services',
-        'plan_service_configuration',
-        'plan_service_fixed_config',
-        'plan_service_bucket_config',
-        'service_catalog',
-        'billing_plans',
-=======
         'client_contract_lines',
         'contract_line_services',
         'service_catalog',
         'contract_lines',
         'bucket_plans',
->>>>>>> ca0b3bbe
         'bucket_usage',
         'tax_rates',
         'client_tax_settings',
@@ -457,8 +442,22 @@
       credit_expiration_notification_days: [7, 1]
     });
 
-<<<<<<< HEAD
-=======
+    // Create NY tax rate (10%)
+    const nyTaxRateId = await context.createEntity('tax_rates', {
+      region: 'US-NY',
+      tax_percentage: 10.0,
+      description: 'NY Test Tax',
+      start_date: '2025-01-01'
+    }, 'tax_rate_id');
+
+    // Set up client tax settings
+    await context.db('client_tax_settings').insert({
+      client_id: client_id,
+      tenant: context.tenantId,
+      tax_rate_id: nyTaxRateId,
+      is_reverse_charge_applicable: false
+    });
+
     // Create a service
     const service = await context.createEntity('service_catalog', {
       service_name: 'Standard Service',
@@ -486,7 +485,6 @@
     });
 
     // Create a billing cycle
->>>>>>> ca0b3bbe
     const now = createTestDate();
     const startDate = Temporal.PlainDate.from(now).subtract({ months: 1 }).toString();
     const endDate = Temporal.PlainDate.from(now).toString();
@@ -499,8 +497,6 @@
       effective_date: startDate
     }, 'billing_cycle_id');
 
-<<<<<<< HEAD
-=======
     // Link plan to client
     await context.db('client_contract_lines').insert({
       client_contract_line_id: uuidv4(),
@@ -511,7 +507,6 @@
       is_active: true
     });
 
->>>>>>> ca0b3bbe
     // Step 1: Create a credit with expiration date
     const futureDate = new Date();
     futureDate.setDate(futureDate.getDate() + 30); // 30 days in the future
@@ -570,11 +565,7 @@
       .update({ expiration_date: null });
     
     // Step 6: Verify initial credit balance
-<<<<<<< HEAD
-    const initialCredit = await runInTenant(() => ClientBillingPlan.getClientCredit(client_id));
-=======
     const initialCredit = await ClientContractLine.getClientCredit(client_id);
->>>>>>> ca0b3bbe
     expect(initialCredit).toBe(creditWithExpirationAmount + creditWithoutExpirationAmount);
     
     // Step 7: Generate an invoice that will use some but not all of the credits
@@ -665,11 +656,7 @@
     expect(Number(creditWithoutExpirationTracking.remaining_amount)).toBe(0);
     
     // Step 14: Verify final credit balance
-<<<<<<< HEAD
-    const finalCredit = await runInTenant(() => ClientBillingPlan.getClientCredit(client_id));
-=======
     const finalCredit = await ClientContractLine.getClientCredit(client_id);
->>>>>>> ca0b3bbe
     expect(finalCredit).toBe(0); // All credit should be used
   });
 
@@ -813,11 +800,7 @@
       .first();
     
     // Step 4: Verify initial credit balance
-<<<<<<< HEAD
-    const initialCredit = await runInTenant(() => ClientBillingPlan.getClientCredit(client_id));
-=======
     const initialCredit = await ClientContractLine.getClientCredit(client_id);
->>>>>>> ca0b3bbe
     expect(initialCredit).toBe(credit1Amount + credit2Amount + credit3Amount);
     
     // Step 5: Generate first invoice
@@ -1005,11 +988,7 @@
     expect(actualCredit3Remaining).toBeGreaterThanOrEqual(0);
     
     // Step 18: Verify final credit balance
-<<<<<<< HEAD
-    const finalCredit = await runInTenant(() => ClientBillingPlan.getClientCredit(client_id));
-=======
     const finalCredit = await ClientContractLine.getClientCredit(client_id);
->>>>>>> ca0b3bbe
     
     // Verify final credit balance matches the actual remaining amount
     expect(finalCredit).toBe(actualCredit3Remaining);
@@ -1110,11 +1089,7 @@
       .first();
     
     // Step 4: Verify initial credit balance
-<<<<<<< HEAD
-    const initialCredit = await runInTenant(() => ClientBillingPlan.getClientCredit(client_id));
-=======
     const initialCredit = await ClientContractLine.getClientCredit(client_id);
->>>>>>> ca0b3bbe
     expect(initialCredit).toBe(expiringCreditAmount + activeCreditAmount);
     
     // Step 5: Create a manual invoice to control totals
@@ -1168,11 +1143,7 @@
       });
     
     // Step 7: Verify credit balance after expiration
-<<<<<<< HEAD
-    const creditAfterExpiration = await runInTenant(() => ClientBillingPlan.getClientCredit(client_id));
-=======
     const creditAfterExpiration = await ClientContractLine.getClientCredit(client_id);
->>>>>>> ca0b3bbe
     expect(creditAfterExpiration).toBe(activeCreditAmount);
     
     // Step 8: Apply remaining credit (only the active credit should be used)
@@ -1251,11 +1222,7 @@
     expect(Number(activeCreditTracking.remaining_amount)).toBe(0); // Fully used
     
     // Step 15: Verify final credit balance is zero
-<<<<<<< HEAD
-    const finalCredit = await runInTenant(() => ClientBillingPlan.getClientCredit(client_id));
-=======
     const finalCredit = await ClientContractLine.getClientCredit(client_id);
->>>>>>> ca0b3bbe
     expect(finalCredit).toBe(0);
   });
 });