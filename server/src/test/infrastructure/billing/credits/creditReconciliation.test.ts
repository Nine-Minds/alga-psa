--- conflicted
+++ resolved
@@ -4,16 +4,15 @@
 import { createPrepaymentInvoice, applyCreditToInvoice, validateCreditBalance } from 'server/src/lib/actions/creditActions';
 import { finalizeInvoice } from 'server/src/lib/actions/invoiceModification';
 import { generateInvoice } from 'server/src/lib/actions/invoiceGeneration';
-<<<<<<< HEAD
 import {
   createTestService,
   createFixedPlanAssignment,
-  setupCompanyTaxConfiguration,
+  setupClientTaxConfiguration,
   assignServiceTaxRate
 } from '../../../../../test-utils/billingTestHelpers';
 import { setupCommonMocks } from '../../../../../test-utils/testMocks';
 import { Temporal } from '@js-temporal/polyfill';
-import CompanyBillingPlan from 'server/src/lib/models/clientBilling';
+import ClientBillingPlan from 'server/src/lib/models/clientBilling';
 import { createTestDate } from '../../../../../test-utils/dateUtils';
 import { TextEncoder as NodeTextEncoder } from 'util';
 
@@ -60,14 +59,6 @@
   afterEach: rollbackContext,
   afterAll: cleanupContext
 } = TestContext.createHelpers();
-=======
-import { createDefaultTaxSettings } from 'server/src/lib/actions/taxSettingsActions';
-import { v4 as uuidv4 } from 'uuid';
-import type { IClient } from '../../interfaces/client.interfaces';
-import { Temporal } from '@js-temporal/polyfill';
-import ClientBillingPlan from 'server/src/lib/models/clientBilling';
-import { createTestDate } from '../../../test-utils/dateUtils';
->>>>>>> b003a7fd
 
 /**
  * Credit Reconciliation Tests
@@ -80,7 +71,7 @@
   let context: TestContext;
 
   async function configureDefaultTax() {
-    await setupCompanyTaxConfiguration(context, {
+    await setupClientTaxConfiguration(context, {
       regionCode: 'US-NY',
       regionName: 'New York',
       description: 'NY State + City Tax',
@@ -99,36 +90,24 @@
         'transactions',
         'credit_tracking',
         'credit_allocations',
-<<<<<<< HEAD
-        'company_billing_cycles',
-        'company_billing_plans',
+        'client_billing_cycles',
+        'client_billing_plans',
         'plan_service_configuration',
         'plan_service_fixed_config',
-=======
-        'client_billing_cycles',
-        'client_billing_plans',
-        'plan_services',
->>>>>>> b003a7fd
         'service_catalog',
         'billing_plan_fixed_config',
         'billing_plans',
         'tax_rates',
-<<<<<<< HEAD
         'tax_regions',
-        'company_tax_settings',
-        'company_tax_rates',
-        'company_billing_settings',
-=======
         'client_tax_settings',
+        'client_tax_rates',
         'client_billing_settings',
->>>>>>> b003a7fd
         'default_billing_settings'
       ],
       clientName: 'Credit Reconciliation Test Client',
       userType: 'internal'
     });
 
-<<<<<<< HEAD
     const mockContext = setupCommonMocks({
       tenantId: context.tenantId,
       userId: context.userId,
@@ -139,11 +118,6 @@
 
     await configureDefaultTax();
   }, 60000);
-=======
-    // Create default tax settings and billing settings
-    await createDefaultTaxSettings(context.client.client_id);
-  });
->>>>>>> b003a7fd
 
   beforeEach(async () => {
     context = await resetContext();
@@ -166,35 +140,12 @@
   }, 30000);
 
   it('should verify credit tracking table reconciliation with transaction log', async () => {
-<<<<<<< HEAD
-    // Use the context's company instead of creating a new one
-    const company_id = context.companyId;
-
-    // 1. Set up company billing settings with expiration days
-    await context.db('company_billing_settings').insert({
-      company_id: company_id,
-=======
-    // 1. Create test client with a unique name
-    const client_id = await context.createEntity<IClient>('clients', {
-      client_name: `Credit Reconciliation Test Client ${Date.now()}`,
-      billing_cycle: 'monthly',
-      client_id: uuidv4(),
-      region_code: 'US-NY',
-      is_tax_exempt: false,
-      created_at: Temporal.Now.plainDateISO().toString(),
-      updated_at: Temporal.Now.plainDateISO().toString(),
-      phone_no: '',
-      credit_balance: 0,
-      email: '',
-      url: '',
-      address: '',
-      is_inactive: false
-    }, 'client_id');
-
-    // 2. Set up client billing settings with expiration days
+    // Use the context's client instead of creating a new one
+    const client_id = context.clientId;
+
+    // 1. Set up client billing settings with expiration days
     await context.db('client_billing_settings').insert({
       client_id: client_id,
->>>>>>> b003a7fd
       tenant: context.tenantId,
       zero_dollar_invoice_handling: 'normal',
       suppress_zero_dollar_invoices: false,
@@ -204,28 +155,6 @@
       created_at: new Date().toISOString(),
       updated_at: new Date().toISOString()
     });
-<<<<<<< HEAD
-=======
-    
-    // Create tax settings for the client
-    // First create a tax rate
-    const nyTaxRateId = uuidv4();
-    await context.db('tax_rates').insert({
-      tax_rate_id: nyTaxRateId,
-      region: 'US-NY',
-      tax_percentage: 8.875,
-      description: 'New York Sales Tax',
-      start_date: '2025-01-01',
-      tenant: context.tenantId
-    });
-    
-    await context.db('client_tax_settings').insert({
-      client_id: client_id,
-      tenant: context.tenantId,
-      tax_rate_id: nyTaxRateId,
-      is_reverse_charge_applicable: false
-    });
->>>>>>> b003a7fd
 
     // 4. Create first prepayment invoice
     const prepaymentAmount1 = 10000; // $100.00 credit
@@ -278,21 +207,7 @@
       effective_date: startDate
     }, 'billing_cycle_id');
 
-<<<<<<< HEAD
     // 5. Generate positive invoice using transactional connection
-=======
-    // 11. Assign plan to client
-    await context.db('client_billing_plans').insert({
-      client_billing_plan_id: uuidv4(),
-      client_id: client_id,
-      plan_id: planId,
-      tenant: context.tenantId,
-      start_date: startDate,
-      is_active: true
-    });
-
-    // 12. Generate positive invoice
->>>>>>> b003a7fd
     const invoice = await generateInvoice(billingCycleId);
 
     if (!invoice) {
@@ -306,7 +221,6 @@
     // 7. Finalize the invoice to apply credit
     await finalizeInvoice(invoice.invoice_id);
 
-<<<<<<< HEAD
     // 8. Verify invoice items were created correctly (invariant check)
     const invoiceItems = await context.db('invoice_items')
       .where({
@@ -339,25 +253,14 @@
     expect(itemsTax).toBe(invoice.tax);
 
     // 12. Manually apply some credit to create a partial application
-    const remainingCredit = await CompanyBillingPlan.getCompanyCredit(company_id);
-=======
-    // 14. Manually apply some credit to create a partial application
     const remainingCredit = await ClientBillingPlan.getClientCredit(client_id);
->>>>>>> b003a7fd
     const partialCreditAmount = 3000; // $30.00
     await applyCreditToInvoice(client_id, invoice.invoice_id, partialCreditAmount);
 
-<<<<<<< HEAD
     // 13. Get the current credit balance before validation
-    const beforeValidationCredit = await CompanyBillingPlan.getCompanyCredit(company_id);
+    const beforeValidationCredit = await ClientBillingPlan.getClientCredit(client_id);
 
     // 14. Get all credit tracking entries before validation using transactional db
-=======
-    // 15. Get the current credit balance before validation
-    const beforeValidationCredit = await ClientBillingPlan.getClientCredit(client_id);
-    
-    // 16. Get all credit tracking entries before validation
->>>>>>> b003a7fd
     const preValidationCreditEntries = await context.db('credit_tracking')
       .where({
         client_id: client_id,
@@ -372,13 +275,8 @@
     );
 
     console.log(`Current credit balance: ${beforeValidationCredit}, Expected from tracking: ${expectedCreditBalance}`);
-<<<<<<< HEAD
-
-    // 16. Create an artificial discrepancy by directly modifying the company's credit_balance
-=======
-    
-    // 18. Create an artificial discrepancy by directly modifying the client's credit_balance
->>>>>>> b003a7fd
+
+    // 16. Create an artificial discrepancy by directly modifying the client's credit_balance
     // This simulates a data corruption scenario that would require reconciliation
     const artificialBalance = expectedCreditBalance - 1000; // Reduce by $10.00
     await context.db('clients')
@@ -390,15 +288,9 @@
         credit_balance: artificialBalance,
         updated_at: new Date().toISOString()
       });
-<<<<<<< HEAD
 
     // 17. Get the modified balance using transactional context
-    const modifiedBalance = await CompanyBillingPlan.getCompanyCredit(company_id);
-=======
-    
-    // Get the modified balance
     const modifiedBalance = await ClientBillingPlan.getClientCredit(client_id);
->>>>>>> b003a7fd
     console.log(`Artificially modified balance: ${modifiedBalance}, Expected from tracking: ${expectedCreditBalance}`);
 
     // 18. Verify that there's a discrepancy between the actual and expected balance
@@ -406,27 +298,15 @@
 
     // 19. Now run the credit balance validation to check reconciliation
     // This will automatically correct any discrepancies
-<<<<<<< HEAD
-    const validationResult = await validateCreditBalance(company_id);
+    const validationResult = await validateCreditBalance(client_id);
 
     // 20. Verify that the validation detected an issue
     expect(validationResult.isValid).toBe(false);
 
     // 21. After validation, the balance should be corrected, so run it again to verify
-    const secondValidationResult = await validateCreditBalance(company_id);
+    const secondValidationResult = await validateCreditBalance(client_id);
 
     // 22. Verify that the second validation shows the balance is now correct
-=======
-    const validationResult = await validateCreditBalance(client_id);
-    
-    // 21. Verify that the validation detected an issue
-    expect(validationResult.isValid).toBe(false);
-    
-    // 22. After validation, the balance should be corrected, so run it again to verify
-    const secondValidationResult = await validateCreditBalance(client_id);
-    
-    // 23. Verify that the second validation shows the balance is now correct
->>>>>>> b003a7fd
     expect(secondValidationResult.isValid).toBe(true);
 
     // 23. Get all credit-related transactions using transactional db
@@ -516,37 +396,23 @@
         expect(originalAmount).toBeCloseTo(remainingAmount + totalApplied, 2);
       }
     }
-<<<<<<< HEAD
-
-    // 27. Verify the company's credit balance matches the sum of remaining amounts in credit tracking
-    const companyCredit = await CompanyBillingPlan.getCompanyCredit(company_id);
-=======
-    
-    // 28. Verify the client's credit balance matches the sum of remaining amounts in credit tracking
+
+    // 27. Verify the client's credit balance matches the sum of remaining amounts in credit tracking
     const clientCredit = await ClientBillingPlan.getClientCredit(client_id);
->>>>>>> b003a7fd
     const sumOfRemainingAmounts = creditTrackingEntries.reduce(
       (sum, entry) => sum + Number(entry.remaining_amount),
       0
     );
-<<<<<<< HEAD
-
-    expect(companyCredit).toBeCloseTo(sumOfRemainingAmounts, 2);
-
-    // 28. Verify that the credit balance in the company record matches the calculated balance from transactions
-=======
-    
+
     expect(clientCredit).toBeCloseTo(sumOfRemainingAmounts, 2);
-    
-    // 29. Verify that the credit balance in the client record matches the calculated balance from transactions
->>>>>>> b003a7fd
+
+    // 28. Verify that the credit balance in the client record matches the calculated balance from transactions
     const calculatedBalance = transactions.reduce(
       (balance, tx) => balance + Number(tx.amount),
       0
     );
-<<<<<<< HEAD
-
-    expect(companyCredit).toBeCloseTo(calculatedBalance, 2);
+
+    expect(clientCredit).toBeCloseTo(calculatedBalance, 2);
 
     // 29. Verify consolidated invoice data integrity (invariant check)
     const consolidatedInvoice = await context.db('invoices')
@@ -561,9 +427,5 @@
     expect(Number(consolidatedInvoice!.tax)).toBe(Number(invoice.tax));
     const expectedRemainingTotal = Number(consolidatedInvoice!.subtotal) + Number(consolidatedInvoice!.tax) - Number(consolidatedInvoice!.credit_applied ?? 0);
     expect(Number(consolidatedInvoice!.total_amount)).toBe(expectedRemainingTotal);
-=======
-    
-    expect(clientCredit).toBeCloseTo(calculatedBalance, 2);
->>>>>>> b003a7fd
   });
 });