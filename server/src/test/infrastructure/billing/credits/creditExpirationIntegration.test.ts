--- conflicted
+++ resolved
@@ -13,14 +13,9 @@
 import { runWithTenant, createTenantKnex } from 'server/src/lib/db';
 import { v4 as uuidv4 } from 'uuid';
 import { Temporal } from '@js-temporal/polyfill';
-<<<<<<< HEAD
-import ClientBillingPlan from 'server/src/lib/models/clientBilling';
-import { createTestDate } from '../../../../../test-utils/dateUtils';
-=======
 import ClientContractLine from 'server/src/lib/models/clientContractLine';
 import { createTestDate, createTestDateISO } from '../../../test-utils/dateUtils';
 import { expiredCreditsHandler } from 'server/src/lib/jobs/handlers/expiredCreditsHandler';
->>>>>>> ca0b3bbe
 import { toPlainDate } from 'server/src/lib/utils/dateTimeUtils';
 import { TextEncoder as NodeTextEncoder } from 'util';
 
@@ -228,21 +223,12 @@
         'transactions',
         'credit_tracking',
         'client_billing_cycles',
-<<<<<<< HEAD
-        'client_billing_plans',
-        'plan_service_configuration',
-        'plan_service_fixed_config',
-        'service_catalog',
-        'billing_plan_fixed_config',
-        'billing_plans',
-=======
         'client_contract_lines',
         'contract_line_services',
         'service_catalog',
         'contract_lines',
         'bucket_plans',
         'bucket_usage',
->>>>>>> ca0b3bbe
         'tax_rates',
         'tax_regions',
         'client_tax_settings',
@@ -308,11 +294,22 @@
         updated_at: new Date().toISOString()
       });
 
-<<<<<<< HEAD
-    // Ensure client billing settings are present (adhere to defaults for expiration)
-    await ensureClientBillingSettings(context, {
-      enable_credit_expiration: true
-=======
+    // Create NY tax rate (10%)
+    const nyTaxRateId = await context.createEntity('tax_rates', {
+      region: 'US-NY',
+      tax_percentage: 10.0,
+      description: 'NY Test Tax',
+      start_date: '2025-01-01'
+    }, 'tax_rate_id');
+
+    // Set up client tax settings
+    await context.db('client_tax_settings').insert({
+      client_id: client_id,
+      tenant: context.tenantId,
+      tax_rate_id: nyTaxRateId,
+      is_reverse_charge_applicable: false
+    });
+
     // Create a service with negative rate
     const negativeService = await context.createEntity('service_catalog', {
       service_name: 'Credit Service',
@@ -337,7 +334,6 @@
       service_id: negativeService,
       quantity: 1,
       tenant: context.tenantId
->>>>>>> ca0b3bbe
     });
 
     // Create a billing cycle
@@ -353,53 +349,6 @@
       effective_date: startDate
     }, 'billing_cycle_id');
 
-<<<<<<< HEAD
-    // Ensure the client has an active billing plan so credit application can proceed
-    const service = await createTestService(context, {
-      service_name: 'Standard Service',
-      default_rate: 10000,
-      tax_region: 'US-NY'
-    });
-
-    const { planId, clientBillingPlanId } = await createFixedPlanAssignment(context, service, {
-      planName: 'Standard Plan',
-      billingFrequency: 'monthly',
-      baseRateCents: 10000,
-      detailBaseRateCents: 0,
-      quantity: 1,
-      startDate: startDate
-    });
-
-    const existingPlan = await context.db('client_billing_plans')
-      .where({ client_id: context.clientId, tenant: context.tenantId })
-      .first();
-    expect(existingPlan).toBeTruthy();
-    expect(existingPlan.tenant).toBe(context.tenantId);
-
-    await runWithTenant(context.tenantId, async () => {
-      const { knex } = await createTenantKnex();
-      const planForTenant = await knex('client_billing_plans')
-        .where({ client_id: context.clientId, tenant: context.tenantId })
-        .first();
-
-      if (!planForTenant) {
-        await knex('client_billing_plans').insert({
-          tenant: context.tenantId,
-          client_billing_plan_id: clientBillingPlanId,
-          client_id: context.clientId,
-          plan_id: planId,
-          service_category: null,
-          is_active: true,
-          start_date: startDate,
-          end_date: null,
-          client_bundle_id: null
-        });
-      }
-    });
-
-    // Check initial credit balance is zero
-    const initialCredit = await ClientBillingPlan.getClientCredit(context.clientId);
-=======
     // Assign plan to client
     await context.db('client_contract_lines').insert({
       client_contract_line_id: uuidv4(),
@@ -412,7 +361,6 @@
 
     // Check initial credit balance is zero
     const initialCredit = await ClientContractLine.getClientCredit(client_id);
->>>>>>> ca0b3bbe
     expect(initialCredit).toBe(0);
 
     // Create a manual negative invoice to simulate a credit-issuing invoice
@@ -437,11 +385,7 @@
     await runWithTenant(context.tenantId, async () => finalizeInvoice(invoiceId));
 
     // Verify the client credit balance has increased
-<<<<<<< HEAD
-    const updatedCredit = await ClientBillingPlan.getClientCredit(context.clientId);
-=======
     const updatedCredit = await ClientContractLine.getClientCredit(client_id);
->>>>>>> ca0b3bbe
     expect(updatedCredit).toBe(5000); // $50.00 credit
 
     // Verify credit issuance transaction
@@ -490,12 +434,6 @@
   });
 
   it('should verify that expired credits are excluded from credit application', async () => {
-<<<<<<< HEAD
-    await ensureClientBillingSettings(context, {
-      enable_credit_expiration: true,
-      credit_expiration_days: 60,
-      credit_expiration_notification_days: [30, 14, 7]
-=======
     // Create test client
     const client_id = await context.createEntity<IClient>('clients', {
       client_name: 'Expired Credit Application Test Client',
@@ -553,7 +491,6 @@
       service_id: service,
       tenant: context.tenantId,
       quantity: 1
->>>>>>> ca0b3bbe
     });
 
     // Create a billing cycle
@@ -569,8 +506,6 @@
       effective_date: startDate
     }, 'billing_cycle_id');
 
-<<<<<<< HEAD
-=======
     // Link plan to client
     await context.db('client_contract_lines').insert({
       client_contract_line_id: uuidv4(),
@@ -581,7 +516,6 @@
       is_active: true
     });
 
->>>>>>> ca0b3bbe
     // Step 1: Create an expired credit
     const pastDate = new Date();
     pastDate.setDate(pastDate.getDate() - 10); // 10 days ago
@@ -661,11 +595,7 @@
       });
 
     // Step 6: Verify initial credit balance (should only include active credit)
-<<<<<<< HEAD
-    const initialCredit = await ClientBillingPlan.getClientCredit(context.clientId);
-=======
     const initialCredit = await ClientContractLine.getClientCredit(client_id);
->>>>>>> ca0b3bbe
     expect(initialCredit).toBe(activeCreditAmount);
 
     // Step 7: Create a manual positive invoice for the billing cycle
@@ -839,11 +769,7 @@
     expect(Number(activeCreditTracking.remaining_amount)).toBe(0); // Fully used
 
     // Step 15: Verify final credit balance is zero
-<<<<<<< HEAD
-    const finalCredit = await ClientBillingPlan.getClientCredit(context.clientId);
-=======
     const finalCredit = await ClientContractLine.getClientCredit(client_id);
->>>>>>> ca0b3bbe
     expect(finalCredit).toBe(0);
   });
 });