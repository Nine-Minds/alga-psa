--- conflicted
+++ resolved
@@ -330,7 +330,6 @@
     });
   });
 
-<<<<<<< HEAD
   it('applies credit from multiple prepayment invoices to a single invoice', async () => {
     // Setup multiple prepayments
     const prepaymentAmount1 = 50000;
@@ -348,24 +347,6 @@
     // Generate a billing invoice that is less than total prepayment
     const now = new Date();
     const startDate = format(startOfMonth(now), "yyyy-MM-dd'T'00:00:00.000'Z'");
-=======
-    // Create and finalize a prepayment invoice to establish credit
-    const prepaymentAmount = 100000;
-    const prepaymentInvoice = await createPrepaymentInvoice(companyId, prepaymentAmount);
-    await finalizeInvoice(prepaymentInvoice.invoice_id);
-
-    // Verify initial credit balance
-    const initialCredit = await CompanyBillingPlan.getCompanyCredit(companyId);
-    expect(parseInt(initialCredit+'')).toBe(prepaymentAmount);
-
-    // Set plan start date to beginning of previous month to ensure full coverage
-    const planStartDate = startOfMonth(subMonths(now, 1));
-    await db('company_billing_plans')
-      .where({ company_id: companyId })
-      .update({ start_date: planStartDate.toISOString() });
-
-    // Generate a regular invoice for a full month period
->>>>>>> ea194367
     const endDate = format(startOfMonth(addMonths(now, 1)), "yyyy-MM-dd'T'00:00:00.000'Z'");
     
     const invoice = await generateInvoice(companyId, startDate, endDate);
