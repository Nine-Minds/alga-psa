--- conflicted
+++ resolved
@@ -8,7 +8,6 @@
 import { MicrosoftGraphAdapter } from './providers/MicrosoftGraphAdapter';
 import { GmailAdapter } from './providers/GmailAdapter';
 import { GmailWebhookService } from './GmailWebhookService';
-import { EmailProviderValidator } from './EmailProviderValidator';
 
 export interface CreateProviderData {
   tenant: string;
@@ -140,37 +139,9 @@
    * Create a new email provider
    */
   async createProvider(data: CreateProviderData): Promise<EmailProviderConfig> {
-    // Validate input data
-    const validationErrors = EmailProviderValidator.validateCreateProvider(data);
-    if (validationErrors.length > 0) {
-      const errorMessage = EmailProviderValidator.formatValidationErrors(validationErrors);
-      throw new Error(errorMessage);
-    }
-
     try {
       const db = await this.getDb();
       
-<<<<<<< HEAD
-      // Sanitize input data
-      const sanitizedData = {
-        tenant: data.tenant,
-        provider_type: data.providerType,
-        name: data.providerName.trim(),
-        mailbox: data.mailbox.trim().toLowerCase(),
-        folder_to_monitor: 'Inbox',
-        active: data.isActive,
-        connection_status: 'disconnected',
-        webhook_notification_url: '',
-        provider_config: JSON.stringify(data.vendorConfig || {}),
-        created_at: db.fn.now(),
-        updated_at: db.fn.now()
-      };
-
-      const [provider] = await db('email_provider_configs')
-        .insert({
-          id: db.raw('gen_random_uuid()'),
-          ...sanitizedData
-=======
       // Create main provider record
       const [provider] = await db('email_providers')
         .insert({
@@ -183,7 +154,6 @@
           status: 'configuring',
           created_at: db.fn.now(),
           updated_at: db.fn.now()
->>>>>>> 21edc8c8
         })
         .returning('*');
 
@@ -224,18 +194,6 @@
       return createdProvider;
     } catch (error: any) {
       console.error('Error creating email provider:', error);
-      
-      // Provide more user-friendly error messages for common database errors
-      if (error.code === '23505') { // Unique constraint violation
-        throw new Error('An email provider with this configuration already exists');
-      } else if (error.code === '23503') { // Foreign key violation
-        throw new Error('Invalid tenant specified');
-      } else if (error.code === '23514') { // Check constraint violation
-        throw new Error('Invalid provider type. Must be either "google" or "microsoft"');
-      } else if (error.code === '23502') { // Not null violation
-        throw new Error('Required field is missing');
-      }
-      
       throw new Error(`Failed to create email provider: ${error.message}`);
     }
   }
