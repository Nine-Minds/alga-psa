import { EmailProcessor } from './EmailProcessor';
import { EmailQueueService } from './queue/EmailQueueService';
import { EmailQueueJob } from '../../interfaces/email.interfaces';
import { v4 as uuidv4 } from 'uuid';

/**
 * MailHog Polling Service for E2E Testing
 * 
 * This service polls MailHog for new emails and feeds them into the email processing pipeline.
 * It's specifically designed for testing environments where MailHog captures emails
 * that need to be processed by the workflow system.
 */
export class MailHogPollingService {
  private isPolling: boolean = false;
  private pollingInterval: NodeJS.Timeout | null = null;
  private processedMessageIds: Set<string> = new Set();
  private emailProcessor: EmailProcessor;
  private emailQueueService: EmailQueueService;
  private pollIntervalMs: number;
  private mailhogApiUrl: string;
  public defaultTenantId?: string;

  constructor(options: {
    pollIntervalMs?: number;
    mailhogApiUrl?: string;
    defaultTenantId?: string;
  } = {}) {
    this.pollIntervalMs = options.pollIntervalMs || 2000; // Poll every 2 seconds by default
    this.mailhogApiUrl = options.mailhogApiUrl || 'http://localhost:8025/api/v1';
    this.emailProcessor = new EmailProcessor();
    this.emailQueueService = new EmailQueueService();
    this.defaultTenantId = options.defaultTenantId;
  }

  /**
   * Start polling MailHog for new emails
   */
  public startPolling(): void {
    if (this.isPolling) {
      console.log('📧 MailHog polling is already running');
      return;
    }

    console.log(`📧 Starting MailHog polling every ${this.pollIntervalMs}ms at ${this.mailhogApiUrl}`);
    this.isPolling = true;

    // Do an immediate poll to check connectivity
    this.pollForNewEmails().catch((error: any) => {
      console.error('❌ Initial MailHog poll failed:', error.message);
    });

    this.pollingInterval = setInterval(async () => {
      try {
        await this.pollForNewEmails();
      } catch (error: any) {
        console.error('❌ Error polling MailHog:', error.message);
      }
    }, this.pollIntervalMs);
  }

  /**
   * Stop polling MailHog
   */
  public stopPolling(): void {
    if (!this.isPolling) {
      return;
    }

    console.log('🛑 Stopping MailHog polling');
    this.isPolling = false;

    if (this.pollingInterval) {
      clearInterval(this.pollingInterval);
      this.pollingInterval = null;
    }
  }

  /**
   * Poll MailHog for new emails and process them
   */
  private async pollForNewEmails(): Promise<void> {
    try {
      // Get all messages from MailHog
      const response = await fetch(`${this.mailhogApiUrl}/messages`);
      
      if (!response.ok) {
        throw new Error(`MailHog API error: ${response.status} ${response.statusText}`);
      }

      const data = await response.json();
      // MailHog API returns array directly, not wrapped in messages property
      const messages = Array.isArray(data) ? data : (data.messages || []);

      console.log(`📧 Found ${messages.length} total messages in MailHog`);

      // Process new messages (ones we haven't seen before)
      const newMessages = messages.filter((msg: any) => !this.processedMessageIds.has(msg.ID));
      
      if (newMessages.length > 0) {
        console.log(`📧 Processing ${newMessages.length} new emails`);
        
        for (const message of newMessages) {
          await this.processMailHogMessage(message);
          this.processedMessageIds.add(message.ID);
        }
      }
    } catch (error: any) {
      console.error('❌ Failed to poll MailHog:', error.message);
    }
  }

  /**
   * Process a single MailHog message
   */
  private async processMailHogMessage(mailhogMessage: any): Promise<void> {
    try {
      console.log(`📧 Processing MailHog message: ${mailhogMessage.ID}`);
      
      // Convert MailHog message format to our email format
      const emailData = this.convertMailHogToEmailData(mailhogMessage);
      
      // Get a default tenant - in E2E tests, use the first available tenant
      const tenantId = await this.getDefaultTenant();
      console.log(`[TENANT-DEBUG] MailHogPollingService processing email: tenant=${tenantId}, messageId=${mailhogMessage.ID}, subject=${emailData.subject}`);
      
<<<<<<< HEAD
      // Create an email processing job
      const emailJob: EmailQueueJob = {
        id: uuidv4(),
        messageId: emailData.id,
        providerId: 'mailhog-test-provider', // Special provider ID for MailHog
        provider: 'mailhog-test-provider',
        tenant: tenantId,
        attempt: 1,
        maxRetries: 3,
        createdAt: new Date().toISOString(),
        webhookData: {
          source: 'mailhog',
          originalMessageId: mailhogMessage.ID
        }
=======
      // For MailHog test emails, emit the event directly instead of using EmailProcessor
      // which requires Microsoft Graph credentials
      const eventData = {
        tenantId: tenantId,  // Changed from 'tenant' to 'tenantId' to match schema
        providerId: 'mailhog-test-provider',
        emailData: emailData
>>>>>>> 21edc8c8
      };
      
      console.log(`[TENANT-DEBUG] MailHogPollingService about to emit INBOUND_EMAIL_RECEIVED event: tenant=${tenantId}, providerId=${eventData.providerId}, emailSubject=${emailData.subject}`);
      await this.emitEmailReceivedEvent(eventData);
      
      console.log(`✅ Successfully processed MailHog email: ${emailData.subject}`);
    } catch (error: any) {
      console.error(`❌ Failed to process MailHog message ${mailhogMessage.ID}:`, error.message);
    }
  }

  /**
   * Convert MailHog message format to our standard email data format
   */
  private convertMailHogToEmailData(mailhogMessage: any): any {
    // MailHog stores headers in Content.Headers, not Raw.Headers
    const headers = mailhogMessage.Content?.Headers || {};
    
    // Extract email addresses
    const fromHeader = headers.From?.[0] || '';
    const toHeader = headers.To?.[0] || '';
    
    // Parse from address
    const fromMatch = fromHeader.match(/(.*?)\s*<(.+?)>|(.+)/);
    const fromEmail = fromMatch ? (fromMatch[2] || fromMatch[3] || fromMatch[1]).trim() : '';
    const fromName = fromMatch && fromMatch[2] ? fromMatch[1].trim().replace(/"/g, '') : '';
    
    // Ensure we have a valid from email
    const validFromEmail = fromEmail && fromEmail.includes('@') ? fromEmail : 'test@example.com';
    
    // Parse to addresses
    const toEmails = toHeader.split(',').map((email: string) => {
      const toMatch = email.trim().match(/(.*?)\s*<(.+?)>|(.+)/);
      const emailAddr = toMatch ? (toMatch[2] || toMatch[3] || toMatch[1]).trim() : '';
      const name = toMatch && toMatch[2] ? toMatch[1].trim().replace(/"/g, '') : '';
      return { email: emailAddr || 'test@example.com', name: name || '' };
    }).filter((e: { email: string; name: string }) => e.email && e.email.includes('@')); // Filter out invalid emails

    // Extract threading information
    const messageId = headers['Message-ID']?.[0] || '';
    const inReplyTo = headers['In-Reply-To']?.[0] || '';
    const references = headers.References ? headers.References[0].split(/\s+/) : [];
    
    // For threading, we'll pass all potential identifiers to the workflow
    // and let the database lookup find the correct existing ticket
    // Don't try to determine threadId here - let the workflow handle it
    let threadId = messageId; // Default to current message ID

    return {
      id: messageId, // Use Message-ID header for threading compatibility
      mailhogId: mailhogMessage.ID, // Keep MailHog's internal ID for debugging
      subject: headers.Subject?.[0] || '(No Subject)',
      from: {
        email: validFromEmail,
        name: fromName || ''
      },
      to: toEmails.map((to: any) => ({
        email: to.email || 'unknown@example.com',
        name: to.name || ''
      })),
      body: {
        text: mailhogMessage.Content?.Body || '',
        html: '' // MailHog doesn't separate HTML/text in our simple case
      },
      receivedAt: new Date().toISOString(),
      attachments: this.parseAttachments(mailhogMessage),
      threadId: threadId,
      inReplyTo: inReplyTo,
      references: references
    };
  }

  /**
   * Parse attachments from MailHog message MIME data
   */
  private parseAttachments(mailhogMessage: any): any[] {
    try {
      // Debug: Log the entire message structure to understand MailHog format
      console.log(`🔍 [DEBUG] MailHog message structure for ${mailhogMessage.ID}:`, {
        hasContent: !!mailhogMessage.Content,
        hasMime: !!mailhogMessage.Content?.MIME,
        hasContentMime: !!mailhogMessage.Content?.MIME,
        hasRootMime: !!mailhogMessage.MIME,
        contentKeys: mailhogMessage.Content ? Object.keys(mailhogMessage.Content) : [],
        rootKeys: Object.keys(mailhogMessage)
      });
      
      // MailHog might store MIME data in different locations
      let mime = mailhogMessage.Content?.MIME || mailhogMessage.MIME;
      const attachments: any[] = [];
      
      if (!mime) {
        console.log(`🔍 [DEBUG] No MIME data found in message ${mailhogMessage.ID}`);
        return attachments;
      }
      
      console.log(`🔍 [DEBUG] MIME structure:`, {
        hasParts: !!mime.Parts,
        mimeKeys: Object.keys(mime),
        partsLength: mime.Parts ? mime.Parts.length : 0
      });
      
      if (!mime.Parts) {
        return attachments;
      }
      
      // Recursively parse MIME parts to find attachments
      this.parseMimeParts(mime.Parts, attachments);
      
      console.log(`🔍 [DEBUG] Found ${attachments.length} attachments in message ${mailhogMessage.ID}`);
      console.log(`🔍 [DEBUG] Final attachments array:`, attachments);
      return attachments;
    } catch (error: any) {
      console.warn(`⚠️ Failed to parse attachments from MailHog message ${mailhogMessage.ID}:`, error.message);
      return [];
    }
  }
  
  /**
   * Recursively parse MIME parts to extract attachments
   */
  private parseMimeParts(parts: any[], attachments: any[]): void {
    if (!Array.isArray(parts)) {
      return;
    }
    
    for (const part of parts) {
      try {
        const headers = part.Headers || {};
        const contentDisposition = headers['Content-Disposition']?.[0] || '';
        const contentType = headers['Content-Type']?.[0] || '';
        
        // Check if this part is an attachment
        if (contentDisposition.includes('attachment') || contentDisposition.includes('inline')) {
          // Extract filename from Content-Disposition header
          const filenameMatch = contentDisposition.match(/filename[*]?=([^;\r\n]*)/i);
          let filename = filenameMatch ? filenameMatch[1].replace(/['"]/g, '') : `attachment_${Date.now()}`;
          
          // If no filename in Content-Disposition, try Content-Type
          if (filename.includes('attachment_') && contentType.includes('name=')) {
            const nameMatch = contentType.match(/name[*]?=([^;\r\n]*)/i);
            if (nameMatch) {
              filename = nameMatch[1].replace(/['"]/g, '');
            }
          }
          
          // Extract content type
          const mimeType = contentType.split(';')[0].trim() || 'application/octet-stream';
          
          // Get the body content (base64 encoded in MailHog)
          const body = part.Body || '';
          
          // Convert base64 to buffer if needed
          let content: Buffer;
          try {
            // MailHog typically stores attachment content as base64
            content = Buffer.from(body, 'base64');
          } catch {
            // If not base64, treat as plain text
            content = Buffer.from(body, 'utf-8');
          }
          
          const attachment = {
            id: `${Date.now()}_${Math.random().toString(36).substr(2, 9)}`,
            name: filename,
            contentType: mimeType,
            size: content.length,
            content: content.toString('base64'), // Store as base64 string for workflow processing
            contentId: headers['Content-Id']?.[0] || null
          };
          
          attachments.push(attachment);
          console.log(`📎 Found attachment: ${filename} (${mimeType}, ${content.length} bytes)`);
          console.log(`🔍 [DEBUG] Attachment object:`, attachment);
          console.log(`🔍 [DEBUG] Attachments array length after push: ${attachments.length}`);
        }
        
        // Recursively check nested parts
        if (part.Parts && Array.isArray(part.Parts)) {
          this.parseMimeParts(part.Parts, attachments);
        }
      } catch (error: any) {
        console.warn(`⚠️ Failed to parse MIME part:`, error.message);
        continue;
      }
    }
  }

  /**
   * Emit email received event to EventBus for MailHog test emails
   */
  private async emitEmailReceivedEvent(eventData: any): Promise<void> {
    try {
      console.log(`📤 Emitting INBOUND_EMAIL_RECEIVED event for: ${eventData.emailData.subject}`);
      
      const { getEventBus } = await import('../../lib/eventBus');
      const eventBus = getEventBus();
      
      await eventBus.publish({
        eventType: 'INBOUND_EMAIL_RECEIVED',
        payload: {
          tenantId: eventData.tenantId,  // Changed from eventData.tenant to eventData.tenantId
          providerId: eventData.providerId,
          emailData: eventData.emailData
        }
      });
      
      console.log(`[TENANT-DEBUG] MailHogPollingService emitted INBOUND_EMAIL_RECEIVED event: tenant=${eventData.tenantId}, subject=${eventData.emailData.subject}`);
      
      console.log(`✅ Successfully emitted INBOUND_EMAIL_RECEIVED event`);
    } catch (error: any) {
      console.error(`❌ Failed to emit email received event:`, error.message);
      throw error;
    }
  }

  /**
   * Get a default tenant for email processing
   * In E2E tests, this gets the first available tenant
   */
  private async getDefaultTenant(): Promise<string> {
    // If a default tenant ID was provided in the constructor, use it
    if (this.defaultTenantId) {
      console.log(`✅ Using provided tenant ID: ${this.defaultTenantId}`);
      return this.defaultTenantId;
    }
    
    try {
<<<<<<< HEAD
      // Import database connection dynamically to avoid circular dependencies
      const { createTenantKnex } = await import('../../lib/db');
      const { knex } = await createTenantKnex();
      
      // Get the first available tenant from the database
      const tenant_record = await knex('tenants').select('tenant').first();
      
      if (!tenant_record) {
        throw new Error('No tenants found in database - test setup may be incomplete');
      }
      
      return tenant_record.tenant;
=======
      // Get the actual tenant from the database using proper transaction wrapper
      const { withAdminTransaction } = await import('@shared/db/index.js');
      
      const tenantId = await withAdminTransaction(async (trx) => {
        const tenant = await trx('tenants').select('tenant').first();
        if (tenant) {
          console.log(`[TENANT-DEBUG] MailHogPollingService found tenant in database: tenant=${tenant.tenant}`);
          return tenant.tenant;
        }
        
        // No tenant found - this is an error condition
        throw new Error('No tenant found in database - cannot process emails without a valid tenant');
      });
      
      return tenantId;
>>>>>>> 21edc8c8
    } catch (error: any) {
      console.warn('⚠️ Failed to get tenant from database, using default test tenant ID:', error.message);
      return '00000000-0000-0000-0000-000000000001';
    }
  }

  /**
   * Get the current polling status
   */
  public getStatus(): { isPolling: boolean; processedCount: number; pollIntervalMs: number } {
    return {
      isPolling: this.isPolling,
      processedCount: this.processedMessageIds.size,
      pollIntervalMs: this.pollIntervalMs
    };
  }

  /**
   * Clear processed message history (useful for testing)
   */
  public clearProcessedHistory(): void {
    this.processedMessageIds.clear();
    console.log('🧹 Cleared MailHog processed message history');
  }
  
}

// Singleton instance for use in E2E tests
let mailhogPollingServiceInstance: MailHogPollingService | null = null;

/**
 * Get or create the singleton MailHog polling service instance
 */
export function getMailHogPollingService(): MailHogPollingService {
  if (!mailhogPollingServiceInstance) {
    mailhogPollingServiceInstance = new MailHogPollingService();
  }
  return mailhogPollingServiceInstance;
}

/**
 * Start MailHog polling (convenience function)
 */
export function startMailHogPolling(): void {
  getMailHogPollingService().startPolling();
}

/**
 * Stop MailHog polling (convenience function)  
 */
export function stopMailHogPolling(): void {
  if (mailhogPollingServiceInstance) {
    mailhogPollingServiceInstance.stopPolling();
  }
}<|MERGE_RESOLUTION|>--- conflicted
+++ resolved
@@ -123,29 +123,12 @@
       const tenantId = await this.getDefaultTenant();
       console.log(`[TENANT-DEBUG] MailHogPollingService processing email: tenant=${tenantId}, messageId=${mailhogMessage.ID}, subject=${emailData.subject}`);
       
-<<<<<<< HEAD
-      // Create an email processing job
-      const emailJob: EmailQueueJob = {
-        id: uuidv4(),
-        messageId: emailData.id,
-        providerId: 'mailhog-test-provider', // Special provider ID for MailHog
-        provider: 'mailhog-test-provider',
-        tenant: tenantId,
-        attempt: 1,
-        maxRetries: 3,
-        createdAt: new Date().toISOString(),
-        webhookData: {
-          source: 'mailhog',
-          originalMessageId: mailhogMessage.ID
-        }
-=======
       // For MailHog test emails, emit the event directly instead of using EmailProcessor
       // which requires Microsoft Graph credentials
       const eventData = {
         tenantId: tenantId,  // Changed from 'tenant' to 'tenantId' to match schema
         providerId: 'mailhog-test-provider',
         emailData: emailData
->>>>>>> 21edc8c8
       };
       
       console.log(`[TENANT-DEBUG] MailHogPollingService about to emit INBOUND_EMAIL_RECEIVED event: tenant=${tenantId}, providerId=${eventData.providerId}, emailSubject=${emailData.subject}`);
@@ -374,20 +357,6 @@
     }
     
     try {
-<<<<<<< HEAD
-      // Import database connection dynamically to avoid circular dependencies
-      const { createTenantKnex } = await import('../../lib/db');
-      const { knex } = await createTenantKnex();
-      
-      // Get the first available tenant from the database
-      const tenant_record = await knex('tenants').select('tenant').first();
-      
-      if (!tenant_record) {
-        throw new Error('No tenants found in database - test setup may be incomplete');
-      }
-      
-      return tenant_record.tenant;
-=======
       // Get the actual tenant from the database using proper transaction wrapper
       const { withAdminTransaction } = await import('@shared/db/index.js');
       
@@ -403,7 +372,6 @@
       });
       
       return tenantId;
->>>>>>> 21edc8c8
     } catch (error: any) {
       console.warn('⚠️ Failed to get tenant from database, using default test tenant ID:', error.message);
       return '00000000-0000-0000-0000-000000000001';
