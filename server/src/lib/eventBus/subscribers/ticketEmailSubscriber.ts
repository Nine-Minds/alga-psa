import { getEventBus } from '../index';
import { 
  EventType, 
  BaseEvent,
  EventSchemas,
  TicketCreatedEvent,
  TicketUpdatedEvent,
  TicketClosedEvent,
  TicketAssignedEvent,
  TicketCommentAddedEvent
} from '../events';
import { sendEventEmail } from '../../notifications/sendEventEmail';
import logger from '@shared/core/logger';
import { getConnection } from '../../db/db';
import { getSecret } from '../../utils/getSecret';

/**
 * Format changes record into a readable string
 */
async function formatChanges(db: any, changes: Record<string, unknown>, tenantId: string): Promise<string> {
  const formattedChanges = await Promise.all(
    Object.entries(changes).map(async ([field, value]): Promise<string> => {
      // Handle different types of values
      if (typeof value === 'object' && value !== null) {
        const { from, to } = value as { from?: unknown; to?: unknown };
        if (from !== undefined && to !== undefined) {
          const fromValue = await resolveValue(db, field, from, tenantId);
          const toValue = await resolveValue(db, field, to, tenantId);
          return `${formatFieldName(field)}: ${fromValue} → ${toValue}`;
        }
      }
      const resolvedValue = await resolveValue(db, field, value, tenantId);
      return `${formatFieldName(field)}: ${resolvedValue}`;
    })
  );
  return formattedChanges.join('\n');
}

/**
 * Resolve field values to human-readable names
 */
async function resolveValue(db: any, field: string, value: unknown, tenantId: string): Promise<string> {
  if (value === null || value === undefined) {
    return 'None';
  }

  // Handle special fields that need resolution
  switch (field) {
    case 'status_id': {
      const status = await db('statuses')
        .where({ status_id: value, tenant: tenantId })
        .first();
      return status?.name || String(value);
    }

    case 'updated_by':
    case 'assigned_to':
    case 'closed_by': {
      const user = await db('users')
        .where({ user_id: value, tenant: tenantId })
        .first();
      return user ? `${user.first_name} ${user.last_name}` : String(value);
    }

    case 'priority_id': {
      const priority = await db('priorities')
        .where({ priority_id: value, tenant: tenantId })
        .first();
      return priority?.priority_name || String(value);
    }

    default:
      if (typeof value === 'boolean') {
        return value ? 'Yes' : 'No';
      }
      if (typeof value === 'object') {
        return JSON.stringify(value);
      }
      return String(value);
  }
}

/**
 * Format field names to be more readable
 */
function formatFieldName(field: string): string {
  return field
    .split('_')
    .map((word): string => word.charAt(0).toUpperCase() + word.slice(1))
    .join(' ');
}

/**
 * Format values to be more readable
 */
function formatValue(value: unknown): string {
  if (value === null || value === undefined) {
    return 'None';
  }
  if (typeof value === 'boolean') {
    return value ? 'Yes' : 'No';
  }
  if (typeof value === 'object') {
    return JSON.stringify(value);
  }
  return String(value);
}

/**
 * Handle ticket created events
 */
async function handleTicketCreated(event: TicketCreatedEvent): Promise<void> {
  const { payload } = event;
  const { tenantId } = payload;
  
  try {
    console.log('[EmailSubscriber] Creating database connection');
    const db = await getConnection(tenantId);
    
    // Get ticket details
    console.log('[EmailSubscriber] Fetching ticket details:', { ticketId: payload.ticketId });
    const ticket = await db('tickets as t')
      .select(
        't.*',
        'dcl.email as company_email',
        'c.company_name',
        'co.email as contact_email',
        'co.full_name as contact_name',
        'co.phone_number as contact_phone',
        'p.priority_name',
        'p.color as priority_color',
        's.name as status_name',
        'au.email as assigned_to_email',
        db.raw("TRIM(CONCAT(COALESCE(au.first_name, ''), ' ', COALESCE(au.last_name, ''))) as assigned_to_name"),
        db.raw("TRIM(CONCAT(COALESCE(eb.first_name, ''), ' ', COALESCE(eb.last_name, ''))) as created_by_name"),
        'ch.channel_name',
        'cat.category_name',
        'subcat.category_name as subcategory_name',
        'cl.location_name',
        'cl.address_line1',
        'cl.address_line2',
        'cl.city',
        'cl.state_province',
        'cl.postal_code',
        'cl.country_code'
      )
      .leftJoin('companies as c', function() {
        this.on('t.company_id', 'c.company_id')
            .andOn('t.tenant', 'c.tenant');
      })
      .leftJoin('company_locations as dcl', function() {
        this.on('dcl.company_id', '=', 't.company_id')
            .andOn('dcl.tenant', '=', 't.tenant')
            .andOn('dcl.is_default', '=', db.raw('true'))
            .andOn('dcl.is_active', '=', db.raw('true'));
      })
      .leftJoin('contacts as co', function() {
        this.on('t.contact_name_id', 'co.contact_name_id')
            .andOn('t.tenant', 'co.tenant');
      })
      .leftJoin('users as au', function() {
        this.on('t.assigned_to', 'au.user_id')
            .andOn('t.tenant', 'au.tenant');
      })
      .leftJoin('users as eb', function() {
        this.on('t.entered_by', 'eb.user_id')
            .andOn('t.tenant', 'eb.tenant');
      })
      .leftJoin('priorities as p', function() {
        this.on('t.priority_id', 'p.priority_id')
            .andOn('t.tenant', 'p.tenant');
      })
      .leftJoin('statuses as s', function() {
        this.on('t.status_id', 's.status_id')
            .andOn('t.tenant', 's.tenant');
      })
      .leftJoin('channels as ch', function() {
        this.on('t.channel_id', 'ch.channel_id')
            .andOn('t.tenant', 'ch.tenant');
      })
      .leftJoin('categories as cat', function() {
        this.on('t.category_id', 'cat.category_id')
            .andOn('t.tenant', 'cat.tenant');
      })
      .leftJoin('categories as subcat', function() {
        this.on('t.subcategory_id', 'subcat.category_id')
            .andOn('t.tenant', 'subcat.tenant');
      })
      .leftJoin('company_locations as cl', function() {
        this.on('t.location_id', 'cl.location_id')
            .andOn('t.tenant', 'cl.tenant');
      })
      .where('t.ticket_id', payload.ticketId)
      .first();

    if (!ticket) {
      logger.warn('Could not send ticket created email - missing ticket:', {
        eventId: event.id,
        ticketId: payload.ticketId
      });
      return;
    }

    const safeString = (value?: unknown) => {
      if (typeof value === 'string') {
        return value.trim();
      }
      if (value === null || value === undefined) {
        return '';
      }
      return String(value).trim();
    };

    // Send to contact email if available, otherwise company email
    const primaryEmail = safeString(ticket.contact_email) || safeString(ticket.company_email);
    const assignedEmail = safeString(ticket.assigned_to_email);

    if (!primaryEmail && !assignedEmail) {
      logger.warn('Could not send ticket created email - missing contact, company, and assigned user emails:', {
        eventId: event.id,
        ticketId: payload.ticketId
      });
      return;
    }

    if (!primaryEmail) {
      logger.warn('Ticket created email missing contact and company emails, falling back to other recipients only:', {
        eventId: event.id,
        ticketId: payload.ticketId
      });
    }

    const formatDateTime = (value?: Date | string | null) => {
      if (!value) {
        return 'Not available';
      }
      const date = value instanceof Date ? value : new Date(value);
      if (Number.isNaN(date.getTime())) {
        return typeof value === 'string' ? value : 'Not available';
      }
      return new Intl.DateTimeFormat('en-US', {
        month: 'short',
        day: '2-digit',
        year: 'numeric',
        hour: 'numeric',
        minute: '2-digit',
        timeZoneName: 'short'
      }).format(date);
    };

    const priorityName = safeString(ticket.priority_name) || 'Unspecified';
    const statusName = safeString(ticket.status_name) || 'Unknown';
    const metaLine = `Ticket #${ticket.ticket_number} · ${priorityName} Priority · ${statusName}`;
    const priorityColor = safeString(ticket.priority_color) || '#8A4DEA';

    const companyName = safeString(ticket.company_name) || 'Unassigned Company';

    const createdAt = formatDateTime(ticket.entered_at as string | Date | null);
    const createdByName = safeString(ticket.created_by_name) || payload.userId || 'System';
    const createdDetails = `${createdAt} · ${createdByName}`;

    const assignedToName = safeString(ticket.assigned_to_name) || 'Unassigned';
    const rawAssignedEmail = assignedEmail;
    const assignedToEmailRaw = assignedToName === 'Unassigned' ? '' : rawAssignedEmail;
    const assignedToEmailDisplay = assignedToName === 'Unassigned'
      ? 'Not assigned'
      : assignedToEmailRaw || 'Not provided';
    const assignedDetails = assignedToName === 'Unassigned'
      ? 'Unassigned'
      : assignedToEmailRaw
        ? `${assignedToName} (${assignedToEmailRaw})`
        : assignedToName;

    const requesterName = safeString(ticket.contact_name) || 'Not specified';
    const requesterEmail = safeString(ticket.contact_email) || 'Not provided';
    const requesterPhone = safeString(ticket.contact_phone) || 'Not provided';
    const requesterContactParts: string[] = [];
    if (requesterEmail && requesterEmail !== 'Not provided') {
      requesterContactParts.push(requesterEmail);
    }
    if (requesterPhone && requesterPhone !== 'Not provided') {
      requesterContactParts.push(requesterPhone);
    }
    const requesterDetailsParts: string[] = [];
    if (requesterName && requesterName !== 'Not specified') {
      requesterDetailsParts.push(requesterName);
    }
    requesterDetailsParts.push(...requesterContactParts);
    const requesterContact = requesterContactParts.length > 0 ? requesterContactParts.join(' · ') : 'Not provided';
    const requesterDetails = requesterDetailsParts.length > 0 ? requesterDetailsParts.join(' · ') : 'Not specified';

    const channelName = safeString(ticket.channel_name) || 'Not specified';
    const categoryName = safeString(ticket.category_name);
    const subcategoryName = safeString(ticket.subcategory_name);
    const categoryDetails = categoryName && subcategoryName
      ? `${categoryName} / ${subcategoryName}`
      : categoryName || subcategoryName || 'Not categorized';

    const locationSegments: string[] = [];
    const locationName = safeString(ticket.location_name);
    if (locationName) {
      locationSegments.push(locationName);
    }
    const addressLines = [safeString(ticket.address_line1), safeString(ticket.address_line2)].filter(Boolean);
    const cityState = [safeString(ticket.city), safeString(ticket.state_province)].filter(Boolean).join(', ');
    const postalCountry = [safeString(ticket.postal_code), safeString(ticket.country_code)].filter(Boolean).join(' ');
    const locationDetailsParts = [...addressLines];
    if (cityState) {
      locationDetailsParts.push(cityState);
    }
    if (postalCountry) {
      locationDetailsParts.push(postalCountry);
    }
    if (locationDetailsParts.length > 0) {
      locationSegments.push(locationDetailsParts.join(' · '));
    }
    const locationSummary = locationSegments.length > 0 ? locationSegments.join(' • ') : 'Not specified';

    let rawDescription = '';
    if (ticket.attributes && typeof ticket.attributes === 'object' && 'description' in ticket.attributes) {
      rawDescription = safeString((ticket.attributes as Record<string, unknown>).description);
    }
    if (!rawDescription && 'description' in ticket) {
      rawDescription = safeString((ticket as Record<string, unknown>).description);
    }
    const description = rawDescription || 'No description provided.';

    const requesterDetailsForText = requesterDetails;
    const assignedDetailsForText = assignedDetails;

    const emailContext = {
      ticket: {
        id: ticket.ticket_number,
        title: ticket.title,
        description,
        priority: priorityName,
        priorityColor,
        status: statusName,
        createdAt,
        createdBy: createdByName,
        createdDetails,
        assignedToName,
        assignedToEmail: assignedToEmailDisplay,
        assignedDetails: assignedDetailsForText,
        requesterName,
        requesterEmail,
        requesterPhone,
        requesterContact,
        requesterDetails: requesterDetailsForText,
        channel: channelName,
        category: categoryName || 'Not categorized',
        subcategory: subcategoryName || 'Not specified',
        categoryDetails,
        locationSummary,
        companyName,
        metaLine,
        url: `/tickets/${ticket.ticket_number}`
      }
    };

    const emailSubject = `New Ticket • ${ticket.title} (${priorityName})`;

    // Send to primary recipient (contact or company)
<<<<<<< HEAD
    await sendEventEmail({
      tenantId,
      to: primaryEmail,
      subject: `Ticket Created: ${ticket.title}`,
      template: 'ticket-created',
      context: emailContext,
      replyContext: {
        ticketId: ticket.ticket_id || payload.ticketId,
        threadId: ticket.email_metadata?.threadId
      }
    });
=======
    if (primaryEmail) {
      await sendEventEmail({
        tenantId,
        to: primaryEmail,
        subject: emailSubject,
        template: 'ticket-created',
        context: emailContext
      });
    }
>>>>>>> af346bf9

    // Send to assigned user if different from primary recipient
    if (assignedEmail && assignedEmail !== primaryEmail) {
      await sendEventEmail({
        tenantId,
        to: assignedEmail,
        subject: emailSubject,
        template: 'ticket-created',
        context: emailContext,
        replyContext: {
          ticketId: ticket.ticket_id || payload.ticketId,
          threadId: ticket.email_metadata?.threadId
        }
      });
    }

  } catch (error) {
    logger.error('Error handling ticket created event:', {
      error,
      eventId: event.id,
      ticketId: payload.ticketId
    });
    throw error;
  }
}

/**
 * Handle ticket updated events
 */
async function handleTicketUpdated(event: TicketUpdatedEvent): Promise<void> {
    console.log('[EmailSubscriber] Starting ticket update handler:', { 
      eventId: event.id,
      ticketId: event.payload.ticketId,
      changes: event.payload.changes
    });

  const { payload } = event;
  const { tenantId } = payload;
  
  try {
    console.log('[EmailSubscriber] Creating tenant database connection:', {
      tenantId,
      ticketId: payload.ticketId
    });
    const db = await getConnection(tenantId);
    
    console.log('[EmailSubscriber] Fetching ticket details from database:', {
      ticketId: payload.ticketId,
      tenantId
    });
    // Get ticket details
    const ticket = await db('tickets as t')
      .select(
        't.*',
        'dcl.email as company_email',
        'p.priority_name',
        's.name as status_name'
      )
      .leftJoin('companies as c', function() {
        this.on('t.company_id', 'c.company_id')
            .andOn('t.tenant', 'c.tenant');
      })
      .leftJoin('company_locations as dcl', function() {
        this.on('dcl.company_id', '=', 't.company_id')
            .andOn('dcl.tenant', '=', 't.tenant')
            .andOn('dcl.is_default', '=', db.raw('true'))
            .andOn('dcl.is_active', '=', db.raw('true'));
      })
      .leftJoin('priorities as p', function() {
        this.on('t.priority_id', 'p.priority_id')
            .andOn('t.tenant', 'p.tenant');
      })
      .leftJoin('statuses as s', function() {
        this.on('t.status_id', 's.status_id')
            .andOn('t.tenant', 's.tenant');
      })
      .where('t.ticket_id', payload.ticketId)
      .first();

    if (!ticket) {
      console.warn('[EmailSubscriber] Could not find ticket:', {
        eventId: event.id,
        ticketId: payload.ticketId
      });
      return;
    }

    // Send to contact email if available, otherwise company email
    const primaryEmail = ticket.contact_email || ticket.company_email;
    if (!primaryEmail) {
      console.warn('[EmailSubscriber] Ticket found but missing both contact and company email:', {
        eventId: event.id,
        ticketId: payload.ticketId,
        companyId: ticket.company_id
      });
      return;
    }

    console.log('[EmailSubscriber] Found ticket:', {
      ticketId: ticket.ticket_id,
      title: ticket.title,
      companyId: ticket.company_id,
      primaryEmail,
      status: ticket.status_name
    });

    // Format changes with database lookups
    const formattedChanges = await formatChanges(db, payload.changes || {}, tenantId);

    // Get updater's name
    const updater = await db('users')
      .where({ user_id: payload.userId, tenant: tenantId })
      .first();

    const emailContext = {
      ticket: {
        id: ticket.ticket_number,
        title: ticket.title,
        priority: ticket.priority_name || 'Unknown',
        status: ticket.status_name || 'Unknown',
        changes: formattedChanges,
        updatedBy: updater ? `${updater.first_name} ${updater.last_name}` : payload.userId,
        url: `/tickets/${ticket.ticket_number}`
      }
    };

    // Send to primary recipient (contact or company)
    await sendEventEmail({
      tenantId,
      to: primaryEmail,
      subject: `Ticket Updated: ${ticket.title}`,
      template: 'ticket-updated',
      context: emailContext,
      replyContext: {
        ticketId: ticket.ticket_id || payload.ticketId,
        threadId: ticket.email_metadata?.threadId
      }
    });

    // Send to assigned user if different from primary recipient
    if (ticket.assigned_to_email && ticket.assigned_to_email !== primaryEmail) {
      await sendEventEmail({
        tenantId,
        to: ticket.assigned_to_email,
        subject: `Ticket Updated: ${ticket.title}`,
        template: 'ticket-updated',
        context: emailContext,
        replyContext: {
          ticketId: ticket.ticket_id || payload.ticketId,
          threadId: ticket.email_metadata?.threadId
        }
      });
    }

    // Get and notify all additional resources
    const additionalResources = await db('ticket_resources as tr')
      .select('u.email as email')
      .leftJoin('users as u', function() {
        this.on('tr.additional_user_id', 'u.user_id')
            .andOn('tr.tenant', 'u.tenant');
      })
      .where({
        'tr.ticket_id': payload.ticketId,
        'tr.tenant': tenantId
      });

    // Send to all additional resources
    for (const resource of additionalResources) {
      if (resource.email) {
        await sendEventEmail({
          tenantId,
          to: resource.email,
          subject: `Ticket Updated: ${ticket.title}`,
          template: 'ticket-updated',
          context: emailContext,
          replyContext: {
            ticketId: ticket.ticket_id || payload.ticketId,
            threadId: ticket.email_metadata?.threadId
          }
        });
      }
    }

  } catch (error) {
    logger.error('Error handling ticket updated event:', {
      error,
      eventId: event.id,
      ticketId: payload.ticketId
    });
    throw error;
  }
}

/**
 * Handle ticket closed events
 */
async function handleTicketAssigned(event: TicketAssignedEvent): Promise<void> {
  const { payload } = event;
  const { tenantId } = payload;
  
  try {
    const db = await getConnection(tenantId);
    
    // Get ticket details
    const ticket = await db('tickets as t')
      .select(
        't.*',
        'dcl.email as company_email',
        'p.priority_name',
        's.name as status_name',
        'u.email as assigned_to_email',
        'co.email as contact_email'
      )
      .leftJoin('companies as c', function() {
        this.on('t.company_id', 'c.company_id')
            .andOn('t.tenant', 'c.tenant');
      })
      .leftJoin('company_locations as dcl', function() {
        this.on('dcl.company_id', '=', 't.company_id')
            .andOn('dcl.tenant', '=', 't.tenant')
            .andOn('dcl.is_default', '=', db.raw('true'))
            .andOn('dcl.is_active', '=', db.raw('true'));
      })
      .leftJoin('priorities as p', function() {
        this.on('t.priority_id', 'p.priority_id')
            .andOn('t.tenant', 'p.tenant');
      })
      .leftJoin('statuses as s', function() {
        this.on('t.status_id', 's.status_id')
            .andOn('t.tenant', 's.tenant');
      })
      .leftJoin('users as u', function() {
        this.on('t.assigned_to', 'u.user_id')
            .andOn('t.tenant', 'u.tenant');
      })
      .leftJoin('contacts as co', function() {
        this.on('t.contact_name_id', 'co.contact_name_id')
            .andOn('t.tenant', 'co.tenant');
      })
      .where('t.ticket_id', payload.ticketId)
      .first();

    if (!ticket) {
      logger.warn('Could not send ticket assigned email - missing ticket:', {
        eventId: event.id,
        ticketId: payload.ticketId
      });
      return;
    }

    const assignerName = await db('users')
      .where({ user_id: payload.userId, tenant: tenantId })
      .first()
      .then(user => user ? `${user.first_name} ${user.last_name}` : 'System');

    const emailContext = {
      ticket: {
        id: ticket.ticket_number,
        title: ticket.title,
        priority: ticket.priority_name || 'Unknown',
        status: ticket.status_name || 'Unknown',
        assignedBy: assignerName,
        url: `/tickets/${ticket.ticket_number}`
      }
    };

    // Send to assigned user
    if (ticket.assigned_to_email) {
      await sendEventEmail({
        tenantId,
        to: ticket.assigned_to_email,
        subject: `You have been assigned to ticket: ${ticket.title}`,
        template: 'ticket-assigned',
<<<<<<< HEAD
        context: {
          ticket: {
            id: ticket.ticket_number,
            title: ticket.title,
            priority: ticket.priority_name || 'Unknown',
            status: ticket.status_name || 'Unknown',
            assignedBy: await db('users')
              .where({ user_id: payload.userId, tenant: tenantId })
              .first()
              .then(user => user ? `${user.first_name} ${user.last_name}` : 'System'),
            url: `/tickets/${ticket.ticket_number}`
          }
        },
        replyContext: {
          ticketId: ticket.ticket_id || payload.ticketId,
          threadId: ticket.email_metadata?.threadId
        }
=======
        context: emailContext
      });
    }

    const locationEmail = ticket.company_email;
    const contactEmail = ticket.contact_email;

    // Notify the company's default location email
    if (locationEmail) {
      await sendEventEmail({
        tenantId,
        to: locationEmail,
        subject: `Ticket Assigned: ${ticket.title}`,
        template: 'ticket-assigned',
        context: emailContext
      });
    }

    // Notify the ticket contact when different from the default location email
    if (contactEmail && contactEmail !== locationEmail) {
      await sendEventEmail({
        tenantId,
        to: contactEmail,
        subject: `Ticket Assigned: ${ticket.title}`,
        template: 'ticket-assigned',
        context: emailContext
>>>>>>> af346bf9
      });
    }

    // Get all additional resources
    const additionalResources = await db('ticket_resources as tr')
      .select('u.email as email')
      .leftJoin('users as u', function() {
        this.on('tr.additional_user_id', 'u.user_id')
            .andOn('tr.tenant', 'u.tenant');
      })
      .where({
        'tr.ticket_id': payload.ticketId,
        'tr.tenant': tenantId
      });

    // Send to all additional resources
    for (const resource of additionalResources) {
      if (resource.email) {
        await sendEventEmail({
          tenantId,
          to: resource.email,
          subject: `You have been added as additional resource to ticket: ${ticket.title}`,
          template: 'ticket-assigned',
<<<<<<< HEAD
          context: {
            ticket: {
              id: ticket.ticket_number,
              title: ticket.title,
              priority: ticket.priority_name || 'Unknown',
              status: ticket.status_name || 'Unknown',
              assignedBy: await db('users')
                .where({ user_id: payload.userId, tenant: tenantId })
                .first()
                .then(user => user ? `${user.first_name} ${user.last_name}` : 'System'),
              url: `/tickets/${ticket.ticket_number}`
            }
          },
          replyContext: {
            ticketId: ticket.ticket_id || payload.ticketId,
            threadId: ticket.email_metadata?.threadId
          }
=======
          context: emailContext
>>>>>>> af346bf9
        });
      }
    }

  } catch (error) {
    logger.error('Error handling ticket assigned event:', {
      error,
      eventId: event.id,
      ticketId: payload.ticketId
    });
    throw error;
  }
}

async function handleTicketCommentAdded(event: TicketCommentAddedEvent): Promise<void> {
  const { payload } = event;
  const { tenantId } = payload;
  
  try {
    const db = await getConnection(tenantId);
    
    // Get ticket details with assigned user, company and contact emails
    const ticket = await db('tickets as t')
      .select(
        't.*',
        'u.email as assigned_to_email',
        'dcl.email as company_email',
        'co.email as contact_email'
      )
      .leftJoin('users as u', function() {
        this.on('t.assigned_to', 'u.user_id')
            .andOn('t.tenant', 'u.tenant');
      })
      .leftJoin('companies as c', function() {
        this.on('t.company_id', 'c.company_id')
            .andOn('t.tenant', 'c.tenant');
      })
      .leftJoin('company_locations as dcl', function() {
        this.on('dcl.company_id', '=', 't.company_id')
            .andOn('dcl.tenant', '=', 't.tenant')
            .andOn('dcl.is_default', '=', db.raw('true'))
            .andOn('dcl.is_active', '=', db.raw('true'));
      })
      .leftJoin('contacts as co', function() {
        this.on('t.contact_name_id', 'co.contact_name_id')
            .andOn('t.tenant', 'co.tenant');
      })
      .where('t.ticket_id', payload.ticketId)
      .first();

    if (!ticket) {
      logger.warn('Could not send ticket comment email - missing ticket:', {
        eventId: event.id,
        ticketId: payload.ticketId
      });
      return;
    }

    // Get all additional resources
    const additionalResources = await db('ticket_resources as tr')
      .select('u.email as email')
      .leftJoin('users as u', function() {
        this.on('tr.additional_user_id', 'u.user_id')
            .andOn('tr.tenant', 'u.tenant');
      })
      .where({
        'tr.ticket_id': payload.ticketId,
        'tr.tenant': tenantId
      });

    // Determine primary email (contact first, then company)
    const primaryEmail = ticket.contact_email || ticket.company_email;

    // Send to primary email if available
    if (primaryEmail) {
      await sendEventEmail({
        tenantId,
        to: primaryEmail,
        subject: `New Comment on Ticket: ${ticket.title}`,
        template: 'ticket-comment-added',
        context: {
          ticket: {
            id: ticket.ticket_number,
            title: ticket.title,
            url: `/tickets/${ticket.ticket_number}`
          },
          comment: payload.comment
        },
        replyContext: {
          ticketId: ticket.ticket_id || payload.ticketId,
          commentId: payload.comment?.id,
          threadId: ticket.email_metadata?.threadId
        }
      });
    }

    // Send to assigned user if different from primary email
    if (ticket.assigned_to_email && ticket.assigned_to_email !== primaryEmail) {
      await sendEventEmail({
        tenantId,
        to: ticket.assigned_to_email,
        subject: `New Comment on Ticket: ${ticket.title}`,
        template: 'ticket-comment-added',
        context: {
          ticket: {
            id: ticket.ticket_number,
            title: ticket.title,
            url: `/tickets/${ticket.ticket_number}`
          },
          comment: payload.comment
        },
        replyContext: {
          ticketId: ticket.ticket_id || payload.ticketId,
          commentId: payload.comment?.id,
          threadId: ticket.email_metadata?.threadId
        }
      });
    }

    // Send to all additional resources
    for (const resource of additionalResources) {
      if (resource.email) {
        await sendEventEmail({
          tenantId,
          to: resource.email,
          subject: `New Comment on Ticket: ${ticket.title}`,
          template: 'ticket-comment-added',
          context: {
            ticket: {
              id: ticket.ticket_number,
              title: ticket.title,
              url: `/tickets/${ticket.ticket_number}`
            },
            comment: payload.comment
          },
          replyContext: {
            ticketId: ticket.ticket_id || payload.ticketId,
            commentId: payload.comment?.id,
            threadId: ticket.email_metadata?.threadId
          }
        });
      }
    }

  } catch (error) {
    logger.error('Error handling ticket comment added event:', {
      error,
      eventId: event.id,
      ticketId: payload.ticketId
    });
    throw error;
  }
}

async function handleTicketClosed(event: TicketClosedEvent): Promise<void> {
  const { payload } = event;
  const { tenantId } = payload;
  
  try {
    const db = await getConnection(tenantId);
    
    // Get ticket details
    const ticket = await db('tickets as t')
      .select(
        't.*',
        'dcl.email as company_email',
        'p.priority_name',
        's.name as status_name'
      )
      .leftJoin('companies as c', function() {
        this.on('t.company_id', 'c.company_id')
            .andOn('t.tenant', 'c.tenant');
      })
      .leftJoin('company_locations as dcl', function() {
        this.on('dcl.company_id', '=', 't.company_id')
            .andOn('dcl.tenant', '=', 't.tenant')
            .andOn('dcl.is_default', '=', db.raw('true'))
            .andOn('dcl.is_active', '=', db.raw('true'));
      })
      .leftJoin('priorities as p', function() {
        this.on('t.priority_id', 'p.priority_id')
            .andOn('t.tenant', 'p.tenant');
      })
      .leftJoin('statuses as s', function() {
        this.on('t.status_id', 's.status_id')
            .andOn('t.tenant', 's.tenant');
      })
      .where('t.ticket_id', payload.ticketId)
      .first();

    if (!ticket || !ticket.company_email) {
      logger.warn('Could not send ticket closed email - missing ticket or company email:', {
        eventId: event.id,
        ticketId: payload.ticketId
      });
      return;
    }

    const emailContext = {
      ticket: {
        id: ticket.ticket_number,
        title: ticket.title,
        priority: ticket.priority_name || 'Unknown',
        status: ticket.status_name || 'Unknown',
        changes: await formatChanges(db, payload.changes || {}, tenantId),
        closedBy: payload.userId,
        resolution: ticket.resolution || '',
        url: `/tickets/${ticket.ticket_number}`
      }
    };

    // Send to company email
    await sendEventEmail({
      tenantId,
      to: ticket.company_email,
      subject: `Ticket Closed: ${ticket.title}`,
      template: 'ticket-closed',
      context: emailContext,
      replyContext: {
        ticketId: ticket.ticket_id || payload.ticketId,
        threadId: ticket.email_metadata?.threadId
      }
    });

    // Get and notify all additional resources
    const additionalResources = await db('ticket_resources as tr')
      .select('u.email as email')
      .leftJoin('users as u', function() {
        this.on('tr.additional_user_id', 'u.user_id')
            .andOn('tr.tenant', 'u.tenant');
      })
      .where({
        'tr.ticket_id': payload.ticketId,
        'tr.tenant': tenantId
      });

    // Send to all additional resources
    for (const resource of additionalResources) {
      if (resource.email) {
        await sendEventEmail({
          tenantId,
          to: resource.email,
          subject: `Ticket Closed: ${ticket.title}`,
          template: 'ticket-closed',
          context: emailContext,
          replyContext: {
            ticketId: ticket.ticket_id || payload.ticketId,
            threadId: ticket.email_metadata?.threadId
          }
        });
      }
    }

  } catch (error) {
    logger.error('Error handling ticket closed event:', {
      error,
      eventId: event.id,
      ticketId: payload.ticketId
    });
    throw error;
  }
}

/**
 * Handle all ticket events
 */
async function handleTicketEvent(event: BaseEvent): Promise<void> {
  console.log('[TicketEmailSubscriber] Handling ticket event:', {
    eventId: event.id,
    eventType: event.eventType,
    timestamp: event.timestamp
  });

  const eventSchema = EventSchemas[event.eventType];
  if (!eventSchema) {
    logger.warn('[TicketEmailSubscriber] Unknown event type:', {
      eventType: event.eventType,
      eventId: event.id
    });
    return;
  }

  const validatedEvent = eventSchema.parse(event);

  switch (event.eventType) {
    case 'TICKET_CREATED':
      await handleTicketCreated(validatedEvent as TicketCreatedEvent);
      break;
    case 'TICKET_UPDATED':
      await handleTicketUpdated(validatedEvent as TicketUpdatedEvent);
      break;
    case 'TICKET_CLOSED':
      await handleTicketClosed(validatedEvent as TicketClosedEvent);
      break;
    case 'TICKET_ASSIGNED':
      await handleTicketAssigned(validatedEvent as TicketAssignedEvent);
      break;
    case 'TICKET_COMMENT_ADDED':
      await handleTicketCommentAdded(validatedEvent as TicketCommentAddedEvent);
      break;
    default:
      logger.warn('[TicketEmailSubscriber] Unhandled ticket event type:', {
        eventType: event.eventType,
        eventId: event.id
      });
  }
}

/**
 * Register email notification subscriber
 */
export async function registerTicketEmailSubscriber(): Promise<void> {
  try {
    console.log('[TicketEmailSubscriber] Starting registration');
    
    // Subscribe to all ticket events with a single handler
    const ticketEventTypes: EventType[] = [
      'TICKET_CREATED',
      'TICKET_UPDATED',
      'TICKET_CLOSED',
      'TICKET_ASSIGNED',
      'TICKET_COMMENT_ADDED'
    ];

    for (const eventType of ticketEventTypes) {
      await getEventBus().subscribe(eventType, handleTicketEvent);
      console.log(`[TicketEmailSubscriber] Successfully subscribed to ${eventType} events`);
    }

    console.log('[TicketEmailSubscriber] Registered handler for all ticket events');
  } catch (error) {
    logger.error('Failed to register email notification subscribers:', error);
    throw error;
  }
}

/**
 * Unregister email notification subscriber
 */
export async function unregisterTicketEmailSubscriber(): Promise<void> {
  try {
    const ticketEventTypes: EventType[] = [
      'TICKET_CREATED',
      'TICKET_UPDATED',
      'TICKET_CLOSED'
    ];

    for (const eventType of ticketEventTypes) {
      await getEventBus().unsubscribe(eventType, handleTicketEvent);
    }

    logger.info('[TicketEmailSubscriber] Successfully unregistered from all ticket events');
  } catch (error) {
    logger.error('Failed to unregister email notification subscribers:', error);
    throw error;
  }
}<|MERGE_RESOLUTION|>--- conflicted
+++ resolved
@@ -358,32 +358,23 @@
       }
     };
 
+    const replyContext = {
+      ticketId: ticket.ticket_id || payload.ticketId,
+      threadId: ticket.email_metadata?.threadId
+    };
     const emailSubject = `New Ticket • ${ticket.title} (${priorityName})`;
 
     // Send to primary recipient (contact or company)
-<<<<<<< HEAD
-    await sendEventEmail({
-      tenantId,
-      to: primaryEmail,
-      subject: `Ticket Created: ${ticket.title}`,
-      template: 'ticket-created',
-      context: emailContext,
-      replyContext: {
-        ticketId: ticket.ticket_id || payload.ticketId,
-        threadId: ticket.email_metadata?.threadId
-      }
-    });
-=======
     if (primaryEmail) {
       await sendEventEmail({
         tenantId,
         to: primaryEmail,
         subject: emailSubject,
         template: 'ticket-created',
-        context: emailContext
-      });
-    }
->>>>>>> af346bf9
+        context: emailContext,
+        replyContext
+      });
+    }
 
     // Send to assigned user if different from primary recipient
     if (assignedEmail && assignedEmail !== primaryEmail) {
@@ -393,10 +384,7 @@
         subject: emailSubject,
         template: 'ticket-created',
         context: emailContext,
-        replyContext: {
-          ticketId: ticket.ticket_id || payload.ticketId,
-          threadId: ticket.email_metadata?.threadId
-        }
+        replyContext
       });
     }
 
@@ -650,6 +638,11 @@
       }
     };
 
+    const replyContext = {
+      ticketId: ticket.ticket_id || payload.ticketId,
+      threadId: ticket.email_metadata?.threadId
+    };
+
     // Send to assigned user
     if (ticket.assigned_to_email) {
       await sendEventEmail({
@@ -657,26 +650,8 @@
         to: ticket.assigned_to_email,
         subject: `You have been assigned to ticket: ${ticket.title}`,
         template: 'ticket-assigned',
-<<<<<<< HEAD
-        context: {
-          ticket: {
-            id: ticket.ticket_number,
-            title: ticket.title,
-            priority: ticket.priority_name || 'Unknown',
-            status: ticket.status_name || 'Unknown',
-            assignedBy: await db('users')
-              .where({ user_id: payload.userId, tenant: tenantId })
-              .first()
-              .then(user => user ? `${user.first_name} ${user.last_name}` : 'System'),
-            url: `/tickets/${ticket.ticket_number}`
-          }
-        },
-        replyContext: {
-          ticketId: ticket.ticket_id || payload.ticketId,
-          threadId: ticket.email_metadata?.threadId
-        }
-=======
-        context: emailContext
+        context: emailContext,
+        replyContext
       });
     }
 
@@ -690,7 +665,8 @@
         to: locationEmail,
         subject: `Ticket Assigned: ${ticket.title}`,
         template: 'ticket-assigned',
-        context: emailContext
+        context: emailContext,
+        replyContext
       });
     }
 
@@ -701,8 +677,8 @@
         to: contactEmail,
         subject: `Ticket Assigned: ${ticket.title}`,
         template: 'ticket-assigned',
-        context: emailContext
->>>>>>> af346bf9
+        context: emailContext,
+        replyContext
       });
     }
 
@@ -726,27 +702,8 @@
           to: resource.email,
           subject: `You have been added as additional resource to ticket: ${ticket.title}`,
           template: 'ticket-assigned',
-<<<<<<< HEAD
-          context: {
-            ticket: {
-              id: ticket.ticket_number,
-              title: ticket.title,
-              priority: ticket.priority_name || 'Unknown',
-              status: ticket.status_name || 'Unknown',
-              assignedBy: await db('users')
-                .where({ user_id: payload.userId, tenant: tenantId })
-                .first()
-                .then(user => user ? `${user.first_name} ${user.last_name}` : 'System'),
-              url: `/tickets/${ticket.ticket_number}`
-            }
-          },
-          replyContext: {
-            ticketId: ticket.ticket_id || payload.ticketId,
-            threadId: ticket.email_metadata?.threadId
-          }
-=======
-          context: emailContext
->>>>>>> af346bf9
+          context: emailContext,
+          replyContext
         });
       }
     }
