/**
 * Contract Line Service
 * Comprehensive service layer for contract line operations with validation, business logic, and API integration
 */

import { Knex } from 'knex';
import { BaseService, ServiceContext, ListResult } from './BaseService';
import { withTransaction } from '@shared/db';
import { IContractLine, IContractLineFixedConfig, IBucketUsage } from 'server/src/interfaces/billing.interfaces';
import { IContract, IContractLineMapping, IClientContract } from 'server/src/interfaces/contract.interfaces';
import { IContractLineServiceConfiguration } from 'server/src/interfaces/contractLineServiceConfiguration.interfaces';
import { IService } from 'server/src/interfaces/billing.interfaces';
import { v4 as uuidv4 } from 'uuid';
import { cloneTemplateContractLine } from 'server/src/lib/billing/utils/templateClone';

// Import existing models and actions for integration
import ContractLine from 'server/src/lib/models/contractLine';
import ContractLineFixedConfig from 'server/src/lib/models/contractLineFixedConfig';
import { ContractLineServiceConfigurationService } from 'server/src/lib/services/contractLineServiceConfigurationService';
import { publishEvent } from 'server/src/lib/eventBus/publishers';
import {
  addContractLine as repositoryAddContractLine,
  removeContractLine as repositoryRemoveContractLine,
} from 'server/src/lib/repositories/contractLineRepository';

// Import schema types for validation
import {
  CreateContractLineData,
  UpdateContractLineData,
  ContractLineResponse,
  ContractLineFilterData,
  CreateFixedPlanConfigData,
  UpdateFixedPlanConfigData,
  CreateContractData,
  UpdateContractData,
  ContractResponse,
  CreateClientContractLineData,
  UpdateClientContractLineData,
  ClientContractLineResponse,
  AddServiceToPlanData,
  UpdatePlanServiceData,
  CopyContractLineData,
  CreatePlanTemplateData,
  PlanTemplateResponse,
  CreatePlanFromTemplateData,
  PlanActivationData,
  ClientPlanActivationData,
  BulkCreateContractLinesData,
  BulkUpdateContractLinesData,
  BulkDeleteContractLinesData,
  BulkAddServicesToPlanData,
  BulkRemoveServicesFromPlanData,
  PlanAnalyticsResponse,
  ContractAnalyticsResponse,
  BillingOverviewAnalytics,
  UsageMetricsResponse
} from '../schemas/contractLineSchemas';

import { ListOptions } from '../controllers/types';
import { generateResourceLinks, addHateoasLinks } from '../utils/responseHelpers';

export interface ContractLineServiceOptions {
  includeAnalytics?: boolean;
  includeServices?: boolean;
  includeUsage?: boolean;
  includeClients?: boolean;
}

export interface PlanTemplate {
  template_id: string;
  template_name: string;
  template_description?: string;
  contract_line_type: 'Fixed' | 'Hourly' | 'Usage';
  billing_frequency: string;
  default_services?: Array<{
    service_id: string;
    service_name: string;
    configuration_type: string;
    default_rate?: number;
    quantity: number;
  }>;
  is_public: boolean;
  created_by: string;
  created_at: string;
  updated_at: string;
  tenant: string;
}

export class ContractLineService extends BaseService<IContractLine> {
  private planServiceConfigService: ContractLineServiceConfigurationService;

  constructor() {
    super({
      tableName: 'contract_lines',
      primaryKey: 'contract_line_id',
      tenantColumn: 'tenant',
      searchableFields: ['contract_line_name', 'service_category'],
      defaultSort: 'contract_line_name',
      defaultOrder: 'asc'
    });
    this.planServiceConfigService = new ContractLineServiceConfigurationService();
  }


  // ============================================================================
  // BASIC CRUD OPERATIONS WITH VALIDATION
  // ============================================================================

  /**
   * List contract lines with enhanced filtering and analytics
   */
  async list(
      options: ListOptions, 
      context: ServiceContext
    ): Promise<ListResult<IContractLine>> {
      const serviceOptions: ContractLineServiceOptions = {};
      const { knex } = await this.getKnex();
      
      const {
        page = 1,
        limit = 25,
        filters = {} as ContractLineFilterData,
        sort,
        order
      } = options;
  
      // Build enhanced query with analytics if requested
      let dataQuery = this.buildContractLineQuery(knex, context, serviceOptions);
      dataQuery = this.applyContractLineFilters(dataQuery, filters);
      dataQuery = this.applySorting(dataQuery, sort, order);
      dataQuery = this.applyPagination(dataQuery, page, limit);
  
      // Build count query
      let countQuery = this.buildBaseQuery(knex, context);
      countQuery = this.applyContractLineFilters(countQuery, filters);
  
      // Execute queries
      const [plans, [{ count }]] = await Promise.all([
        dataQuery,
        countQuery.count('* as count')
      ]);
  
      // Transform null to undefined for compatibility
      const transformedPlans = plans.map((plan: any) => ({
        ...plan,
        service_category: plan.service_category || undefined
      }));
  
      return {
        data: transformedPlans as IContractLine[],
        total: parseInt(count as string)
      };
    }
  
    // Extended list method for API use
    async listWithOptions(
      options: ListOptions, 
      context: ServiceContext, 
      serviceOptions: ContractLineServiceOptions = {}
    ): Promise<ListResult<ContractLineResponse>> {
      const { knex } = await this.getKnex();
      
      const {
        page = 1,
        limit = 25,
        filters = {} as ContractLineFilterData,
        sort,
        order
      } = options;
  
      // Build enhanced query with analytics if requested
      let dataQuery = this.buildContractLineQuery(knex, context, serviceOptions);
      dataQuery = this.applyContractLineFilters(dataQuery, filters);
      dataQuery = this.applySorting(dataQuery, sort, order);
      dataQuery = this.applyPagination(dataQuery, page, limit);
  
      // Build count query
      let countQuery = this.buildBaseQuery(knex, context);
      countQuery = this.applyContractLineFilters(countQuery, filters);
  
      // Execute queries
      const [plans, [{ count }]] = await Promise.all([
        dataQuery,
        countQuery.count('* as count')
      ]);
  
      // Transform null to undefined for compatibility
      const transformedPlans = plans.map((plan: any) => ({
        ...plan,
        service_category: plan.service_category || undefined
      }));
  
      // Add HATEOAS links
      const plansWithLinks = transformedPlans.map((plan: any) => 
        addHateoasLinks(plan, this.generatePlanLinks(plan.contract_line_id!, context))
      );
  
      return {
        data: plansWithLinks as ContractLineResponse[],
        total: parseInt(count as string)
      };
    }



  /**
   * Get contract line by ID with related data
   */
  async getById(id: string, context: ServiceContext): Promise<IContractLine | null> {
      const { knex } = await this.getKnex();
      
      const query = this.buildBaseQuery(knex, context)
        .where('contract_line_id', id)
        .first();
  
      const plan = await query;
      
      if (!plan) {
        return null;
      }
  
      // Transform null to undefined for compatibility
      return {
        ...plan,
        service_category: plan.service_category || undefined
      } as IContractLine;
    }
  
    /**
     * Get contract line by ID with related data and options
     */
    async getByIdWithOptions(
        id: string, 
        context: ServiceContext, 
        options: ContractLineServiceOptions = {}
      ): Promise<ContractLineResponse | null> {
        const { knex } = await this.getKnex();
        
        const query = this.buildContractLineQuery(knex, context, options)
          .where('cl.contract_line_id', id)
          .first();
    
        const plan = await query;
        
        if (!plan) {
          return null;
        }
    
        // Transform null to undefined for compatibility
        const transformedPlan = {
          ...plan,
          service_category: plan.service_category || undefined
        };
    
        // Add HATEOAS links
        return addHateoasLinks(transformedPlan, this.generatePlanLinks(id, context)) as ContractLineResponse;
      }



  /**
   * Create new contract line with validation and audit trail
   * Overloads for BaseService compatibility
   */
  async create(data: Partial<IContractLine>, context: ServiceContext): Promise<IContractLine>;
  async create(data: CreateContractLineData, context: ServiceContext): Promise<any>;
  async create(data: any, context: ServiceContext): Promise<any> {
      const { knex } = await this.getKnex();
      
      return withTransaction(knex, async (trx) => {
        const planData = this.addCreateAuditFields(data, context);
        planData.contract_line_id = uuidv4();

        const baseRate = (data as any).base_rate ?? planData.custom_rate ?? null;
        const enableProration = (data as any).enable_proration ?? false;
        const alignment = (data as any).billing_cycle_alignment ?? 'start';

        planData.custom_rate = data.contract_line_type === 'Fixed' ? baseRate : planData.custom_rate ?? null;
        planData.enable_proration = enableProration;
        planData.billing_cycle_alignment = alignment;

        delete (planData as any).base_rate;

        const [contractLine] = await trx('contract_lines').insert(planData).returning('*');

        // Publish event
        await publishEvent({
          eventType: 'CONTRACT_LINE_CREATED',
          payload: {
            tenantId: context.tenant,
            contractLineId: contractLine.contract_line_id,
            contractLineName: data.contract_line_name,
            contractLineType: data.contract_line_type,
            userId: context.userId,
            timestamp: new Date().toISOString()
          }
        });
  
        return this.getById(contractLine.contract_line_id, context);
      });
    }


  /**
   * Update contract line with validation
   */
  async update(id: string, data: Partial<IContractLine>, context: ServiceContext): Promise<IContractLine> {
      const { knex } = await this.getKnex();
      
      return withTransaction(knex, async (trx) => {
        // Check if plan exists and get current state
        const existingPlan = await this.getExistingPlan(id, context, trx);
        
        // Prepare update data
        const updateData = this.addUpdateAuditFields(data, context);
        
        // Handle plan type specific logic
        if (existingPlan.contract_line_type === 'Hourly') {
          // Remove per-service fields for hourly plans
          delete updateData.hourly_rate;
          delete updateData.minimum_billable_time;
          delete updateData.round_up_to_nearest;
        }
        
        // Update the plan
        const [updatedPlan] = await trx('contract_lines')
          .where('contract_line_id', id)
          .where('tenant', context.tenant)
          .update(updateData)
          .returning('*');
        
        if (!updatedPlan) {
          throw new Error('Plan not found or permission denied');
        }
        
        // Transform null to undefined for compatibility
        return {
          ...updatedPlan,
          service_category: updatedPlan.service_category || undefined
        } as IContractLine;
      });
    }
  
    /**
     * Update contract line with enhanced features and response
     */
    async updatePlan(
      id: string, 
      data: UpdateContractLineData, 
      context: ServiceContext
    ): Promise<ContractLineResponse> {
      const { knex } = await this.getKnex();
      
      return withTransaction(knex, async (trx) => {
        // Check if plan exists and get current state
        const existingPlan = await this.getExistingPlan(id, context, trx);
        
        // Validate business rules
        await this.validatePlanUpdate(id, data, existingPlan, context, trx);
        
        // Prepare update data
        const updateData = this.addUpdateAuditFields(data, context);
        
        // Handle plan type specific logic
        if (existingPlan.contract_line_type === 'Hourly') {
          // Remove per-service fields for hourly plans
          delete updateData.hourly_rate;
          delete updateData.minimum_billable_time;
          delete updateData.round_up_to_nearest;
        }
        
        // Update the plan
        const [updatedPlan] = await trx('contract_lines')
          .where('contract_line_id', id)
          .where('tenant', context.tenant)
          .update(updateData)
          .returning('*');
        
        if (!updatedPlan) {
          throw new Error('Plan not found or permission denied');
        }
        
        // Transform null to undefined for compatibility
        const transformedPlan = {
          ...updatedPlan,
          service_category: updatedPlan.service_category || undefined
        };
        
        return addHateoasLinks(transformedPlan, this.generatePlanLinks(id, context)) as ContractLineResponse;
      });
    }


  /**
   * Delete contract line with cascade checks
   */
  async delete(id: string, context: ServiceContext): Promise<void> {
    const { knex } = await this.getKnex();
    
    return withTransaction(knex, async (trx) => {
      // Check if plan is in use
      const isInUse = await this.isPlanInUse(id, context, trx);
      if (isInUse.inUse) {
        throw new Error(`Cannot delete plan: ${isInUse.reason}`);
      }
      
      // Remove associated services first
      await this.removeAllServicesFromPlan(id, context, trx);
      
      // Remove from any contracts
      await this.removeContractLineFromAllContracts(id, context, trx);
      
      // Delete the plan
      const deletedCount = await trx('contract_lines')
        .where('contract_line_id', id)
        .where('tenant', context.tenant)
        .delete();
      
      if (deletedCount === 0) {
        throw new Error('Plan not found or permission denied');
      }
    });
  }

  // ============================================================================
  // PLAN CONFIGURATION MANAGEMENT
  // ============================================================================

  /**
   * Get fixed plan configuration
   */
  async getFixedPlanConfig(
    planId: string, 
    context: ServiceContext
  ): Promise<IContractLineFixedConfig | null> {
    const { knex } = await this.getKnex();
    const model = new ContractLineFixedConfig(knex, context.tenant);
    return model.getByPlanId(planId);
  }

  /**
   * Create or update fixed plan configuration
   */
  async upsertFixedPlanConfig(
    planId: string,
    data: CreateFixedPlanConfigData,
    context: ServiceContext
  ): Promise<IContractLineFixedConfig> {
    const { knex } = await this.getKnex();
    
    return withTransaction(knex, async (trx) => {
      // Verify plan exists and is Fixed type
      const plan = await this.getExistingPlan(planId, context, trx);
      if (plan.contract_line_type !== 'Fixed') {
        throw new Error('Can only add fixed configuration to Fixed type plans');
      }

      const model = new ContractLineFixedConfig(trx, context.tenant);
      await model.upsert({
        contract_line_id: planId,
        base_rate: data.base_rate,
        enable_proration: data.enable_proration,
        billing_cycle_alignment: data.billing_cycle_alignment,
        tenant: context.tenant,
      });

      return (await model.getByPlanId(planId))!;
    });
  }

  /**
   * Get combined fixed plan configuration (plan-level + service-level)
   */
  async getCombinedFixedPlanConfig(
    planId: string,
    serviceId: string,
    context: ServiceContext
  ): Promise<any> {
    const { knex } = await this.getKnex();
    
    // Get plan-level config
    const planConfig = await this.getFixedPlanConfig(planId, context);
    
    // Get service-level config
    this.planServiceConfigService = new ContractLineServiceConfigurationService(knex, context.tenant);
    const serviceConfig = await this.planServiceConfigService.getConfigurationForService(planId, serviceId);
    
    return {
      base_rate: planConfig?.base_rate || null,
      enable_proration: planConfig?.enable_proration || false,
      billing_cycle_alignment: planConfig?.billing_cycle_alignment || 'start',
      config_id: serviceConfig?.config_id
    };
  }

  // ============================================================================
  // SERVICE MANAGEMENT
  // ============================================================================

  /**
   * Add service to contract line
   */
  async addServiceToPlan(
      planId: string,
      data: AddServiceToPlanData,
      context: ServiceContext
    ): Promise<any> {
      const { knex } = await this.getKnex();
      
      return withTransaction(knex, async (trx) => {
        // Validate plan exists
        const plan = await this.getExistingPlan(planId, context, trx);
        
        // Validate service exists
        const service = await this.getServiceById(data.service_id, context, trx);
        if (!service) {
          throw new Error('Service not found');
        }
        
        // Check if service already exists in plan
        const existingConfig = await trx('contract_line_service_configuration')
          .where('contract_line_id', planId)
          .where('service_id', data.service_id)
          .where('tenant', context.tenant)
          .first();
        
        if (existingConfig) {
          throw new Error('Service already exists in this plan');
        }
        
        // Create service configuration
        this.planServiceConfigService = new ContractLineServiceConfigurationService(trx, context.tenant);
        
        const baseConfigData = {
          contract_line_id: planId,
          service_id: data.service_id,
          configuration_type: data.configuration_type || plan.contract_line_type,
          custom_rate: data.custom_rate,
          quantity: data.quantity || 1,
          tenant: context.tenant
        };
        
        const configId = await this.planServiceConfigService.createConfiguration(
          baseConfigData,
          data.type_config || {}
        );
        
        // Return the created configuration
        return await this.planServiceConfigService.getConfigurationWithDetails(configId);
      });
    }


  /**
   * Remove service from contract line
   */
  async removeServiceFromPlan(
    planId: string,
    serviceId: string,
    context: ServiceContext
  ): Promise<void> {
    const { knex } = await this.getKnex();
    
    return withTransaction(knex, async (trx) => {
      // Get configuration to delete
      const config = await trx('contract_line_service_configuration')
        .where('contract_line_id', planId)
        .where('service_id', serviceId)
        .where('tenant', context.tenant)
        .first();
      
      if (!config) {
        throw new Error('Service configuration not found in plan');
      }
      
      // Use service to delete configuration and related data
      this.planServiceConfigService = new ContractLineServiceConfigurationService(trx, context.tenant);
      await this.planServiceConfigService.deleteConfiguration(config.config_id);
    });
  }

  /**
   * Update service configuration in plan
   */
  async updatePlanService(
      planId: string,
      serviceId: string,
      data: UpdatePlanServiceData,
      context: ServiceContext
    ): Promise<any> {
      const { knex } = await this.getKnex();
      
      return withTransaction(knex, async (trx) => {
        // Get existing configuration
        const config = await trx('contract_line_service_configuration')
          .where('contract_line_id', planId)
          .where('service_id', serviceId)
          .where('tenant', context.tenant)
          .first();
        
        if (!config) {
          throw new Error('Service configuration not found in plan');
        }
        
        // Update service configuration
        this.planServiceConfigService = new ContractLineServiceConfigurationService(trx, context.tenant);
        
        await this.planServiceConfigService.updateConfiguration(
          config.config_id,
          data,
          data.type_config || {}
        );
        
        // Return updated configuration
        return await this.planServiceConfigService.getConfigurationWithDetails(config.config_id);
      });
    }


  /**
   * Get all services in a contract line
   */
  async getPlanServices(
    planId: string,
    context: ServiceContext
  ): Promise<Array<any>> {
    const { knex } = await this.getKnex();
    
    const services = await knex('contract_line_service_configuration as psc')
      .join('services as s', function() {
        this.on('psc.service_id', '=', 's.service_id')
            .andOn('psc.tenant', '=', 's.tenant');
      })
      .where('psc.contract_line_id', planId)
      .where('psc.tenant', context.tenant)
      .select(
        'psc.*',
        's.service_name',
        's.default_rate',
        's.unit_of_measure',
        's.billing_method'
      );
    
    // Add configuration details for each service
    const servicesWithConfig = await Promise.all(
      services.map(async (service) => {
        this.planServiceConfigService = new ContractLineServiceConfigurationService(knex, context.tenant);
        const details = await this.planServiceConfigService.getConfigurationWithDetails(service.config_id);
        return {
          service: {
            service_id: service.service_id,
            service_name: service.service_name,
            default_rate: service.default_rate,
            unit_of_measure: service.unit_of_measure,
            billing_method: service.billing_method
          },
          configuration: service,
          type_config: details.typeConfig,
          rate_tiers: details.rateTiers || []
        };
      })
    );
    
    return servicesWithConfig;
  }

  // ============================================================================
  // CONTRACT MANAGEMENT
  // ============================================================================

  /**
   * Create a new contract
   */
  async createContract(
    data: CreateContractData,
    context: ServiceContext
  ): Promise<ContractResponse> {
    const { knex } = await this.getKnex();
    
    return withTransaction(knex, async (trx) => {
      const { contract_description, ...rest } = data as any;
      const contractData = this.addCreateAuditFields(
        {
          contract_id: uuidv4(),
          ...rest,
          contract_description,
        },
        context
      );

      const [contract] = await trx('contracts').insert(contractData).returning('*');
      return addHateoasLinks(contract, this.generateContractLinks(contract.contract_id, context)) as ContractResponse;
    });
  }

  /**
   * Associate a contract line with a contract
   */
  async addContractLine(
    contractId: string,
    contractLineId: string,
    customRate: number | undefined,
    context: ServiceContext
  ): Promise<IContractLineMapping> {
    const { knex } = await this.getKnex();
    
    return withTransaction(knex, async (trx) => {
      await this.validateContractExists(contractId, context, trx);
      await this.getExistingPlan(contractLineId, context, trx);

      return repositoryAddContractLine(trx, context.tenant, contractId, contractLineId, customRate);
    });
  }

  /**
   * Remove a contract line from a contract
   */
  async removeContractLine(
    contractId: string,
    contractLineId: string,
    context: ServiceContext
  ): Promise<void> {
    const { knex } = await this.getKnex();
    
    return withTransaction(knex, async (trx) => {
      const clientAssignments = await trx('client_contract_lines as ccl')
        .join('client_contracts as cc', function joinContracts() {
          this.on('ccl.client_contract_id', '=', 'cc.client_contract_id').andOn('ccl.tenant', '=', 'cc.tenant');
        })
        .where('ccl.contract_line_id', contractLineId)
        .where('ccl.tenant', context.tenant)
        .where('ccl.is_active', true)
        .where('cc.contract_id', contractId)
        .count<{ count: string }[]>({ count: '*' });

      const assignmentCount = parseInt(clientAssignments?.[0]?.count ?? '0', 10);

      if (assignmentCount > 0) {
        throw new Error('Cannot remove contract line: it is currently assigned to clients');
      }

      await repositoryRemoveContractLine(trx, context.tenant, contractId, contractLineId);
    });
  }

  // ============================================================================
  // COMPANY ASSIGNMENT OPERATIONS
  // ============================================================================

  /**
   * Assign contract line to client
   */
  async assignPlanToClient(
    data: CreateClientContractLineData,
    context: ServiceContext
  ): Promise<ClientContractLineResponse> {
    const { knex } = await this.getKnex();
    
    return withTransaction(knex, async (trx) => {
      // Validate plan exists and is active
      const plan = await this.getExistingPlan(data.contract_line_id, context, trx);
      // Plan existence check is sufficient - active plans are in the table
      
      // Validate client exists
      await this.validateClientExists(data.client_id, context, trx);
      
      // Check for overlapping assignments
      await this.validateNoOverlappingAssignments(data, context, trx);

      let templateContractId: string | null = null;
      if (data.client_contract_id) {
        const clientContract = await trx('client_contracts')
          .where('client_contract_id', data.client_contract_id)
          .where('tenant', context.tenant)
          .first('template_contract_id', 'contract_id');

        if (clientContract) {
          templateContractId = clientContract.template_contract_id ?? clientContract.contract_id ?? null;

          if (!clientContract.template_contract_id && clientContract.contract_id) {
            await trx('client_contracts')
              .where('tenant', context.tenant)
              .where('client_contract_id', data.client_contract_id)
              .update({
                template_contract_id: clientContract.contract_id,
                updated_at: trx.fn.now(),
                updated_by: context.userId
              });
          }
        }
      }
      
      // Create assignment
      const assignmentData = this.addCreateAuditFields({
        client_contract_line_id: uuidv4(),
        ...data,
        template_contract_line_id: data.contract_line_id
      }, context);
      
      const [assignment] = await trx('client_contract_lines')
        .insert(assignmentData)
        .returning('*');

      await cloneTemplateContractLine(trx, {
        tenant: context.tenant,
        templateContractLineId: data.contract_line_id,
        clientContractLineId: assignment.client_contract_line_id,
        templateContractId,
        overrideRate: data.custom_rate ?? null,
        effectiveDate: data.start_date
      });
      
      return addHateoasLinks(assignment, this.generateClientPlanLinks(assignment.client_contract_line_id, context)) as ClientContractLineResponse;
    });
  }

  /**
   * Unassign contract line from client
   */
  async unassignPlanFromClient(
    clientContractLineId: string,
    context: ServiceContext
  ): Promise<void> {
    const { knex } = await this.getKnex();
    
    return withTransaction(knex, async (trx) => {
      // Check if there are pending invoices or active usage
      await this.validateSafeUnassignment(clientContractLineId, context, trx);
      
      // Soft delete by setting end_date and is_active = false
      const updateData = this.addUpdateAuditFields({
        end_date: new Date().toISOString(),
        is_active: false
      }, context);
      
      const result = await trx('client_contract_lines')
        .where('client_contract_line_id', clientContractLineId)
        .where('tenant', context.tenant)
        .update(updateData);
      
      if (result === 0) {
        throw new Error('Client contract line assignment not found');
      }
    });
  }

  // ============================================================================
  // PLAN ACTIVATION AND LIFECYCLE
  // ============================================================================

  /**
   * Activate or deactivate contract line
   */
  async setPlanActivation(
    planId: string,
    data: PlanActivationData,
    context: ServiceContext
  ): Promise<ContractLineResponse> {
    const { knex } = await this.getKnex();
    
    return withTransaction(knex, async (trx) => {
      const plan = await this.getExistingPlan(planId, context, trx);
      
      // Validate deactivation is safe
      if (!data.is_active) {
        const usage = await this.isPlanInUse(planId, context, trx);
        if (usage.inUse && !data.reason) {
          throw new Error('Cannot deactivate plan that is in use without providing a reason');
        }
      }
      
      // Update plan activation status
      const updateData = this.addUpdateAuditFields({
        is_active: data.is_active
      }, context);
      
      const [updatedPlan] = await trx('contract_lines')
        .where('contract_line_id', planId)
        .where('tenant', context.tenant)
        .update(updateData)
        .returning('*');
      
      // If deactivating, also deactivate client assignments if requested
      if (!data.is_active && data.effective_date) {
        await trx('client_contract_lines')
          .where('contract_line_id', planId)
          .where('tenant', context.tenant)
          .where('is_active', true)
          .update({
            is_active: false,
            end_date: data.effective_date,
            updated_at: new Date(),
            updated_by: context.userId
          });
      }
      
      return addHateoasLinks(updatedPlan, this.generatePlanLinks(planId, context)) as ContractLineResponse;
    });
  }

  // ============================================================================
  // TEMPLATE AND COPYING OPERATIONS
  // ============================================================================

  /**
   * Copy existing contract line
   */
  async copyPlan(
    data: CopyContractLineData,
    context: ServiceContext
  ): Promise<ContractLineResponse> {
    const { knex } = await this.getKnex();
    
    return withTransaction(knex, async (trx) => {
      // Get source plan
      const sourcePlan = await this.getExistingPlan(data.source_contract_line_id, context, trx);
      
      // Create new plan
      const newPlanData = {
        ...sourcePlan,
        contract_line_id: uuidv4(),
        contract_line_name: data.new_contract_line_name,
        is_custom: true,
        created_at: new Date(),
        updated_at: new Date(),
        created_by: context.userId,
        updated_by: context.userId
      };
      
      delete newPlanData.tenant; // Will be set by addCreateAuditFields
      const auditedData = this.addCreateAuditFields(newPlanData, context);
      
      const [newPlan] = await trx('contract_lines').insert(auditedData).returning('*');
      
      // Copy services if requested
      if (data.copy_services) {
        await this.copyPlanServices(data.source_contract_line_id, newPlan.contract_line_id, data.modify_rates, context, trx);
      }
      
      // Copy configurations if requested
      if (data.copy_configurations) {
        await this.copyPlanConfigurations(data.source_contract_line_id, newPlan.contract_line_id, context, trx);
      }
      
      return addHateoasLinks(newPlan, this.generatePlanLinks(newPlan.contract_line_id, context)) as ContractLineResponse;
    });
  }

  /**
   * Create plan template
   */
  async createTemplate(
    data: CreatePlanTemplateData,
    context: ServiceContext
  ): Promise<PlanTemplateResponse> {
    const { knex } = await this.getKnex();
    
    return withTransaction(knex, async (trx) => {
      const templateData = this.addCreateAuditFields({
        template_id: uuidv4(),
        ...data,
        created_by: context.userId
      }, context);
      
      const [template] = await trx('plan_templates').insert(templateData).returning('*');
      
      // Add default services if provided
      if (data.default_services && data.default_services.length > 0) {
        const serviceData = data.default_services.map(service => ({
          template_id: template.template_id,
          service_id: service.service_id,
          configuration_type: service.configuration_type,
          default_rate: service.default_rate,
          quantity: service.quantity || 1,
          tenant: context.tenant,
          created_at: new Date()
        }));
        
        await trx('template_services').insert(serviceData);
      }
      
      return template as PlanTemplateResponse;
    });
  }

  /**
   * Create plan from template
   */
  async createFromTemplate(
    data: CreatePlanFromTemplateData,
    context: ServiceContext
  ): Promise<ContractLineResponse> {
    const { knex } = await this.getKnex();
    
    return withTransaction(knex, async (trx) => {
      // Get template
      const template = await trx('plan_templates')
        .where('template_id', data.template_id)
        .where('tenant', context.tenant)
        .first();
      
      if (!template) {
        throw new Error('Template not found');
      }
      
      // Create plan from template
      const planData = this.addCreateAuditFields({
        contract_line_id: uuidv4(),
        contract_line_name: data.contract_line_name,
        contract_line_type: template.contract_line_type,
        billing_frequency: template.billing_frequency,
        is_custom: true
      }, context);
      
      const [newPlan] = await trx('contract_lines').insert(planData).returning('*');
      
      // Add template services
      const templateServices = await trx('template_services')
        .where('template_id', data.template_id)
        .where('tenant', context.tenant);
      
      for (const templateService of templateServices) {
        let rate = templateService.default_rate;
        
        // Apply rate modifications if specified
        if (data.modify_rates) {
          if (data.modify_rates.percentage_change) {
            rate = rate * (1 + data.modify_rates.percentage_change / 100);
          }
          if (data.modify_rates.fixed_adjustment) {
            rate = rate + data.modify_rates.fixed_adjustment;
          }
        }
        
        // Check for service overrides
        const override = data.override_services?.find(o => o.service_id === templateService.service_id);
        if (override) {
          rate = override.custom_rate || rate;
        }
        
        // Add service to plan
        await this.addServiceToPlan(newPlan.contract_line_id, {
          service_id: templateService.service_id,
          configuration_type: templateService.configuration_type,
          custom_rate: rate,
          quantity: override?.quantity || templateService.quantity
        }, context);
      }
      
      return addHateoasLinks(newPlan, this.generatePlanLinks(newPlan.contract_line_id, context)) as ContractLineResponse;
    });
  }

  // ============================================================================
  // USAGE TRACKING AND METERING
  // ============================================================================

  /**
   * Get usage metrics for a plan
   */
  async getUsageMetrics(
    planId: string,
    periodStart: Date,
    periodEnd: Date,
    context: ServiceContext
  ): Promise<UsageMetricsResponse> {
    const { knex } = await this.getKnex();
    
    // Get bucket usage data
    const bucketUsage = await knex('bucket_usage')
      .where('contract_line_id', planId)
      .where('tenant', context.tenant)
      .whereBetween('period_start', [periodStart, periodEnd])
      .sum('minutes_used as total_usage')
      .sum('overage_minutes as overage_usage')
      .first();
    
    // Get time entries for billable usage
    const timeEntries = await knex('time_entries as te')
      .join('client_contract_lines as ccl', function() {
        this.on('te.client_id', '=', 'ccl.client_id')
            .andOn('te.tenant', '=', 'ccl.tenant');
      })
      .where('ccl.contract_line_id', planId)
      .where('te.tenant', context.tenant)
      .whereBetween('te.start_time', [periodStart, periodEnd])
      .where('te.is_billable', true)
      .sum('te.duration as billable_minutes')
      .groupBy('te.service_id', 'te.user_id')
      .select('te.service_id', 'te.user_id', knex.raw('SUM(te.duration) as minutes'));
    
    // Calculate usage by service and user
    const usageByService: Record<string, number> = {};
    const usageByUser: Record<string, number> = {};
    
    timeEntries.forEach((entry: any) => {
      usageByService[entry.service_id] = (usageByService[entry.service_id] || 0) + entry.minutes;
      usageByUser[entry.user_id] = (usageByUser[entry.user_id] || 0) + entry.minutes;
    });
    
    // Calculate costs (simplified - would need rate information)
    const baseCost = 0; // Would calculate based on plan rates
    const overageCost = (bucketUsage?.overage_usage || 0) * 1.5; // Example overage rate
    
    return {
      period_start: periodStart.toISOString(),
      period_end: periodEnd.toISOString(),
      total_usage: (bucketUsage?.total_usage || 0) + Object.values(usageByService).reduce((a, b) => a + b, 0),
      billable_usage: Object.values(usageByService).reduce((a, b) => a + b, 0),
      overage_usage: bucketUsage?.overage_usage || 0,
      usage_by_service: usageByService,
      usage_by_user: usageByUser,
      cost_breakdown: {
        base_cost: baseCost,
        overage_cost: overageCost,
        total_cost: baseCost + overageCost
      }
    };
  }

  // ============================================================================
  // BULK OPERATIONS
  // ============================================================================

  /**
   * Bulk create contract lines
   */
  async bulkCreateContractLines(
      data: BulkCreateContractLinesData,
      context: ServiceContext
    ): Promise<ContractLineResponse[]> {
      const { knex } = await this.getKnex();
      
      return withTransaction(knex, async (trx) => {
        const results: ContractLineResponse[] = [];
        
        for (const planData of data.plans) {
          // Validate each plan
          await this.validatePlanCreation(planData, context, trx);
          
          // Create plan
          const auditedData = this.addCreateAuditFields({
            contract_line_id: uuidv4(),
            ...planData
          }, context);
          
          const [plan] = await trx('contract_lines').insert(auditedData).returning('*');
          results.push(addHateoasLinks(plan, this.generatePlanLinks(plan.contract_line_id, context)) as ContractLineResponse);
        }
        
        return results;
      });
    }


  /**
   * Bulk update contract lines
   */
  async bulkUpdateContractLines(
      data: BulkUpdateContractLinesData,
      context: ServiceContext
    ): Promise<ContractLineResponse[]> {
      const { knex } = await this.getKnex();
      
      return withTransaction(knex, async (trx) => {
        const results: ContractLineResponse[] = [];
        
        for (const update of data.plans) {
          const updatedPlan = await this.updatePlan(update.contract_line_id, update.data, context);
          results.push(updatedPlan);
        }
        
        return results;
      });
    }


  /**
   * Bulk delete contract lines
   */
  async bulkDeleteContractLines(
      data: BulkDeleteContractLinesData,
      context: ServiceContext
    ): Promise<void> {
      const { knex } = await this.getKnex();
      
      return withTransaction(knex, async (trx) => {
        for (const planId of data.contract_line_ids) {
          await this.delete(planId, context);
        }
      });
    }


  // ============================================================================
  // ANALYTICS AND REPORTING
  // ============================================================================

  /**
   * Get plan analytics
   */
  async getPlanAnalytics(
    planId: string,
    context: ServiceContext
  ): Promise<PlanAnalyticsResponse> {
    const { knex } = await this.getKnex();
    
    // Get basic plan info
    const plan = await this.getExistingPlan(planId, context);
    
    // Get client assignments
    const clientStats = await knex('client_contract_lines')
      .where('contract_line_id', planId)
      .where('tenant', context.tenant)
      .select(
        knex.raw('COUNT(*) as total_clients'),
        knex.raw('COUNT(CASE WHEN is_active = true THEN 1 END) as active_clients')
      )
      .first();
    
    // Get revenue data (simplified)
    const revenueStats = {
      monthly: 0,
      quarterly: 0,
      yearly: 0,
      average_per_client: 0
    };
    
    // Get service usage stats
    const serviceStats = await knex('contract_line_service_configuration as psc')
      .join('services as s', 'psc.service_id', 's.service_id')
      .where('psc.contract_line_id', planId)
      .where('psc.tenant', context.tenant)
      .select('s.service_name', 'psc.service_id')
      .count('* as usage_count');
    
    return {
      contract_line_id: planId,
      contract_line_name: plan.contract_line_name,
      contract_line_type: plan.contract_line_type,
      total_clients: parseInt(clientStats?.total_clients || '0'),
      active_clients: parseInt(clientStats?.active_clients || '0'),
      revenue: revenueStats,
      usage_stats: {
        total_services: serviceStats.length,
        most_used_services: serviceStats.map((s: any) => ({
          service_id: s.service_id,
          service_name: s.service_name,
          usage_count: parseInt(s.usage_count)
        })),
        average_services_per_client: serviceStats.length / (parseInt(clientStats?.total_clients || '1'))
      },
      growth_metrics: {
        new_clients_this_month: 0,
        churn_rate: 0,
        revenue_growth_rate: 0
      }
    };
  }

  /**
   * Get billing overview analytics
   */
  async getBillingOverviewAnalytics(context: ServiceContext): Promise<BillingOverviewAnalytics> {
    const { knex } = await this.getKnex();
    
    // Get basic counts
    const [planCount, contractCount, assignmentCount] = await Promise.all([
      knex('contract_lines').where('tenant', context.tenant).count('* as count').first(),
      knex('contracts').where('tenant', context.tenant).count('* as count').first(),
      knex('client_contract_lines').where('tenant', context.tenant).where('is_active', true).count('* as count').first()
    ]);
    
    // Get plans by type
    const plansByType = await knex('contract_lines')
      .where('tenant', context.tenant)
      .groupBy('contract_line_type')
      .select('contract_line_type')
      .count('* as count');
    
    const planTypeDistribution: Record<string, number> = {};
    plansByType.forEach((item: any) => {
      planTypeDistribution[item.contract_line_type] = parseInt(String(item.count));
    });
    
    // Get billing frequency distribution
    const frequencyDistribution = await knex('contract_lines')
      .where('tenant', context.tenant)
      .groupBy('billing_frequency')
      .select('billing_frequency')
      .count('* as count');
    
    const billingFrequencyDistribution: Record<string, number> = {};
    frequencyDistribution.forEach((item: any) => {
      billingFrequencyDistribution[item.billing_frequency] = parseInt(String(item.count));
    });
    
    return {
      total_plans: parseInt(String(planCount?.count || '0')),
      total_contracts: parseInt(String(contractCount?.count || '0')),
      total_assignments: parseInt(String(assignmentCount?.count || '0')),
      plans_by_type: planTypeDistribution,
      revenue_summary: {
        total_monthly_revenue: 0,
        average_revenue_per_plan: 0,
        top_revenue_plans: []
      },
      usage_trends: {
        most_popular_contract_line_types: Object.entries(planTypeDistribution).map(([type, count]) => ({
          contract_line_type: type as any,
          count,
          percentage: (count / parseInt(String(planCount?.count || '1'))) * 100
        })),
        billing_frequency_distribution: billingFrequencyDistribution
      }
    };
  }

  // ============================================================================
  // PRIVATE HELPER METHODS
  // ============================================================================

  private buildContractLineQuery(
    knex: Knex,
    context: ServiceContext,
    options: ContractLineServiceOptions
  ): Knex.QueryBuilder {
    let query = knex('contract_lines as cl')
      .where('cl.tenant', context.tenant);

    // Add analytics if requested
    if (options.includeAnalytics) {
      query = query
        .leftJoin('client_contract_lines as ccl', function() {
          this.on('cl.contract_line_id', '=', 'ccl.contract_line_id')
              .andOn('cl.tenant', '=', 'ccl.tenant')
              .andOn('ccl.is_active', '=', knex.raw('true'));
        })
        .groupBy('cl.contract_line_id')
        .select(
          'cl.*',
          knex.raw('COUNT(ccl.client_id) as clients_using_plan'),
          knex.raw('AVG(ccl.custom_rate) as average_monthly_revenue')
        );
    } else {
      query = query.select('cl.*');
    }

    // Add service count if requested
    if (options.includeServices) {
      query = query
        .leftJoin('contract_line_service_configuration as psc', function() {
          this.on('cl.contract_line_id', '=', 'psc.contract_line_id')
              .andOn('cl.tenant', '=', 'psc.tenant');
        })
        .select(knex.raw('COUNT(DISTINCT psc.service_id) as total_services'));
    }

    return query;
  }

  private applyContractLineFilters(
    query: Knex.QueryBuilder, 
    filters: ContractLineFilterData
  ): Knex.QueryBuilder {
    // Apply base filters
    query = this.applyFilters(query, filters);
    
    // Apply specific contract line filters
    if (filters.has_services !== undefined) {
      if (filters.has_services) {
        query = query.whereExists(function() {
          this.select(1)
              .from('contract_line_service_configuration as psc')
              .whereRaw('psc.contract_line_id = cl.contract_line_id')
              .whereRaw('psc.tenant = cl.tenant');
        });
      } else {
        query = query.whereNotExists(function() {
          this.select(1)
              .from('contract_line_service_configuration as psc')
              .whereRaw('psc.contract_line_id = cl.contract_line_id')
              .whereRaw('psc.tenant = cl.tenant');
        });
      }
    }

    if (filters.clients_count_min !== undefined) {
      query = query.havingRaw('COUNT(ccl.client_id) >= ?', [filters.clients_count_min]);
    }

    if (filters.clients_count_max !== undefined) {
      query = query.havingRaw('COUNT(ccl.client_id) <= ?', [filters.clients_count_max]);
    }
    
    return query;
  }

  private async validatePlanCreation(
      data: CreateContractLineData,
      context: ServiceContext,
      trx?: Knex.Transaction
    ): Promise<void> {
      const { knex } = trx ? { knex: trx } : await this.getKnex();
      
      // Check for duplicate plan names
      const existingPlan = await knex('contract_lines')
        .where('contract_line_name', data.contract_line_name)
        .where('tenant', context.tenant)
        .first();
      
      if (existingPlan) {
        throw new Error('A plan with this name already exists');
      }
      
      // Validate plan type specific requirements
      if (data.contract_line_type === 'Fixed') {
        const baseRate = (data as any).base_rate;
        if (baseRate !== undefined && baseRate < 0) {
          throw new Error('Base rate must be non-negative for Fixed plans');
        }
      }
      
      // Add more validation rules as needed
    }


  private async validatePlanUpdate(
    planId: string,
    data: UpdateContractLineData,
    existingPlan: IContractLine,
    context: ServiceContext,
    trx: Knex.Transaction
  ): Promise<void> {
    // Check if plan name conflicts (if changing)
    if (data.contract_line_name && data.contract_line_name !== existingPlan.contract_line_name) {
      const conflictingPlan = await trx('contract_lines')
        .where('contract_line_name', data.contract_line_name)
        .where('tenant', context.tenant)
        .whereNot('contract_line_id', planId)
        .first();
      
      if (conflictingPlan) {
        throw new Error('A plan with this name already exists');
      }
    }
    
    // Validate plan type changes are not allowed if plan is in use
    if (data.contract_line_type && data.contract_line_type !== existingPlan.contract_line_type) {
      const usage = await this.isPlanInUse(planId, context, trx);
      if (usage.inUse) {
        throw new Error('Cannot change plan type when plan is in use');
      }
    }
  }

  private async getExistingPlan(
    planId: string,
    context: ServiceContext,
    trx?: Knex.Transaction
  ): Promise<IContractLine> {
    const { knex } = trx ? { knex: trx } : await this.getKnex();
    
    const plan = await knex('contract_lines')
      .where('contract_line_id', planId)
      .where('tenant', context.tenant)
      .first();
    
    if (!plan) {
      throw new Error('Contract Line not found');
    }
    
    return plan;
  }

  private async isPlanInUse(
    planId: string,
    context: ServiceContext,
    trx?: Knex.Transaction
  ): Promise<{ inUse: boolean; reason?: string }> {
    const { knex } = trx ? { knex: trx } : await this.getKnex();
    
    // Check client assignments
    const clientAssignments = await knex('client_contract_lines')
      .where('contract_line_id', planId)
      .where('tenant', context.tenant)
      .where('is_active', true)
      .count('* as count')
      .first();
    
    const clientCount = parseInt(String(clientAssignments?.count || '0'));
    if (clientCount > 0) {
      return {
        inUse: true,
        reason: `Plan is currently assigned to ${clientCount} ${clientCount === 1 ? 'client' : 'clients'}`
      };
    }
    
<<<<<<< HEAD
    // Check if plan is associated with any contracts and fetch associated clients
    const contractsWithClients = await knex('contract_line_mappings as clm')
      .join('contracts as c', 'clm.contract_id', 'c.contract_id')
      .leftJoin('client_contracts as cc', function() {
        this.on('c.contract_id', '=', 'cc.contract_id')
          .andOn('cc.is_active', '=', knex.raw('?', [true]));
      })
      .leftJoin('clients as cl', function() {
        this.on('cc.client_id', '=', 'cl.client_id')
          .andOn('cl.tenant', '=', knex.raw('?', [context.tenant]));
      })
      .where('clm.contract_line_id', planId)
      .where('clm.tenant', context.tenant)
      .select('c.contract_name', 'cl.client_name', 'c.contract_id')
      .orderBy(['c.contract_name', 'cl.client_name']);

    if (contractsWithClients.length > 0) {
      // Group clients by contract
      const contractMap = new Map<string, { contractName: string; clients: string[] }>();

      for (const row of contractsWithClients) {
        if (!contractMap.has(row.contract_id)) {
          contractMap.set(row.contract_id, {
            contractName: row.contract_name,
            clients: []
          });
        }
        if (row.client_name) {
          contractMap.get(row.contract_id)!.clients.push(row.client_name);
        }
      }

      // Create a structured error message that the UI can parse
      const errorData = JSON.stringify({
        type: 'CONTRACT_LINE_IN_USE',
        contracts: Array.from(contractMap.values()).map(({ contractName, clients }) => ({
          name: contractName,
          clients: clients
        }))
      });

=======
    // Prevent deletion if the plan is already embedded in a contract definition
    const contractUsage = await knex('contract_lines')
      .where('contract_line_id', planId)
      .where('tenant', context.tenant)
      .whereNotNull('contract_id')
      .count('* as count')
      .first();

    const contractCount = parseInt(String(contractUsage?.count || '0'));
    if (contractCount > 0) {
>>>>>>> 054ceb20
      return {
        inUse: true,
        reason: `STRUCTURED_ERROR:${errorData}`
      };
    }

    return { inUse: false };
  }

  private async removeAllServicesFromPlan(
    planId: string,
    context: ServiceContext,
    trx: Knex.Transaction
  ): Promise<void> {
    // Get all service configurations for the plan
    const configs = await trx('contract_line_service_configuration')
      .where('contract_line_id', planId)
      .where('tenant', context.tenant)
      .select('config_id');
    
    // Delete each configuration (which should cascade to type-specific configs)
    for (const config of configs) {
      this.planServiceConfigService = new ContractLineServiceConfigurationService(trx, context.tenant);
      await this.planServiceConfigService.deleteConfiguration(config.config_id);
    }
  }

  private async removeContractLineFromAllContracts(
    contractLineId: string,
    context: ServiceContext,
    trx: Knex.Transaction
  ): Promise<void> {
    await trx('contract_lines')
      .where('contract_line_id', contractLineId)
      .where('tenant', context.tenant)
      .update({ contract_id: null });
  }

  private async createFixedPlanConfig(
    planId: string,
    data: CreateFixedPlanConfigData,
    context: ServiceContext,
    trx: Knex.Transaction
  ): Promise<IContractLineFixedConfig> {
    const model = new ContractLineFixedConfig(trx, context.tenant);
    await model.upsert({
      contract_line_id: planId,
      base_rate: data.base_rate,
      enable_proration: data.enable_proration,
      billing_cycle_alignment: data.billing_cycle_alignment,
      tenant: context.tenant,
    });

    return (await model.getByPlanId(planId))!;
  }

  private async validateContractExists(
    contractId: string,
    context: ServiceContext,
    trx: Knex.Transaction
  ): Promise<void> {
    const contract = await trx('contracts')
      .where('contract_id', contractId)
      .where('tenant', context.tenant)
      .first();
    
    if (!contract) {
      throw new Error('Contract not found');
    }
  }

  private async validateClientExists(
    clientId: string,
    context: ServiceContext,
    trx: Knex.Transaction
  ): Promise<void> {
    const client = await trx('clients')
      .where('client_id', clientId)
      .where('tenant', context.tenant)
      .first();
    
    if (!client) {
      throw new Error('Client not found');
    }
  }

  private async validateNoOverlappingAssignments(
    data: CreateClientContractLineData,
    context: ServiceContext,
    trx: Knex.Transaction
  ): Promise<void> {
    const overlapping = await trx('client_contract_lines')
      .where('client_id', data.client_id)
      .where('contract_line_id', data.contract_line_id)
      .where('tenant', context.tenant)
      .where('is_active', true)
      .where(function() {
        this.whereNull('end_date')
            .orWhere('end_date', '>', data.start_date);
      })
      .first();
    
    if (overlapping) {
      throw new Error('Client already has an active assignment for this plan in the specified period');
    }
  }

  private async validateSafeUnassignment(
      clientContractLineId: string,
      context: ServiceContext,
      trx: Knex.Transaction
    ): Promise<void> {
      // Check for pending invoices
      const pendingInvoices = await trx('invoices')
        .where('client_contract_line_id', clientContractLineId)
        .where('tenant', context.tenant)
        .where('status', 'pending')
        .count('* as count')
        .first();
      
      if (parseInt(String(pendingInvoices?.count || '0')) > 0) {
        throw new Error('Cannot unassign plan: there are pending invoices');
      }
      
      // Check for active usage tracking
      const activeUsage = await trx('bucket_usage')
        .join('client_contract_lines as ccl', function() {
          this.on('bucket_usage.client_id', '=', 'ccl.client_id')
              .andOn('bucket_usage.tenant', '=', 'ccl.tenant');
        })
        .where('ccl.client_contract_line_id', clientContractLineId)
        .where('bucket_usage.period_end', '>', new Date())
        .count('* as count')
        .first();
      
      if (parseInt(String(activeUsage?.count || '0')) > 0) {
        throw new Error('Cannot unassign plan: there is active usage tracking');
      }
    }


  private async getServiceById(
    serviceId: string,
    context: ServiceContext,
    trx: Knex.Transaction
  ): Promise<IService | null> {
    const service = await trx('services')
      .where('service_id', serviceId)
      .where('tenant', context.tenant)
      .first();
    
    return service || null;
  }

  private async copyPlanServices(
    sourcePlanId: string,
    targetPlanId: string,
    modifyRates: CopyContractLineData['modify_rates'],
    context: ServiceContext,
    trx: Knex.Transaction
  ): Promise<void> {
    // Get source plan services
    const sourceServices = await trx('contract_line_service_configuration')
      .where('contract_line_id', sourcePlanId)
      .where('tenant', context.tenant);
    
    // Copy each service with modifications
    for (const sourceService of sourceServices) {
      let customRate = sourceService.custom_rate;
      
      // Apply rate modifications
      if (modifyRates && customRate) {
        if (modifyRates.percentage_change) {
          customRate = customRate * (1 + modifyRates.percentage_change / 100);
        }
        if (modifyRates.fixed_adjustment) {
          customRate = customRate + modifyRates.fixed_adjustment;
        }
      }
      
      // Create new service configuration
      await this.addServiceToPlan(targetPlanId, {
        service_id: sourceService.service_id,
        configuration_type: sourceService.configuration_type,
        custom_rate: customRate,
        quantity: sourceService.quantity
      }, context);
    }
  }

  private async copyPlanConfigurations(
    sourcePlanId: string,
    targetPlanId: string,
    context: ServiceContext,
    trx: Knex.Transaction
  ): Promise<void> {
    // Copy fixed plan configuration if exists
    const fixedConfigModel = new ContractLineFixedConfig(trx, context.tenant);
    const fixedConfig = await fixedConfigModel.getByPlanId(sourcePlanId);
    
    if (fixedConfig) {
      await this.createFixedPlanConfig(targetPlanId, {
        base_rate: fixedConfig.base_rate ?? undefined,
        enable_proration: fixedConfig.enable_proration ?? false,
        billing_cycle_alignment: fixedConfig.billing_cycle_alignment ?? 'start'
      }, context, trx);
    }
  }

  private generatePlanLinks(planId: string, context: ServiceContext): Record<string, { href: string; method: string; rel: string }> {
    const baseUrl = '/api/v1/contract-lines';
    return generateResourceLinks('contract-lines', planId, baseUrl, ['read', 'update', 'delete']);
  }

  private generateContractLinks(contractId: string, context: ServiceContext): Record<string, { href: string; method: string; rel: string }> {
    const baseUrl = '/api/v1/contracts';
    return generateResourceLinks('contracts', contractId, baseUrl, ['read', 'update', 'delete']);
  }

  private generateClientPlanLinks(clientContractLineId: string, context: ServiceContext): Record<string, { href: string; method: string; rel: string }> {
    const baseUrl = '/api/v1/client-contract-lines';
    return generateResourceLinks('client-contract-lines', clientContractLineId, baseUrl, ['read', 'update', 'delete']);
  }
}<|MERGE_RESOLUTION|>--- conflicted
+++ resolved
@@ -1495,8 +1495,7 @@
         reason: `Plan is currently assigned to ${clientCount} ${clientCount === 1 ? 'client' : 'clients'}`
       };
     }
-    
-<<<<<<< HEAD
+
     // Check if plan is associated with any contracts and fetch associated clients
     const contractsWithClients = await knex('contract_line_mappings as clm')
       .join('contracts as c', 'clm.contract_id', 'c.contract_id')
@@ -1538,18 +1537,6 @@
         }))
       });
 
-=======
-    // Prevent deletion if the plan is already embedded in a contract definition
-    const contractUsage = await knex('contract_lines')
-      .where('contract_line_id', planId)
-      .where('tenant', context.tenant)
-      .whereNotNull('contract_id')
-      .count('* as count')
-      .first();
-
-    const contractCount = parseInt(String(contractUsage?.count || '0'));
-    if (contractCount > 0) {
->>>>>>> 054ceb20
       return {
         inUse: true,
         reason: `STRUCTURED_ERROR:${errorData}`
