--- conflicted
+++ resolved
@@ -35,6 +35,9 @@
   'enable_teams_integration': true,
   'enable_jira_sync': false,
   'enable_salesforce_sync': false,
+  
+  // Migration features
+  'enable_client_client_dual_write': true, // Dual-write to both clients and clients tables during migration
 };
 
 const DEFAULT_VARIANT_FLAGS: Record<string, string> = {
@@ -362,46 +365,7 @@
    * Get default value for a feature flag
    */
   private getDefaultValue(flagKey: string): boolean {
-<<<<<<< HEAD
     return DEFAULT_BOOLEAN_FLAGS[flagKey] ?? false;
-=======
-    const defaults: Record<string, boolean> = {
-      // Core features (enabled by default)
-      'enable_ticket_automation': true,
-      'enable_time_tracking': true,
-      'enable_billing': true,
-      'enable_reporting': true,
-      'email-configuration': false, // Email configuration feature flag (disabled by default)
-
-      // Migration features
-      'enable_client_client_dual_write': true, // Dual-write to both clients and clients tables during migration
-
-      // New features (disabled by default)
-      'new_ticket_ui': false,
-      'ai_ticket_suggestions': false,
-      'advanced_workflow_engine': false,
-      'beta_mobile_app': false,
-      'new_dashboard_layout': false,
-
-      // Experimental features
-      'enable_voice_commands': false,
-      'enable_ai_time_tracking': false,
-      'enable_predictive_analytics': false,
-
-      // Performance features
-      'enable_query_caching': true,
-      'enable_lazy_loading': true,
-      'enable_websocket_updates': false,
-
-      // Integration features
-      'enable_slack_integration': true,
-      'enable_teams_integration': true,
-      'enable_jira_sync': false,
-      'enable_salesforce_sync': false,
-    };
-
-    return defaults[flagKey] ?? false;
->>>>>>> 9a652a70
   }
 
   /**
