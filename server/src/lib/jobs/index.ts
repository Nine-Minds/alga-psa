import { Job } from 'pg-boss';
import { JobScheduler, JobFilter, IJobScheduler, DummyJobScheduler } from './jobScheduler';
import { InvoiceZipJobHandler } from 'server/src/lib/jobs/handlers/invoiceZipHandler';
import { InvoiceEmailHandler, InvoiceEmailJobData } from 'server/src/lib/jobs/handlers/invoiceEmailHandler';
import type { InvoiceZipJobData } from 'server/src/lib/jobs/handlers/invoiceZipHandler';
import { generateInvoiceHandler, GenerateInvoiceData } from './handlers/generateInvoiceHandler';
import { expiredCreditsHandler, ExpiredCreditsJobData } from './handlers/expiredCreditsHandler';
import { expiringCreditsNotificationHandler, ExpiringCreditsNotificationJobData } from './handlers/expiringCreditsNotificationHandler';
import { creditReconciliationHandler, CreditReconciliationJobData } from './handlers/creditReconciliationHandler';
// Import the new handler
import { handleReconcileBucketUsage, ReconcileBucketUsageJobData } from './handlers/reconcileBucketUsageHandler';
import { handleAssetImportJob, AssetImportJobData } from './handlers/assetImportHandler';
import { cleanupTemporaryFormsJob } from '../../services/cleanupTemporaryFormsJob';
import { cleanupAiSessionKeysHandler, CleanupAiSessionKeysJobData } from './handlers/cleanupAiSessionKeysHandler';
import {
  renewMicrosoftCalendarWebhooks,
  verifyGoogleCalendarProvisioning,
  MicrosoftWebhookRenewalJobData,
  GooglePubSubVerificationJobData
} from './handlers/calendarWebhookMaintenanceHandler';
import { JobService } from '../../services/job.service';
import { getConnection } from '../db/db';
import { StorageService } from '../../lib/storage/StorageService';
import logger from '@shared/core/logger';

// Initialize the job scheduler singleton
let jobScheduler: IJobScheduler;

// Initialize function to ensure scheduler is ready
export const initializeScheduler = async (storageService?: StorageService) => {
  if (!jobScheduler) {
    const rootKnex = await getConnection(null);
    const jobService = await JobService.create();
    const storageService = new StorageService();
    jobScheduler = await JobScheduler.getInstance(jobService, storageService);

    if (!jobScheduler) {
      logger.error('Failed to initialize job scheduler');
      return DummyJobScheduler.getInstance();
    }
    
    // Register job handlers
    jobScheduler.registerJobHandler<GenerateInvoiceData>('generate-invoice', async (job: Job<GenerateInvoiceData>) => {
      await generateInvoiceHandler(job.data);
    });
    jobScheduler.registerJobHandler<AssetImportJobData>('asset_import', handleAssetImportJob);
    
    // Register expired credits handler
    jobScheduler.registerJobHandler<ExpiredCreditsJobData>('expired-credits', async (job: Job<ExpiredCreditsJobData>) => {
      await expiredCreditsHandler(job.data);
    });
    
    // Register expiring credits notification handler
    jobScheduler.registerJobHandler<ExpiringCreditsNotificationJobData>('expiring-credits-notification', async (job: Job<ExpiringCreditsNotificationJobData>) => {
      await expiringCreditsNotificationHandler(job.data);
    });
    
    // Register credit reconciliation handler
    jobScheduler.registerJobHandler<CreditReconciliationJobData>('credit-reconciliation', async (job: Job<CreditReconciliationJobData>) => {
      await creditReconciliationHandler(job.data);
    });
    
    // Register invoice handlers if storageService is provided
    if (storageService && jobService) {
      const invoiceZipHandler = new InvoiceZipJobHandler(jobService, storageService);
      jobScheduler.registerJobHandler<InvoiceZipJobData>('invoice_zip', async (job: Job<InvoiceZipJobData>) => {
        await invoiceZipHandler.handleInvoiceZipJob(job.id, job.data);
      });
        
      // Register invoice email handler
      jobScheduler.registerJobHandler<InvoiceEmailJobData>('invoice_email', async (job: Job<InvoiceEmailJobData>) => {
        if (!job.data || typeof job.data !== 'object') {
          logger.error(`Invalid job data received for invoice_email job ${job.id}`);
          return;
        }
        await InvoiceEmailHandler.handle(job.id, job.data);
      });
    }

    // Register reconcile bucket usage handler
    jobScheduler.registerJobHandler<ReconcileBucketUsageJobData>('reconcile-bucket-usage', async (job: Job<ReconcileBucketUsageJobData>) => {
      // Directly call the handler function
      await handleReconcileBucketUsage(job);
    });

    // Register cleanup temporary forms handler
    jobScheduler.registerJobHandler('cleanup-temporary-workflow-forms', async (job: Job<{ tenantId: string }>) => {
      await cleanupTemporaryFormsJob();
    });

    if (process.env.EDITION === 'enterprise') {
      jobScheduler.registerJobHandler<CleanupAiSessionKeysJobData>('cleanup-ai-session-keys', async () => {
        await cleanupAiSessionKeysHandler();
      });
    }

    jobScheduler.registerJobHandler<MicrosoftWebhookRenewalJobData>(
      'renew-microsoft-calendar-webhooks',
      async (job: Job<MicrosoftWebhookRenewalJobData>) => {
        await renewMicrosoftCalendarWebhooks(job.data);
      }
    );

    jobScheduler.registerJobHandler<GooglePubSubVerificationJobData>(
      'verify-google-calendar-pubsub',
      async (job: Job<GooglePubSubVerificationJobData>) => {
        await verifyGoogleCalendarProvisioning(job.data);
      }
    );

    // Note: Password reset token cleanup is handled automatically during token operations
    // No pg-boss job needed

  }
  return jobScheduler;
};


// Export types
<<<<<<< HEAD
export type { JobFilter, GenerateInvoiceData, ExpiredCreditsJobData, ExpiringCreditsNotificationJobData, CreditReconciliationJobData, ReconcileBucketUsageJobData, CleanupAiSessionKeysJobData, AssetImportJobData };
=======
export type {
  JobFilter,
  GenerateInvoiceData,
  ExpiredCreditsJobData,
  ExpiringCreditsNotificationJobData,
  CreditReconciliationJobData,
  ReconcileBucketUsageJobData,
  CleanupAiSessionKeysJobData,
  MicrosoftWebhookRenewalJobData,
  GooglePubSubVerificationJobData
};
>>>>>>> 2dba9b04
// Export job scheduling helper functions
export const scheduleInvoiceGeneration = async (
  clientId: string,
  billingCycleId: string,
  runAt: Date,
  tenantId: string
): Promise<string | null> => {
  const scheduler = await initializeScheduler();
  return await scheduler.scheduleScheduledJob<GenerateInvoiceData>(
    'generate-invoice',
    runAt,
    { clientId, billingCycleId, tenantId }
  );
};

// Export monitoring functions
export interface JobHistoryFilter {
  jobName?: string;
  startDate?: Date;
  endDate?: Date;
  status?: 'completed' | 'failed' | 'active' | 'expired';
  limit?: number;
  offset?: number;
}

export interface JobDetails {
  id: string;
  name: string;
  data: Record<string, unknown>;
  state: string;
  createdOn: Date;
  startedOn?: Date;
  completedOn?: Date;
}

export const scheduleImmediateJob = async <T extends Record<string, unknown>>(
  jobName: string,
  data: T
): Promise<string | null> => {
  const scheduler = await initializeScheduler();
  return await scheduler.scheduleImmediateJob(jobName, data);
};

/**
 * Schedule a recurring job to process expired credits
 *
 * @param tenantId The tenant ID
 * @param clientId Optional client ID to limit processing to a specific client
 * @param cronExpression Cron expression for job scheduling (e.g., '0 0 * * *' for daily at midnight)
 * @returns Job ID if successful, null otherwise
 */
export const scheduleExpiredCreditsJob = async (
  tenantId: string,
  clientId?: string,
  cronExpression: string = '0 0 * * *' // Default: daily at midnight
): Promise<string | null> => {
  const scheduler = await initializeScheduler();
  return await scheduler.scheduleRecurringJob<ExpiredCreditsJobData>(
    'expired-credits',
    cronExpression,
    { tenantId, clientId }
  );
};

/**
 * Schedule a recurring job to send notifications about credits that will expire soon
 *
 * @param tenantId The tenant ID
 * @param clientId Optional client ID to limit processing to a specific client
 * @param cronExpression Cron expression for job scheduling (e.g., '0 9 * * *' for daily at 9:00 AM)
 * @returns Job ID if successful, null otherwise
 */
export const scheduleExpiringCreditsNotificationJob = async (
  tenantId: string,
  clientId?: string,
  cronExpression: string = '0 9 * * *' // Default: daily at 9:00 AM
): Promise<string | null> => {
  const scheduler = await initializeScheduler();
  return await scheduler.scheduleRecurringJob<ExpiringCreditsNotificationJobData>(
    'expiring-credits-notification',
    cronExpression,
    { tenantId, clientId }
  );
};

/**
 * Schedule a recurring job to reconcile bucket usage records.
 * This job recalculates usage based on time entries and usage tracking.
 *
 * @param tenantId The tenant ID for which to reconcile records.
 * @param cronExpression Cron expression for job scheduling (e.g., '0 3 * * *' for daily at 3:00 AM).
 * @returns Job ID if successful, null otherwise.
 */
export const scheduleReconcileBucketUsageJob = async (
  tenantId: string,
  cronExpression: string = '0 3 * * *' // Default: daily at 3:00 AM
): Promise<string | null> => {
  const scheduler = await initializeScheduler();
  return await scheduler.scheduleRecurringJob<ReconcileBucketUsageJobData>(
    'reconcile-bucket-usage',
    cronExpression,
    { tenantId } // Only needs tenantId
  );
};

export const scheduleMicrosoftWebhookRenewalJob = async (
  tenantId: string,
  cronExpression: string = '*/30 * * * *'
): Promise<string | null> => {
  const scheduler = await initializeScheduler();
  return await scheduler.scheduleRecurringJob<MicrosoftWebhookRenewalJobData>(
    'renew-microsoft-calendar-webhooks',
    cronExpression,
    { tenantId }
  );
};

export const scheduleGooglePubSubVerificationJob = async (
  tenantId: string,
  cronExpression: string = '15 * * * *'
): Promise<string | null> => {
  const scheduler = await initializeScheduler();
  return await scheduler.scheduleRecurringJob<GooglePubSubVerificationJobData>(
    'verify-google-calendar-pubsub',
    cronExpression,
    { tenantId }
  );
};

export const scheduleCleanupAiSessionKeysJob = async (
  cronExpression: string = '*/10 * * * *'
): Promise<string | null> => {
  if (process.env.EDITION !== 'enterprise') {
    return null;
  }
  const scheduler = await initializeScheduler();
  return await scheduler.scheduleRecurringJob<CleanupAiSessionKeysJobData>(
    'cleanup-ai-session-keys',
    cronExpression,
    { trigger: 'cron' }
  );
};

/**
 * Schedule a recurring job to run credit reconciliation
 * This job validates credit balances and creates reconciliation reports for any discrepancies
 *
 * @param tenantId The tenant ID
 * @param clientId Optional client ID to limit processing to a specific client
 * @param cronExpression Cron expression for job scheduling (e.g., '0 2 * * *' for daily at 2:00 AM)
 * @returns Job ID if successful, null otherwise
 */
export const scheduleCreditReconciliationJob = async (
  tenantId: string,
  clientId?: string,
  cronExpression: string = '0 2 * * *' // Default: daily at 2:00 AM
): Promise<string | null> => {
  const scheduler = await initializeScheduler();
  return await scheduler.scheduleRecurringJob<CreditReconciliationJobData>(
    'credit-reconciliation',
    cronExpression,
    { tenantId, clientId }
  );
};

// Re-export the cleanup temporary forms scheduling function
export { scheduleCleanupTemporaryFormsJob } from '../../services/cleanupTemporaryFormsJob';

// Note: Password reset token cleanup is handled automatically during token operations
// No scheduled job needed since pg-boss is unreliable and auto-cleanup is more efficient<|MERGE_RESOLUTION|>--- conflicted
+++ resolved
@@ -117,9 +117,6 @@
 
 
 // Export types
-<<<<<<< HEAD
-export type { JobFilter, GenerateInvoiceData, ExpiredCreditsJobData, ExpiringCreditsNotificationJobData, CreditReconciliationJobData, ReconcileBucketUsageJobData, CleanupAiSessionKeysJobData, AssetImportJobData };
-=======
 export type {
   JobFilter,
   GenerateInvoiceData,
@@ -131,7 +128,6 @@
   MicrosoftWebhookRenewalJobData,
   GooglePubSubVerificationJobData
 };
->>>>>>> 2dba9b04
 // Export job scheduling helper functions
 export const scheduleInvoiceGeneration = async (
   clientId: string,
