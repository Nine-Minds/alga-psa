--- conflicted
+++ resolved
@@ -211,47 +211,6 @@
     }
 
     try {
-<<<<<<< HEAD
-      // First get all contract IDs to check expiration
-      const contractIds = await db('contracts')
-        .where({ tenant })
-        .select('contract_id');
-
-      // Check and update expired status for all contracts
-      await Promise.all(contractIds.map(({ contract_id }) =>
-        Contract.checkAndUpdateExpiredStatus(contract_id)
-      ));
-
-      // Now fetch with updated statuses
-      const rows = await db('contracts as co')
-        .leftJoin('client_contracts as cc', function joinClientContracts() {
-          this.on('co.contract_id', '=', 'cc.contract_id')
-            .andOn('co.tenant', '=', 'cc.tenant');
-        })
-        .leftJoin('clients as c', function joinClients() {
-          this.on('cc.client_id', '=', 'c.client_id')
-            .andOn('cc.tenant', '=', 'c.tenant');
-        })
-        .leftJoin('contract_templates as template', function joinTemplateContracts() {
-          this.on('cc.template_contract_id', '=', 'template.template_id')
-            .andOn('cc.tenant', '=', 'template.tenant');
-        })
-        .where({ 'co.tenant': tenant })
-        .andWhere((builder) => builder.whereNull('co.is_template').orWhere('co.is_template', false))
-        .select(
-          'co.*',
-          'cc.client_contract_id',
-          'cc.template_contract_id',
-          'c.client_id',
-          'c.client_name',
-          'cc.start_date',
-          'cc.end_date',
-          'template.template_name as template_contract_name'
-        )
-        .orderBy('co.created_at', 'desc');
-
-      return rows;
-=======
       return await withTransaction(db, async (trx) => {
         const contractIds = await trx('contracts')
           .where({ tenant })
@@ -261,6 +220,7 @@
           await Contract.checkAndUpdateExpiredStatus(contract_id, { trx, tenant });
         }
 
+        // Now fetch with updated statuses
         const rows = await trx('contracts as co')
           .leftJoin('client_contracts as cc', function joinClientContracts() {
             this.on('co.contract_id', '=', 'cc.contract_id')
@@ -290,7 +250,6 @@
 
         return rows;
       });
->>>>>>> 054ceb20
     } catch (error) {
       console.error('Error fetching contracts with clients:', error);
       throw error;
