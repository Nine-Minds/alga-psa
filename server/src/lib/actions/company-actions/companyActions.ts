--- conflicted
+++ resolved
@@ -155,14 +155,8 @@
       
       // Handle all other fields
       Object.entries(updateData).forEach(([key, value]) => {
-<<<<<<< HEAD
         // Exclude properties, url, tax_region, account_manager_id, logoUrl (computed field), and partition keys (tenant, company_id)
         if (key !== 'properties' && key !== 'url' && key !== 'tax_region' && key !== 'account_manager_id' && key !== 'logoUrl' && key !== 'tenant' && key !== 'company_id') {
-=======
-        // Exclude properties, url, tax_region, account_manager_id, and logoUrl (computed field)
-        const excludedFields = ['properties', 'url', 'tax_region', 'account_manager_id', 'logoUrl'];
-        if (!excludedFields.includes(key)) {
->>>>>>> aaba9384
           // Always include the field in the update, setting null for undefined/empty values
           updateObject[key] = (value === undefined || value === '') ? null : value;
         }
