--- conflicted
+++ resolved
@@ -136,11 +136,7 @@
   if (!tenant) throw new Error('Tenant is required');
 
   // Save secrets to tenant-specific secret store
-<<<<<<< HEAD
-  const secretProvider = getSecretProviderInstance();
-=======
   const secretProvider = await getSecretProviderInstance();
->>>>>>> 1a223632
   if (config.client_id && typeof config.client_id === 'string') {
     await secretProvider.setTenantSecret(tenant, 'microsoft_client_id', config.client_id);
   }
@@ -195,11 +191,7 @@
   if (!tenant) throw new Error('Tenant is required');
 
   // Save secrets to tenant-specific secret store
-<<<<<<< HEAD
-  const secretProvider = getSecretProviderInstance();
-=======
   const secretProvider = await getSecretProviderInstance();
->>>>>>> 1a223632
   if (config.client_id && typeof config.client_id === 'string') {
     await secretProvider.setTenantSecret(tenant, 'google_client_id', config.client_id);
   }
