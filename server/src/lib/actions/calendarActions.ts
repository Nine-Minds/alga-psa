--- conflicted
+++ resolved
@@ -516,23 +516,6 @@
       console.log(`[calendarActions] Starting background sync for provider ${calendarProviderId}`);
       const startTime = Date.now();
 
-<<<<<<< HEAD
-    await runWithTenant(user.tenant, async () => {
-      const { knex } = await createTenantKnex();
-
-      const mappings = await withTransaction(knex, async (trx) => {
-        return await trx('calendar_event_mappings')
-          .where('tenant', user.tenant)
-          .andWhere('calendar_provider_id', calendarProviderId)
-          .select('schedule_entry_id', 'external_event_id');
-      });
-
-      const knownExternalIds = new Set<string>(
-        mappings
-          .map((mapping) => mapping.external_event_id)
-          .filter((id): id is string => Boolean(id))
-      );
-=======
       try {
         const syncService = new CalendarSyncService();
         const failures: string[] = [];
@@ -552,19 +535,21 @@
           const windowEnd = new Date(now.getTime() + 15 * 24 * 60 * 60 * 1000); // 15 days from now
 
           // Get mappings for entries within the sync window
-          const mappings = await knex('calendar_event_mappings as cem')
-            .join('schedule_entries as se', function () {
-              this.on('se.entry_id', '=', 'cem.schedule_entry_id')
-                .andOn('se.tenant', '=', 'cem.tenant');
-            })
-            .where('cem.tenant', tenantId)
-            .andWhere('cem.calendar_provider_id', calendarProviderId)
-            .andWhere(function () {
-              // Entry overlaps with sync window
-              this.where('se.scheduled_start', '<=', windowEnd)
-                .andWhere('se.scheduled_end', '>=', windowStart);
-            })
-            .select('cem.schedule_entry_id', 'cem.external_event_id');
+          const mappings = await withTransaction(knex, async (trx) => {
+            return await trx('calendar_event_mappings as cem')
+              .join('schedule_entries as se', function (this: any) {
+                this.on('se.entry_id', '=', 'cem.schedule_entry_id')
+                  .andOn('se.tenant', '=', 'cem.tenant');
+              })
+              .where('cem.tenant', tenantId)
+              .andWhere('cem.calendar_provider_id', calendarProviderId)
+              .andWhere(function (this: any) {
+                // Entry overlaps with sync window
+                this.where('se.scheduled_start', '<=', windowEnd)
+                  .andWhere('se.scheduled_end', '>=', windowStart);
+              })
+              .select('cem.schedule_entry_id', 'cem.external_event_id');
+          });
 
           // Sync existing mappings within window
           for (const mapping of mappings) {
@@ -576,7 +561,6 @@
                 failures.push(`Push ${mapping.schedule_entry_id}: ${result.error || 'unknown error'}`);
               }
             }
->>>>>>> 254f8f0c
 
             if (allowPull) {
               const result = await syncService.syncExternalEventToSchedule(mapping.external_event_id, calendarProviderId, true);
@@ -590,21 +574,21 @@
 
           // Push unmapped Alga entries within the sync window
           if (allowPush) {
-            const recentEntriesQuery = knex('schedule_entries')
-              .where('schedule_entries.tenant', tenantId)
-              // Filter to sync window
-              .andWhere('schedule_entries.scheduled_start', '<=', windowEnd)
-              .andWhere('schedule_entries.scheduled_end', '>=', windowStart)
-              .leftJoin('calendar_event_mappings as cem', function () {
-                this.on('cem.schedule_entry_id', '=', 'schedule_entries.entry_id')
-                  .andOn('cem.tenant', '=', 'schedule_entries.tenant')
-                  .andOn('cem.calendar_provider_id', '=', knex.raw('?', [calendarProviderId]));
-              })
-              .whereNull('cem.id')
-              .limit(100)
-              .select('schedule_entries.entry_id as entry_id');
-
-            const recentEntries = await recentEntriesQuery;
+            const recentEntries = await withTransaction(knex, async (trx) => {
+              return await trx('schedule_entries')
+                .where('schedule_entries.tenant', tenantId)
+                // Filter to sync window
+                .andWhere('schedule_entries.scheduled_start', '<=', windowEnd)
+                .andWhere('schedule_entries.scheduled_end', '>=', windowStart)
+                .leftJoin('calendar_event_mappings as cem', function (this: any) {
+                  this.on('cem.schedule_entry_id', '=', 'schedule_entries.entry_id')
+                    .andOn('cem.tenant', '=', 'schedule_entries.tenant')
+                    .andOn('cem.calendar_provider_id', '=', trx.raw('?', [calendarProviderId]));
+                })
+                .whereNull('cem.id')
+                .limit(100)
+                .select('schedule_entries.entry_id as entry_id');
+            });
 
             for (const entry of recentEntries) {
               const result = await syncService.syncScheduleEntryToExternal(entry.entry_id, calendarProviderId, true);
@@ -616,33 +600,6 @@
             }
           }
 
-<<<<<<< HEAD
-      if (allowPush) {
-        const recentEntries = await withTransaction(knex, async (trx) => {
-          return await trx('schedule_entries')
-            .where('schedule_entries.tenant', user.tenant)
-            .modify((builder) => {
-              if (provider.last_sync_at) {
-                builder.andWhere('schedule_entries.updated_at', '>', provider.last_sync_at);
-              }
-            })
-            .leftJoin('calendar_event_mappings as cem', function () {
-              this.on('cem.schedule_entry_id', '=', 'schedule_entries.entry_id')
-                .andOn('cem.tenant', '=', 'schedule_entries.tenant')
-                .andOn('cem.calendar_provider_id', '=', trx.raw('?', [calendarProviderId]));
-            })
-            .whereNull('cem.id')
-            .limit(50)
-            .select('schedule_entries.entry_id as entry_id');
-        });
-
-        for (const entry of recentEntries) {
-          const result = await syncService.syncScheduleEntryToExternal(entry.entry_id, calendarProviderId, true);
-          if (result.success) {
-            pushed += 1;
-            if (result.externalEventId) {
-              knownExternalIds.add(result.externalEventId);
-=======
           // Note: We no longer pull/import external events during manual sync.
           // External events are only imported via webhooks when they contain the @alga marker.
           // This avoids importing unwanted historical events.
@@ -662,7 +619,6 @@
               } catch (subscriptionError: any) {
                 failures.push(`Webhook registration failed: ${subscriptionError?.message || 'unknown error'}`);
               }
->>>>>>> 254f8f0c
             }
           }
         });
