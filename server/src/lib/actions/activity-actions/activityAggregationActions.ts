--- conflicted
+++ resolved
@@ -666,13 +666,8 @@
         "we.status as execution_status"
       )
       .leftJoin("workflow_executions as we", function() {
-<<<<<<< HEAD
-        this.on("wt.execution_id", "we.execution_id")
-            .andOn("wt.tenant", "we.tenant");
-=======
         this.on(db.raw("wt.execution_id::uuid = we.execution_id"))
             .andOn(db.raw("wt.tenant = we.tenant"));
->>>>>>> b715caa4
       })
       .where("wt.tenant", tenant)
       .modify(function(queryBuilder) {
