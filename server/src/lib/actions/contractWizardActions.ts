'use server';

import { withTransaction } from '@alga-psa/shared/db';
import { Knex } from 'knex';
import { v4 as uuidv4 } from 'uuid';

import { createTenantKnex } from 'server/src/lib/db';
import { getCurrentUser } from 'server/src/lib/actions/user-actions/userActions';
import { hasPermission } from 'server/src/lib/auth/rbac';
import ContractLine from 'server/src/lib/models/contractLine';
import ContractLineFixedConfig from 'server/src/lib/models/contractLineFixedConfig';
import { ContractLineServiceConfigurationService } from 'server/src/lib/services/contractLineServiceConfigurationService';
import {
  getContractLineServicesWithConfigurations,
  getTemplateLineServicesWithConfigurations,
} from 'server/src/lib/actions/contractLineServiceActions';
import { getSession } from 'server/src/lib/auth/getSession';
import { ensureTemplateLineSnapshot } from 'server/src/lib/repositories/contractLineRepository';
import { fetchDetailedContractLines } from 'server/src/lib/repositories/contractLineRepository';
import {
  IContractLineServiceBucketConfig,
  IContractLineServiceHourlyConfig,
  IContractLineServiceUsageConfig,
} from 'server/src/interfaces/contractLineServiceConfiguration.interfaces';
import {
  BucketOverlayInput,
  upsertBucketOverlayInTransaction
} from 'server/src/lib/actions/bucketOverlayActions';

// ---------------------- Template wizard types ----------------------

type TemplateFixedServiceInput = {
  service_id: string;
  service_name?: string;
  quantity?: number;
  suggested_rate?: number;
};

type TemplateHourlyServiceInput = {
  service_id: string;
  service_name?: string;
  hourly_rate?: number | null;
  bucket_overlay?: BucketOverlayInput | null;
  suggested_rate?: number;
};

type TemplateUsageServiceInput = {
  service_id: string;
  service_name?: string;
  unit_of_measure?: string;
  bucket_overlay?: BucketOverlayInput | null;
  suggested_rate?: number;
};

export type ContractTemplateWizardSubmission = {
  contract_name: string;
  description?: string;
  billing_frequency?: string;
  fixed_services: TemplateFixedServiceInput[];
  hourly_services?: TemplateHourlyServiceInput[];
  usage_services?: TemplateUsageServiceInput[];
  minimum_billable_time?: number;
  round_up_to_nearest?: number;
  fixed_base_rate?: number;
  enable_proration?: boolean;
};

type TemplateOption = {
  contract_id: string;
  contract_name: string;
  contract_description?: string | null;
  billing_frequency?: string | null;
};

// ---------------------- Client wizard types ----------------------

type ClientFixedServiceInput = {
  service_id: string;
  service_name?: string;
  quantity: number;
  bucket_overlay?: BucketOverlayInput | null;
};

type ClientHourlyServiceInput = {
  service_id: string;
  service_name?: string;
  hourly_rate?: number;
  bucket_overlay?: BucketOverlayInput | null;
};

type ClientUsageServiceInput = {
  service_id: string;
  service_name?: string;
  unit_rate?: number;
  unit_of_measure?: string;
  bucket_overlay?: BucketOverlayInput | null;
};

export type ClientContractWizardSubmission = {
  contract_name: string;
  description?: string;
  company_id: string;
  start_date: string;
  billing_frequency?: string;
  end_date?: string;
  po_required?: boolean;
  po_number?: string;
  po_amount?: number;
  fixed_base_rate?: number;
  fixed_billing_frequency?: string;
  enable_proration: boolean;
  fixed_services: ClientFixedServiceInput[];
  hourly_services?: ClientHourlyServiceInput[];
  hourly_billing_frequency?: string;
  usage_services?: ClientUsageServiceInput[];
  usage_billing_frequency?: string;
  minimum_billable_time?: number;
  round_up_to_nearest?: number;
  template_id?: string;
};

export type ClientTemplateSnapshot = {
  contract_name?: string;
  description?: string | null;
  billing_frequency?: string | null;
  fixed_services?: ClientFixedServiceInput[];
  fixed_base_rate?: number;
  enable_proration?: boolean;
  hourly_services?: ClientHourlyServiceInput[];
  usage_services?: ClientUsageServiceInput[];
  minimum_billable_time?: number;
  round_up_to_nearest?: number;
};

export type ContractWizardResult = {
  contract_id: string;
  contract_line_id?: string;
  contract_line_ids?: string[];
};

const normalizeDateOnly = (input?: string): string | undefined => {
  if (!input) return undefined;
  const trimmed = input.trim();
  if (/^\d{4}-\d{2}-\d{2}$/.test(trimmed)) return trimmed;
  if (trimmed.includes('T')) return trimmed.split('T')[0];
  const match = trimmed.match(/^(\d{1,2})\/(\d{1,2})\/(\d{4})$/);
  if (match) {
    const [, mmRaw, ddRaw, yyyy] = match;
    const mm = mmRaw.padStart(2, '0');
    const dd = ddRaw.padStart(2, '0');
    return `${yyyy}-${mm}-${dd}`;
  }
  return trimmed;
};

const isBucketConfig = (
  config: IContractLineServiceBucketConfig | IContractLineServiceHourlyConfig | IContractLineServiceUsageConfig | null
): config is IContractLineServiceBucketConfig =>
  Boolean(config && 'total_minutes' in config && 'overage_rate' in config && 'allow_rollover' in config);

const isHourlyConfig = (
  config: IContractLineServiceBucketConfig | IContractLineServiceHourlyConfig | IContractLineServiceUsageConfig | null
): config is IContractLineServiceHourlyConfig =>
  Boolean(config && 'hourly_rate' in config && 'minimum_billable_time' in config);

const isUsageConfig = (
  config: IContractLineServiceBucketConfig | IContractLineServiceHourlyConfig | IContractLineServiceUsageConfig | null
): config is IContractLineServiceUsageConfig =>
  Boolean(config && 'unit_of_measure' in config && 'enable_tiered_pricing' in config);

// ---------------------------------------------------------------------------
// Template wizard
// ---------------------------------------------------------------------------

export async function createContractTemplateFromWizard(
  submission: ContractTemplateWizardSubmission,
  options?: { isDraft?: boolean }
): Promise<ContractWizardResult> {
  const isDraft = options?.isDraft ?? false;
  const isBypass = process.env.E2E_AUTH_BYPASS === 'true';
  const currentUser = isBypass ? ({} as any) : await getCurrentUser();
  if (!currentUser && !isBypass) {
    throw new Error('No authenticated user found');
  }

  const { knex, tenant } = await createTenantKnex();
  if (!tenant) {
    throw new Error('Tenant not found');
  }

  return withTransaction(knex, async (trx: Knex.Transaction) => {
    if (!isBypass) {
      const canCreateBilling = await hasPermission(currentUser, 'billing', 'create', trx);
      const canUpdateBilling = await hasPermission(currentUser, 'billing', 'update', trx);
      if (!canCreateBilling || !canUpdateBilling) {
        throw new Error('Permission denied: Cannot create billing templates');
      }
    }

    const now = new Date();
    const nowIso = now.toISOString();
    const templateId = uuidv4();

    await trx('contract_templates').insert({
      tenant,
      template_id: templateId,
      template_name: submission.contract_name,
      template_description: submission.description ?? null,
      default_billing_frequency: submission.billing_frequency ?? 'monthly',
      template_status: isDraft ? 'draft' : 'published',
      template_metadata: null,
      created_at: nowIso,
      updated_at: nowIso,
    });

    const filteredFixedServices = (submission.fixed_services || []).filter((service) => service?.service_id);
    const filteredHourlyServices = (submission.hourly_services || []).filter((service) => service?.service_id);
    const filteredUsageServices = (submission.usage_services || []).filter((service) => service?.service_id);

    const allServiceIds = [
      ...filteredFixedServices.map((s) => s.service_id),
      ...filteredHourlyServices.map((s) => s.service_id),
      ...filteredUsageServices.map((s) => s.service_id),
    ];

    if (allServiceIds.length > 0) {
      const services = await trx('service_catalog')
        .whereIn('service_id', allServiceIds)
        .select('service_id', 'service_name', 'billing_method');

      const validateBillingMethod = (
        expected: 'fixed' | 'hourly' | 'usage',
        items: Array<{ service_id: string }>
      ) => {
        for (const item of items) {
          const match = services.find((s) => s.service_id === item.service_id);
          if (match && match.billing_method !== expected) {
            throw new Error(
              `Service "${match.service_name}" has billing method "${match.billing_method}" but can only be added to ${expected} contract lines`
            );
          }
        }
      };

      validateBillingMethod('fixed', filteredFixedServices);
      validateBillingMethod('hourly', filteredHourlyServices);
      validateBillingMethod('usage', filteredUsageServices);
    }

    const createdContractLineIds: string[] = [];
    let primaryContractLineId: string | undefined;
    let nextDisplayOrder = 0;
    const planServiceConfigService = new ContractLineServiceConfigurationService(trx, tenant);

    const recordTemplateMapping = async (lineId: string, customRate?: number | null) => {
      const effectiveLineId = await ensureTemplateLineSnapshot(
        trx,
        tenant,
        templateId,
        lineId,
        customRate ?? undefined
      );

      await trx('contract_template_lines')
        .where({
          tenant,
          template_id: templateId,
          template_line_id: effectiveLineId,
        })
        .update({
          display_order: nextDisplayOrder,
          custom_rate: customRate ?? null,
          updated_at: trx.fn.now(),
        });

      nextDisplayOrder += 1;
    };

    if (filteredFixedServices.length > 0) {
      const createdFixedLine = await ContractLine.create(trx, {
        contract_line_name: `${submission.contract_name} - Fixed Fee`,
        billing_frequency: submission.billing_frequency ?? 'monthly',
        is_custom: true,
        service_category: null as any,
        contract_line_type: 'Fixed',
        hourly_rate: null,
        minimum_billable_time: null,
        round_up_to_nearest: null,
        enable_overtime: null,
        overtime_rate: null,
        overtime_threshold: null,
        enable_after_hours_rate: null,
        after_hours_multiplier: null,
        is_template: true,
      } as any);
      const planId = createdFixedLine.contract_line_id!;
      createdContractLineIds.push(planId);
      if (!primaryContractLineId) {
        primaryContractLineId = planId;
      }

      const totalQuantity = filteredFixedServices.reduce((sum, svc) => sum + (svc.quantity ?? 1), 0) || filteredFixedServices.length;
      let allocated = 0;
      const fixedBaseRateCents = submission.fixed_base_rate ?? 0;

      for (const [index, service] of filteredFixedServices.entries()) {
        const quantity = service.quantity ?? 1;

        await trx('contract_line_services').insert({
          tenant,
          contract_line_id: planId,
          service_id: service.service_id,
        });

        let serviceBaseRate = 0;
        if (fixedBaseRateCents) {
          const share = quantity / totalQuantity;
          const provisionalValue = fixedBaseRateCents * share;
          if (index === filteredFixedServices.length - 1) {
            serviceBaseRate = fixedBaseRateCents - allocated;
          } else {
            serviceBaseRate = Math.round(provisionalValue);
            allocated = Math.round(allocated + serviceBaseRate);
          }
        }

        await planServiceConfigService.createConfiguration(
          {
            contract_line_id: planId,
            service_id: service.service_id,
            configuration_type: 'Fixed',
            quantity,
            tenant,
            custom_rate: undefined,
          },
          { base_rate: (serviceBaseRate ?? 0) / 100 }
        );
      }

      const fixedConfigModel = new ContractLineFixedConfig(trx, tenant);
      const enableProrationFlag = Boolean(submission.enable_proration);
      await fixedConfigModel.upsert({
        contract_line_id: planId,
        base_rate: fixedBaseRateCents / 100,
        enable_proration: enableProrationFlag,
        billing_cycle_alignment: enableProrationFlag ? 'prorated' : 'start',
        tenant,
      });

      await recordTemplateMapping(planId, null);
    }

    if (filteredHourlyServices.length > 0) {
      const createdHourlyLine = await ContractLine.create(trx, {
        contract_line_name: `${submission.contract_name} - Hourly`,
        billing_frequency: submission.billing_frequency ?? 'monthly',
        is_custom: true,
        service_category: null as any,
        contract_line_type: 'Hourly',
        is_template: true,
        minimum_billable_time: submission.minimum_billable_time ?? 15,
        round_up_to_nearest: submission.round_up_to_nearest ?? 15,
      } as any);
      const hourlyPlanId = createdHourlyLine.contract_line_id!;
      createdContractLineIds.push(hourlyPlanId);
      if (!primaryContractLineId) {
        primaryContractLineId = hourlyPlanId;
      }

      for (const service of filteredHourlyServices) {
        const normalizedHourlyRate = Math.max(0, Math.round(service.hourly_rate ?? 0));

        await trx('contract_line_services').insert({
          tenant,
          contract_line_id: hourlyPlanId,
          service_id: service.service_id,
        });

        await planServiceConfigService.upsertPlanServiceHourlyConfiguration(hourlyPlanId, service.service_id, {
          hourly_rate: normalizedHourlyRate,
          minimum_billable_time: submission.minimum_billable_time ?? 0,
          round_up_to_nearest: submission.round_up_to_nearest ?? 0,
        });

        if (service.bucket_overlay) {
          await upsertBucketOverlayInTransaction(
            trx,
            tenant,
            hourlyPlanId,
            service.service_id,
            service.bucket_overlay,
            null,
            null
          );
        }
      }

      await recordTemplateMapping(hourlyPlanId, null);
    }

    if (filteredUsageServices.length > 0) {
      const createdUsageLine = await ContractLine.create(trx, {
        contract_line_name: `${submission.contract_name} - Usage`,
        billing_frequency: submission.billing_frequency ?? 'monthly',
        is_custom: true,
        service_category: null as any,
        contract_line_type: 'Usage',
        is_template: true,
      } as any);
      const usagePlanId = createdUsageLine.contract_line_id!;
      createdContractLineIds.push(usagePlanId);
      if (!primaryContractLineId) {
        primaryContractLineId = usagePlanId;
      }

      for (const service of filteredUsageServices) {
        await trx('contract_line_services').insert({
          tenant,
          contract_line_id: usagePlanId,
          service_id: service.service_id,
        });

        await planServiceConfigService.upsertPlanServiceUsageConfiguration(usagePlanId, service.service_id, {
          unit_of_measure: service.unit_of_measure || 'unit',
          enable_tiered_pricing: false,
        });

        if (service.bucket_overlay) {
          await upsertBucketOverlayInTransaction(
            trx,
            tenant,
            usagePlanId,
            service.service_id,
            service.bucket_overlay,
            null,
            null
          );
        }
      }

      await recordTemplateMapping(usagePlanId, null);
    }

    return {
      contract_id: templateId,
      contract_line_id: primaryContractLineId,
      contract_line_ids: createdContractLineIds,
    };
  });
}

// ---------------------------------------------------------------------------
// Client wizard
// ---------------------------------------------------------------------------

export async function createClientContractFromWizard(
  submission: ClientContractWizardSubmission,
  options?: { isDraft?: boolean }
): Promise<ContractWizardResult> {
  const isDraft = options?.isDraft ?? false;
  const isBypass = process.env.E2E_AUTH_BYPASS === 'true';
  const currentUser = isBypass ? ({} as any) : await getCurrentUser();
  if (!currentUser && !isBypass) {
    throw new Error('No authenticated user found');
  }

  const { knex, tenant } = await createTenantKnex();
  if (!tenant) {
    throw new Error('Tenant not found');
  }

  return withTransaction(knex, async (trx: Knex.Transaction) => {
    if (!isBypass) {
      const canCreateBilling = await hasPermission(currentUser, 'billing', 'create', trx);
      const canUpdateBilling = await hasPermission(currentUser, 'billing', 'update', trx);
      if (!canCreateBilling || !canUpdateBilling) {
        throw new Error('Permission denied: Cannot create billing contracts');
      }
    }

    const startDate = normalizeDateOnly(submission.start_date);
    if (!startDate) {
      throw new Error('Contract start date is required');
    }
    const endDate = normalizeDateOnly(submission.end_date) ?? null;

    const now = new Date();
    const contractId = uuidv4();
    await trx('contracts').insert({
      tenant,
      contract_id: contractId,
      contract_name: submission.contract_name,
      contract_description: submission.description ?? null,
      billing_frequency: submission.billing_frequency ?? 'monthly',
      is_active: !isDraft,
      status: isDraft ? 'draft' : 'active',
      is_template: false,
      created_at: now.toISOString(),
      updated_at: now.toISOString(),
    });

    const fixedServiceInputs = Array.isArray(submission.fixed_services) ? submission.fixed_services : [];
    const hourlyServiceInputs = Array.isArray(submission.hourly_services) ? submission.hourly_services : [];
    const usageServiceInputs = Array.isArray(submission.usage_services) ? submission.usage_services : [];

    const filteredFixedServices = fixedServiceInputs.filter((service) => service?.service_id);
    const filteredHourlyServices = hourlyServiceInputs.filter((service) => service?.service_id);
    const filteredUsageServices = usageServiceInputs.filter((service) => service?.service_id);

    const allServiceIds = [
      ...filteredFixedServices.map((s) => s.service_id),
      ...filteredHourlyServices.map((s) => s.service_id),
      ...filteredUsageServices.map((s) => s.service_id),
    ];

    if (allServiceIds.length > 0) {
      const services = await trx('service_catalog')
        .whereIn('service_id', allServiceIds)
        .select('service_id', 'service_name', 'billing_method');

      const validateBillingMethod = (
        expected: 'fixed' | 'hourly' | 'usage',
        items: Array<{ service_id: string }>
      ) => {
        for (const item of items) {
          const match = services.find((s) => s.service_id === item.service_id);
          if (match && match.billing_method !== expected) {
            throw new Error(
              `Service "${match.service_name}" has billing method "${match.billing_method}" but can only be added to ${expected} contract lines`
            );
          }
        }
      };

      validateBillingMethod('fixed', filteredFixedServices);
      validateBillingMethod('hourly', filteredHourlyServices);
      validateBillingMethod('usage', filteredUsageServices);
    }

    const createdContractLineIds: string[] = [];
    let primaryContractLineId: string | undefined;
    let nextDisplayOrder = 0;
    const planServiceConfigService = new ContractLineServiceConfigurationService(trx, tenant);

    if (filteredFixedServices.length > 0) {
      const createdFixedLine = await ContractLine.create(trx, {
        contract_line_name: `${submission.contract_name} - Fixed Fee`,
        billing_frequency: submission.fixed_billing_frequency ?? submission.billing_frequency ?? 'monthly',
        is_custom: true,
        service_category: null as any,
        contract_line_type: 'Fixed',
        hourly_rate: null,
        minimum_billable_time: null,
        round_up_to_nearest: null,
        enable_overtime: null,
        overtime_rate: null,
        overtime_threshold: null,
        enable_after_hours_rate: null,
        after_hours_multiplier: null,
        contract_id: contractId,
        display_order: nextDisplayOrder,
        custom_rate: null,
        billing_timing: 'arrears',
        is_template: false,
      } as any);
      const planId = createdFixedLine.contract_line_id!;
      createdContractLineIds.push(planId);
      if (!primaryContractLineId) {
        primaryContractLineId = planId;
      }

      const totalQuantity = filteredFixedServices.reduce((sum, svc) => sum + (svc.quantity ?? 1), 0) || filteredFixedServices.length;
      let allocated = 0;

      for (const [index, service] of filteredFixedServices.entries()) {
        const quantity = service.quantity ?? 1;

        await trx('contract_line_services').insert({
          tenant,
          contract_line_id: planId,
          service_id: service.service_id,
        });

        let serviceBaseRate = 0;
        if (submission.fixed_base_rate) {
          const share = quantity / totalQuantity;
          const provisionalValue = submission.fixed_base_rate * share;
          if (index === filteredFixedServices.length - 1) {
            serviceBaseRate = submission.fixed_base_rate - allocated;
          } else {
            serviceBaseRate = Math.round(provisionalValue);
            allocated = Math.round(allocated + serviceBaseRate);
          }
        }

        await planServiceConfigService.createConfiguration(
          {
            contract_line_id: planId,
            service_id: service.service_id,
            configuration_type: 'Fixed',
            quantity,
            tenant,
            custom_rate: undefined,
          },
          { base_rate: (serviceBaseRate ?? 0) / 100 }
        );
      }

      const fixedConfigModel = new ContractLineFixedConfig(trx, tenant);
      await fixedConfigModel.upsert({
        contract_line_id: planId,
        base_rate: (submission.fixed_base_rate ?? 0) / 100,
        enable_proration: submission.enable_proration,
        billing_cycle_alignment: submission.enable_proration ? 'prorated' : 'start',
        tenant,
      });

      nextDisplayOrder += 1;
    }

    if (filteredHourlyServices.length > 0) {
      const createdHourlyLine = await ContractLine.create(trx, {
        contract_line_name: `${submission.contract_name} - Hourly`,
        billing_frequency: submission.hourly_billing_frequency ?? submission.billing_frequency ?? 'monthly',
        is_custom: true,
        service_category: null as any,
        contract_line_type: 'Hourly',
<<<<<<< HEAD
        minimum_billable_time: submission.minimum_billable_time ?? 15,
        round_up_to_nearest: submission.round_up_to_nearest ?? 15,
=======
        contract_id: contractId,
        display_order: nextDisplayOrder,
        custom_rate: null,
        billing_timing: 'arrears',
        is_template: false,
>>>>>>> 054ceb20
      } as any);
      const hourlyPlanId = createdHourlyLine.contract_line_id!;
      createdContractLineIds.push(hourlyPlanId);
      if (!primaryContractLineId) {
        primaryContractLineId = hourlyPlanId;
      }

      for (const service of filteredHourlyServices) {
        const normalizedHourlyRate = Math.max(0, Math.round(service.hourly_rate ?? 0));
        await trx('contract_line_services').insert({
          tenant,
          contract_line_id: hourlyPlanId,
          service_id: service.service_id,
        });

        await planServiceConfigService.upsertPlanServiceHourlyConfiguration(hourlyPlanId, service.service_id, {
          hourly_rate: normalizedHourlyRate,
          minimum_billable_time: submission.minimum_billable_time ?? 0,
          round_up_to_nearest: submission.round_up_to_nearest ?? 0,
        });

        if (service.bucket_overlay) {
          await upsertBucketOverlayInTransaction(
            trx,
            tenant,
            hourlyPlanId,
            service.service_id,
            service.bucket_overlay,
            null,
            null
          );
        }
      }

      nextDisplayOrder += 1;
    }

    if (filteredUsageServices.length > 0) {
      const createdUsageLine = await ContractLine.create(trx, {
        contract_line_name: `${submission.contract_name} - Usage`,
        billing_frequency: submission.usage_billing_frequency ?? submission.billing_frequency ?? 'monthly',
        is_custom: true,
        service_category: null as any,
        contract_line_type: 'Usage',
        contract_id: contractId,
        display_order: nextDisplayOrder,
        custom_rate: null,
        billing_timing: 'arrears',
        is_template: false,
      } as any);
      const usagePlanId = createdUsageLine.contract_line_id!;
      createdContractLineIds.push(usagePlanId);
      if (!primaryContractLineId) {
        primaryContractLineId = usagePlanId;
      }

      for (const service of filteredUsageServices) {
        const normalizedUnitRate = Math.max(0, Math.round(service.unit_rate ?? 0));
        await trx('contract_line_services').insert({
          tenant,
          contract_line_id: usagePlanId,
          service_id: service.service_id,
        });

        await planServiceConfigService.upsertPlanServiceUsageConfiguration(usagePlanId, service.service_id, {
          unit_of_measure: service.unit_of_measure || 'unit',
          unit_rate: normalizedUnitRate,
          enable_tiered_pricing: false,
        });

        if (service.bucket_overlay) {
          await upsertBucketOverlayInTransaction(
            trx,
            tenant,
            usagePlanId,
            service.service_id,
            service.bucket_overlay,
            null,
            null
          );
        }
      }

      nextDisplayOrder += 1;
    }

    const clientContractId = uuidv4();

    await trx('client_contracts').insert({
      tenant,
      client_contract_id: clientContractId,
      client_id: submission.company_id,
      contract_id: contractId,
      start_date: startDate,
      end_date: endDate,
      is_active: !isDraft,
      po_required: submission.po_required ?? false,
      po_number: submission.po_number ?? null,
      po_amount: submission.po_amount ?? null,
      created_at: now.toISOString(),
      updated_at: now.toISOString(),
      template_contract_id: submission.template_id ?? null,
    });

    if (createdContractLineIds.length > 0) {
      await replicateContractLinesToClient(trx, {
        tenant,
        clientId: submission.company_id,
        clientContractId,
        contractLineIds: createdContractLineIds,
        startDate,
        endDate,
        isActive: !isDraft
      });
    }

    return {
      contract_id: contractId,
      contract_line_id: primaryContractLineId,
      contract_line_ids: createdContractLineIds,
    };
  });
}

// ---------------------------------------------------------------------------
// Template name validation
// ---------------------------------------------------------------------------

export async function checkTemplateNameExists(templateName: string): Promise<boolean> {
  const session = await getSession();
  if (!session?.user?.id) {
    throw new Error('Unauthorized');
  }

  const { knex, tenant } = await createTenantKnex();
  if (!tenant) {
    throw new Error('Tenant not found');
  }

  const existingTemplate = await knex('contract_templates')
    .where({ tenant })
    .whereRaw('LOWER(template_name) = LOWER(?)', [templateName.trim()])
    .first();

  return !!existingTemplate;
}

// ---------------------------------------------------------------------------
// Template helper queries for client wizard
// ---------------------------------------------------------------------------

export async function listContractTemplatesForWizard(): Promise<TemplateOption[]> {
  const session = await getSession();
  if (!session?.user?.id) {
    throw new Error('Unauthorized');
  }

  const { knex, tenant } = await createTenantKnex();
  if (!tenant) {
    throw new Error('Tenant not found');
  }

  const templates = await knex('contract_templates')
    .where({ tenant })
    .orderBy('template_name', 'asc')
    .select(
      'template_id',
      'template_name',
      'template_description',
      'default_billing_frequency'
    );

  return templates.map((template) => ({
    contract_id: template.template_id,
    contract_name: template.template_name,
    contract_description: template.template_description,
    billing_frequency: template.default_billing_frequency,
  }));
}

export async function getContractTemplateSnapshotForClientWizard(
  templateId: string
): Promise<ClientTemplateSnapshot> {
  const session = await getSession();
  if (!session?.user?.id) {
    throw new Error('Unauthorized');
  }

  const { knex, tenant } = await createTenantKnex();
  if (!tenant) {
    throw new Error('Tenant not found');
  }

  const template = await knex('contract_templates')
    .where({ tenant, template_id: templateId })
    .first();

  if (!template) {
    throw new Error('Template not found');
  }

  const detailedLines = await fetchDetailedContractLines(knex, tenant, templateId);

  const fixedServices: ClientTemplateSnapshot['fixed_services'] = [];
  const hourlyServices: ClientTemplateSnapshot['hourly_services'] = [];
  const usageServices: ClientTemplateSnapshot['usage_services'] = [];
  let minimumBillableTime: number | undefined;
  let roundUpToNearest: number | undefined;
  let enableProration: boolean | undefined;
  let fixedBaseRateCents: number | undefined;

  for (const line of detailedLines) {
    const servicesWithConfig = await getTemplateLineServicesWithConfigurations(line.contract_line_id);

    if (line.contract_line_type === 'Fixed') {
      const baseRateValue =
        line.rate != null ? Number(line.rate) : undefined;
      fixedBaseRateCents = baseRateValue != null ? Math.round(baseRateValue * 100) : undefined;
      enableProration = line.enable_proration ?? false;

      servicesWithConfig.forEach(({ service, configuration, typeConfig }) => {
        const quantity =
          configuration?.quantity != null ? Number(configuration.quantity) : 1;
        const bucketConfig =
          configuration.configuration_type === 'Bucket' && isBucketConfig(typeConfig) ? typeConfig : null;

        fixedServices?.push({
          service_id: service.service_id,
          service_name: service.service_name,
          quantity,
          bucket_overlay:
            bucketConfig
              ? {
                  total_minutes: bucketConfig.total_minutes ?? undefined,
                  overage_rate:
                    bucketConfig.overage_rate != null ? Math.round(Number(bucketConfig.overage_rate)) : undefined,
                  allow_rollover: Boolean(bucketConfig.allow_rollover),
                  billing_period: bucketConfig.billing_period === 'weekly' ? 'weekly' : 'monthly',
                }
              : undefined,
        });
      });
    } else if (line.contract_line_type === 'Hourly') {
      servicesWithConfig.forEach(({ service, configuration, typeConfig }) => {
        const hourlyConfig = isHourlyConfig(typeConfig) ? typeConfig : null;
        const hourlyRateSource =
          (hourlyConfig && hourlyConfig.hourly_rate != null ? hourlyConfig.hourly_rate : configuration?.custom_rate) ??
          null;
        const hourlyRateCents =
          hourlyRateSource != null ? Math.round(Number(hourlyRateSource)) : undefined;

        const minimumBillable =
          hourlyConfig && hourlyConfig.minimum_billable_time != null
            ? Number(hourlyConfig.minimum_billable_time)
            : minimumBillableTime;
        const roundUp =
          hourlyConfig && hourlyConfig.round_up_to_nearest != null
            ? Number(hourlyConfig.round_up_to_nearest)
            : roundUpToNearest;
        minimumBillableTime = minimumBillable;
        roundUpToNearest = roundUp;

        const hourlyBucket =
          configuration.configuration_type === 'Bucket' && isBucketConfig(typeConfig) ? typeConfig : null;

        hourlyServices?.push({
          service_id: service.service_id,
          service_name: service.service_name,
          hourly_rate: hourlyRateCents,
          bucket_overlay:
            hourlyBucket
              ? {
                  total_minutes: hourlyBucket.total_minutes ?? undefined,
                  overage_rate:
                    hourlyBucket.overage_rate != null ? Math.round(Number(hourlyBucket.overage_rate)) : undefined,
                  allow_rollover: Boolean(hourlyBucket.allow_rollover),
                  billing_period: hourlyBucket.billing_period === 'weekly' ? 'weekly' : 'monthly',
                }
              : undefined,
        });
      });
    } else if (line.contract_line_type === 'Usage') {
      servicesWithConfig.forEach(({ service, configuration, typeConfig }) => {
        const usageConfig = isUsageConfig(typeConfig) ? typeConfig : null;
        const unitRateSource =
          (usageConfig && usageConfig.base_rate != null ? usageConfig.base_rate : configuration?.custom_rate) ?? null;
        const unitRateCents =
          unitRateSource != null ? Math.round(Number(unitRateSource)) : undefined;

        const usageBucket =
          configuration.configuration_type === 'Bucket' && isBucketConfig(typeConfig) ? typeConfig : null;

        usageServices?.push({
          service_id: service.service_id,
          service_name: service.service_name,
          unit_rate: unitRateCents,
          unit_of_measure:
            usageConfig?.unit_of_measure ||
            service.unit_of_measure ||
            'unit',
          bucket_overlay:
            usageBucket
              ? {
                  total_minutes: usageBucket.total_minutes ?? undefined,
                  overage_rate:
                    usageBucket.overage_rate != null ? Math.round(Number(usageBucket.overage_rate)) : undefined,
                  allow_rollover: Boolean(usageBucket.allow_rollover),
                  billing_period: usageBucket.billing_period === 'weekly' ? 'weekly' : 'monthly',
                }
              : undefined,
        });
      });
    }
  }

  return {
    contract_name: template.template_name,
    description: template.template_description,
    billing_frequency: template.default_billing_frequency,
    fixed_services: fixedServices,
    fixed_base_rate: fixedBaseRateCents,
    enable_proration: enableProration,
    hourly_services: hourlyServices,
    usage_services: usageServices,
    minimum_billable_time: minimumBillableTime,
    round_up_to_nearest: roundUpToNearest,
  };
}

interface ReplicateClientContractParams {
  tenant: string;
  clientId: string;
  clientContractId: string;
  contractLineIds: string[];
  startDate: string;
  endDate: string | null;
  isActive: boolean;
}

const toTimestamp = (dateString?: string | null): Date | null => {
  if (!dateString) {
    return null;
  }

  return new Date(`${dateString}T00:00:00.000Z`);
};

const toCurrencyOrNull = (value: unknown): number | null => {
  if (value === null || value === undefined) {
    return null;
  }
  const numeric = typeof value === 'string' ? Number.parseFloat(value) : Number(value);
  return Number.isFinite(numeric) ? numeric : null;
};

const toDollarsFromCents = (value: unknown): number | null => {
  if (value === null || value === undefined) {
    return null;
  }
  const numeric = typeof value === 'string' ? Number.parseFloat(value) : Number(value);
  if (!Number.isFinite(numeric)) {
    return null;
  }
  return numeric / 100;
};

async function replicateContractLinesToClient(
  trx: Knex.Transaction,
  params: ReplicateClientContractParams
): Promise<void> {
  const {
    tenant,
    clientId,
    clientContractId,
    contractLineIds,
    startDate,
    endDate,
    isActive
  } = params;

  if (contractLineIds.length === 0) {
    return;
  }

  const startTimestamp = toTimestamp(startDate);
  const endTimestamp = toTimestamp(endDate);

  for (const planId of contractLineIds) {
    const plan = await trx('contract_lines')
      .where({ tenant, contract_line_id: planId })
      .first([
        'contract_line_id',
        'contract_line_type',
        'service_category',
        'enable_proration',
        'billing_cycle_alignment'
      ]);

    if (!plan) {
      continue;
    }

    const clientContractLineId = uuidv4();

    await trx('client_contract_lines').insert({
      tenant,
      client_contract_line_id: clientContractLineId,
      client_id: clientId,
      contract_line_id: planId,
      service_category: plan.service_category ?? null,
      is_active: isActive,
      start_date: startTimestamp,
      end_date: endTimestamp,
      client_contract_id: clientContractId,
      template_contract_line_id: null
    });

    const planServices = await trx('contract_line_services')
      .where({ tenant, contract_line_id: planId })
      .select(['service_id', 'quantity', 'custom_rate']);

    const serviceToClientServiceId = new Map<string, string>();

    for (const serviceRow of planServices) {
      const clientServiceId = uuidv4();
      const quantity =
        serviceRow.quantity !== null && serviceRow.quantity !== undefined
          ? Number(serviceRow.quantity)
          : null;
      const customRate = toDollarsFromCents(serviceRow.custom_rate);

      await trx('client_contract_services').insert({
        tenant,
        client_contract_service_id: clientServiceId,
        client_contract_line_id: clientContractLineId,
        service_id: serviceRow.service_id,
        quantity,
        custom_rate: customRate,
        effective_date: startTimestamp
      });

      serviceToClientServiceId.set(serviceRow.service_id, clientServiceId);
    }

    const planConfigs = await trx('contract_line_service_configuration')
      .where({ tenant, contract_line_id: planId })
      .select(['config_id', 'service_id', 'configuration_type', 'custom_rate', 'quantity']);

    for (const config of planConfigs) {
      const clientServiceId = serviceToClientServiceId.get(config.service_id);
      if (!clientServiceId) {
        continue;
      }

      const clientConfigId = uuidv4();

      await trx('client_contract_service_configuration').insert({
        tenant,
        config_id: clientConfigId,
        client_contract_service_id: clientServiceId,
        configuration_type: config.configuration_type,
        custom_rate: toCurrencyOrNull(config.custom_rate),
        quantity:
          config.quantity !== null && config.quantity !== undefined
            ? Number(config.quantity)
            : null
      });

      if (config.configuration_type === 'Fixed') {
        const planFixedConfig = await trx('contract_line_service_fixed_config')
          .where({ tenant, config_id: config.config_id })
          .first(['base_rate']);

        await trx('client_contract_service_fixed_config').insert({
          tenant,
          config_id: clientConfigId,
          base_rate: toCurrencyOrNull(planFixedConfig?.base_rate),
          enable_proration: Boolean(plan.enable_proration),
          billing_cycle_alignment: plan.billing_cycle_alignment ?? 'start'
        });

        const planBucketConfig = await trx('contract_line_service_bucket_config')
          .where({ tenant, config_id: config.config_id })
          .first([
            'total_minutes',
            'billing_period',
            'overage_rate',
            'allow_rollover'
          ]);

        if (planBucketConfig) {
          await trx('client_contract_service_bucket_config').insert({
            tenant,
            config_id: clientConfigId,
            total_minutes: planBucketConfig.total_minutes ?? 0,
            billing_period: planBucketConfig.billing_period ?? 'monthly',
            overage_rate: toCurrencyOrNull(planBucketConfig.overage_rate) ?? 0,
            allow_rollover: Boolean(planBucketConfig.allow_rollover)
          });
        }
      } else if (config.configuration_type === 'Hourly') {
        const hourlyCore = await trx('contract_line_service_hourly_configs')
          .where({ tenant, config_id: config.config_id })
          .first(['hourly_rate', 'minimum_billable_time', 'round_up_to_nearest']);

        if (hourlyCore) {
          await trx('client_contract_service_hourly_configs').insert({
            tenant,
            config_id: clientConfigId,
            hourly_rate: toCurrencyOrNull(hourlyCore.hourly_rate) ?? 0,
            minimum_billable_time: hourlyCore.minimum_billable_time ?? 0,
            round_up_to_nearest: hourlyCore.round_up_to_nearest ?? 0
          });
        }

        const hourlyMeta = await trx('contract_line_service_hourly_config')
          .where({ tenant, config_id: config.config_id })
          .first([
            'minimum_billable_time',
            'round_up_to_nearest',
            'enable_overtime',
            'overtime_rate',
            'overtime_threshold',
            'enable_after_hours_rate',
            'after_hours_multiplier'
          ]);

        if (hourlyMeta) {
          await trx('client_contract_service_hourly_config').insert({
            tenant,
            config_id: clientConfigId,
            minimum_billable_time: hourlyMeta.minimum_billable_time ?? 15,
            round_up_to_nearest: hourlyMeta.round_up_to_nearest ?? 15,
            enable_overtime: Boolean(hourlyMeta.enable_overtime),
            overtime_rate: toCurrencyOrNull(hourlyMeta.overtime_rate),
            overtime_threshold: hourlyMeta.overtime_threshold ?? null,
            enable_after_hours_rate: Boolean(hourlyMeta.enable_after_hours_rate),
            after_hours_multiplier: toCurrencyOrNull(hourlyMeta.after_hours_multiplier)
          });
        }
      } else if (config.configuration_type === 'Usage') {
        const usageConfig = await trx('contract_line_service_usage_config')
          .where({ tenant, config_id: config.config_id })
          .first([
            'unit_of_measure',
            'enable_tiered_pricing',
            'minimum_usage',
            'base_rate'
          ]);

        if (usageConfig) {
          await trx('client_contract_service_usage_config').insert({
            tenant,
            config_id: clientConfigId,
            unit_of_measure: usageConfig.unit_of_measure ?? 'Unit',
            enable_tiered_pricing: Boolean(usageConfig.enable_tiered_pricing),
            minimum_usage: usageConfig.minimum_usage ?? 0,
            base_rate: toCurrencyOrNull(usageConfig.base_rate)
          });

          const planTiers = await trx('contract_line_service_rate_tiers')
            .where({ tenant, config_id: config.config_id })
            .select(['min_quantity', 'max_quantity', 'rate']);

          for (const tier of planTiers) {
            await trx('client_contract_service_rate_tiers').insert({
              tenant,
              tier_id: uuidv4(),
              config_id: clientConfigId,
              min_quantity: tier.min_quantity ?? 0,
              max_quantity: tier.max_quantity ?? null,
              rate: toCurrencyOrNull(tier.rate) ?? 0
            });
          }
        }
      } else if (config.configuration_type === 'Bucket') {
        const bucketConfig = await trx('contract_line_service_bucket_config')
          .where({ tenant, config_id: config.config_id })
          .first([
            'total_minutes',
            'billing_period',
            'overage_rate',
            'allow_rollover'
          ]);

        if (bucketConfig) {
          await trx('client_contract_service_bucket_config').insert({
            tenant,
            config_id: clientConfigId,
            total_minutes: bucketConfig.total_minutes ?? 0,
            billing_period: bucketConfig.billing_period ?? 'monthly',
            overage_rate: toCurrencyOrNull(bucketConfig.overage_rate) ?? 0,
            allow_rollover: Boolean(bucketConfig.allow_rollover)
          });
        }
      }
    }
  }
}<|MERGE_RESOLUTION|>--- conflicted
+++ resolved
@@ -625,16 +625,13 @@
         is_custom: true,
         service_category: null as any,
         contract_line_type: 'Hourly',
-<<<<<<< HEAD
         minimum_billable_time: submission.minimum_billable_time ?? 15,
         round_up_to_nearest: submission.round_up_to_nearest ?? 15,
-=======
         contract_id: contractId,
         display_order: nextDisplayOrder,
         custom_rate: null,
         billing_timing: 'arrears',
         is_template: false,
->>>>>>> 054ceb20
       } as any);
       const hourlyPlanId = createdHourlyLine.contract_line_id!;
       createdContractLineIds.push(hourlyPlanId);
