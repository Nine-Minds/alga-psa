'use server'

import { ITicket, ITicketListItem, ITicketListFilters, IAgentSchedule } from 'server/src/interfaces/ticket.interfaces';
import { IUser } from 'server/src/interfaces/auth.interfaces';
import { IComment } from 'server/src/interfaces/comment.interface';
import { IClient } from 'server/src/interfaces/client.interfaces';
import { IContact } from 'server/src/interfaces/contact.interfaces';
import { IBoard } from 'server/src/interfaces/board.interface';
import { ITicketCategory } from 'server/src/interfaces/ticket.interfaces';
import { ITicketResource } from 'server/src/interfaces/ticketResource.interfaces';
import { IDocument } from 'server/src/interfaces/document.interface';
import { createTenantKnex } from 'server/src/lib/db';
import { withTransaction } from '@alga-psa/shared/db';
import { Knex } from 'knex';
import { revalidatePath } from 'next/cache';
import { hasPermission } from 'server/src/lib/auth/rbac';
import { z } from 'zod';
import { validateData } from 'server/src/lib/utils/validation';
import { publishEvent } from '../../../lib/eventBus/publishers';
import { convertBlockNoteToMarkdown } from 'server/src/lib/utils/blocknoteUtils';
import { getImageUrl } from 'server/src/lib/actions/document-actions/documentActions';
import { getClientLogoUrl, getUserAvatarUrl, getClientLogoUrlsBatch } from 'server/src/lib/utils/avatarUtils';
import {
  ticketFormSchema,
  ticketSchema,
  ticketUpdateSchema, 
  ticketAttributesQuerySchema,
  ticketListItemSchema,
  ticketListFiltersSchema
} from 'server/src/lib/schemas/ticket.schema';
import { analytics } from '../../analytics/posthog';
import { AnalyticsEvents } from '../../analytics/events';

// Helper function to safely convert dates
function convertDates<T extends { entered_at?: Date | string | null, updated_at?: Date | string | null, closed_at?: Date | string | null }>(record: T): T {
  return {
    ...record,
    entered_at: record.entered_at instanceof Date ? record.entered_at.toISOString() : record.entered_at,
    updated_at: record.updated_at instanceof Date ? record.updated_at.toISOString() : record.updated_at,
    closed_at: record.closed_at instanceof Date ? record.closed_at.toISOString() : record.closed_at,
  };
}

// Helper function to safely publish events
<<<<<<< HEAD
async function safePublishEvent(eventType: string, payload: any) {
  try {
    const event = { eventType, payload };

    await getEventBus().publish(event);
    await getEventBus().publish(event, { channel: getEmailEventChannel() });
  } catch (error) {
    console.error(`Failed to publish ${eventType} event:`, error);
  }
}
=======
>>>>>>> e719b409

/**
 * Consolidated function to get all ticket data for the ticket details page
 * This reduces multiple network calls by fetching all related data in a single server action
 */
export async function getConsolidatedTicketData(ticketId: string, user: IUser) {
  const {knex: db, tenant} = await createTenantKnex();
  if (!tenant) {
    throw new Error('Tenant not found');
  }

  return withTransaction(db, async (trx) => {
    if (!await hasPermission(user, 'ticket', 'read', trx)) {
      throw new Error('Permission denied: Cannot view ticket');
    }

    try {

    // Fetch ticket with status and location info
    const ticket = await trx('tickets as t')
      .select(
        't.*',
        's.name as status_name',
        's.is_closed',
        'cl.location_id as location_location_id',
        'cl.location_name',
        'cl.address_line1',
        'cl.address_line2',
        'cl.address_line3',
        'cl.city',
        'cl.state_province',
        'cl.postal_code',
        'cl.country_code',
        'cl.country_name',
        'cl.region_code',
        'cl.phone as location_phone',
        'cl.fax as location_fax',
        'cl.email as location_email',
        'cl.is_billing_address',
        'cl.is_shipping_address',
        'cl.is_default as location_is_default'
      )
      .leftJoin('statuses as s', function() {
        this.on('t.status_id', 's.status_id')
           .andOn('t.tenant', 's.tenant')
      })
      .leftJoin('client_locations as cl', function() {
        this.on('t.location_id', 'cl.location_id')
           .andOn('t.tenant', 'cl.tenant')
      })
      .where({
        't.ticket_id': ticketId,
        't.tenant': tenant
      })
      .first();

    if (!ticket) {
      throw new Error('Ticket not found');
    }

    // Fetch all related data in parallel
    const [
      comments,
      documents,
      clients,
      resources,
      users,
      statuses,
      boards,
      priorities,
      categories
    ] = await Promise.all([
      // Comments
      trx('comments')
        .where({
          ticket_id: ticketId,
          tenant: tenant
        })
        .orderBy('created_at', 'asc'),
      
      // Documents
      trx('documents as d')
        .select('d.*')
        .leftJoin('document_associations as da', function() {
          this.on('d.document_id', 'da.document_id')
             .andOn('d.tenant', 'da.tenant')
        })
        .where({
          'da.entity_id': ticketId,
          'da.entity_type': 'ticket',
          'd.tenant': tenant
        }),
      
      trx('clients as c')
        .select(
          'c.*',
          'da.document_id'
        )
        .leftJoin('document_associations as da', function() {
          this.on('da.entity_id', '=', 'c.client_id')
              .andOn('da.tenant', '=', 'c.tenant')
              .andOnVal('da.entity_type', '=', 'client');
        })
        .where({ 'c.tenant': tenant })
        .orderBy('c.client_name', 'asc'),

      trx('ticket_resources')
        .where({
          ticket_id: ticketId,
          tenant: tenant
        }),
      
      // Users - removed document joins that were causing duplicates
      // Avatar URLs are fetched later using getUserAvatarUrl()
      trx('users')
        .where({ tenant })
        .orderBy('first_name', 'asc'),
      
      // Statuses
      trx('statuses')
        .where({
          tenant: tenant,
          status_type: 'ticket'
        })
        .orderBy('order_number', 'asc')
        .orderBy('name', 'asc'),
      
      // Boards
      trx('boards')
        .where({ tenant })
        .orderBy('board_name', 'asc'),
      
      // Priorities - fetch only tenant-specific ticket priorities
      trx('priorities')
        .where({ tenant, item_type: 'ticket' })
        .orderBy('priority_name', 'asc'),
      
      // Categories
      trx('categories')
        .where({ tenant })
        .orderBy('category_name', 'asc')
    ]);

    // --- Add Logo URL Processing for the fetched 'clients' list ---
    const clientsData = clients as (IClient & { document_id?: string })[];
    const documentIds = clientsData
      .map((c: any) => c.document_id)
      .filter((id: any): id is string => !!id);

    let fileIdMap: Record<string, string> = {};
    if (documentIds.length > 0) {
      const fileRecords = await trx('documents')
        .select('document_id', 'file_id')
        .whereIn('document_id', documentIds)
        .andWhere({ tenant });

      fileIdMap = fileRecords.reduce((acc, record) => {
        if (record.file_id) {
          acc[record.document_id] = record.file_id;
        }
        return acc;
      }, {} as Record<string, string>);
    }

    // Process the full clients list to add logoUrl using batch loading
    const clientIds = clientsData.map(c => c.client_id);
    const logoUrlsMap = await getClientLogoUrlsBatch(clientIds, tenant);
    
    const clientsWithLogos = clientsData.map((clientData) => {
      const logoUrl = logoUrlsMap.get(clientData.client_id) || null;
      const { document_id, ...clientResult } = clientData;
      return {
        ...clientResult,
        properties: clientData.properties || {},
        logoUrl,
      };
    });
    // --- End Logo URL Processing for 'clients' list ---


    // Fetch specific client and contact data if available
    let client: any = null;
    let contacts: IContact[] = [];
    let contactInfo: any = null;
    let locations: any[] = [];
    
    if (ticket.client_id) {
      [client, contacts, locations] = await Promise.all([
        trx('clients as c')
          .select(
            'c.*',
            'd.file_id'
          )
          .leftJoin('document_associations as da', function() {
            this.on('da.entity_id', '=', 'c.client_id')
                .andOn('da.tenant', '=', 'c.tenant')
                .andOnVal('da.entity_type', '=', 'client');
          })
          .leftJoin('documents as d', function() {
             this.on('d.document_id', '=', 'da.document_id')
                .andOn('d.tenant', '=', 'c.tenant');
          })
          .where({
            'c.client_id': ticket.client_id,
            'c.tenant': tenant
          })
          .first(),

        trx('contacts')
          .where({
            client_id: ticket.client_id,
            tenant: tenant
          })
          .orderBy('full_name', 'asc'),
          
        trx('client_locations')
          .where({
            client_id: ticket.client_id,
            tenant: tenant,
            is_active: true
          })
          .orderBy('is_default', 'desc')
          .orderBy('location_name', 'asc')
      ]);
      
      if (client) {
        try {
          client.logoUrl = await getClientLogoUrl(client.client_id, tenant);
        } catch (imgError) {
          console.error(`Error fetching logo URL for client ${client.client_id}:`, imgError);
          client.logoUrl = null;
        }
        if ('file_id' in client) {
            delete client.file_id;
        }
      }
    }

    if (ticket.contact_name_id) {
      contactInfo = await trx('contacts')
        .where({
          contact_name_id: ticket.contact_name_id,
          tenant: tenant
        })
        .first();
    }

    // Fetch created by user
    const createdByUser = ticket.entered_by ? 
      await trx('users')
        .where({
          user_id: ticket.entered_by,
          tenant: tenant
        })
        .first() : null;

    // Fetch board
    const board = ticket.board_id ?
      await trx('boards')
        .where({
          board_id: ticket.board_id,
          tenant: tenant
        })
        .first() : null;

    // Process user data for userMap, including avatar URLs
    const usersWithAvatars = await Promise.all(users.map(async (user: any) => {
      let avatarUrl: string | null = null;
      try {
        avatarUrl = await getUserAvatarUrl(user.user_id, tenant);
      } catch (imgError) {
        console.error(`Error fetching avatar URL for user ${user.user_id}:`, imgError);
        avatarUrl = null;
      }

      return {
        ...user,
        avatarUrl,
      };
    }));

    const userMap = usersWithAvatars.reduce((acc, user) => {
      acc[user.user_id] = {
        user_id: user.user_id,
        first_name: user.first_name || '',
        last_name: user.last_name || '',
        email: user.email,
        user_type: user.user_type,
        avatarUrl: user.avatarUrl // Include avatarUrl
      };
      return acc;
    }, {} as Record<string, { user_id: string; first_name: string; last_name: string; email?: string, user_type: string, avatarUrl: string | null }>);

    // Format options for dropdowns
    const statusOptions = statuses.map((status) => ({
      value: status.status_id,
      label: status.name || ""
    }));

    const agentOptions = users.map((agent) => ({
      value: agent.user_id,
      label: `${agent.first_name} ${agent.last_name}`
    }));

    const boardOptions = boards
      .filter(board => board.board_id !== undefined)
      .map((board) => ({
        value: board.board_id,
        label: board.board_name || ""
      }));

    const priorityOptions = priorities.map((priority) => ({
      value: priority.priority_id,
      label: priority.priority_name,
      color: priority.color
    }));

    // Get scheduled hours for ticket
    const scheduleEntries = await trx('schedule_entries as se')
      .select(
        'se.*',
        'sea.user_id'
      )
      .leftJoin('schedule_entry_assignees as sea', function() {
        this.on('se.entry_id', 'sea.entry_id')
           .andOn('se.tenant', 'sea.tenant')
      })
      .where({
        'se.work_item_id': ticketId,
        'se.work_item_type': 'ticket',
        'se.tenant': tenant
      });

    // Calculate scheduled hours per agent
    const agentSchedules: Record<string, number> = {};
    
    scheduleEntries.forEach((entry: any) => {
      const userId = entry.user_id;
      if (!userId) {
        return; // Skip entries with no user_id
      }
      
      const startTime = new Date(entry.scheduled_start);
      const endTime = new Date(entry.scheduled_end);
      const durationMs = endTime.getTime() - startTime.getTime();
      const durationMinutes = Math.ceil(durationMs / (1000 * 60)); // Convert ms to minutes
      
      if (!agentSchedules[userId]) {
        agentSchedules[userId] = 0;
      }
      
      agentSchedules[userId] += durationMinutes;
    });

    // Convert to array format
    const agentSchedulesList: IAgentSchedule[] = Object.entries(agentSchedules).map(([userId, minutes]) => ({
      userId,
      minutes
    }));

    // Process location data from ticket query
    const location = ticket.location_location_id ? {
      location_id: ticket.location_location_id,
      location_name: ticket.location_name,
      address_line1: ticket.address_line1,
      address_line2: ticket.address_line2,
      address_line3: ticket.address_line3,
      city: ticket.city,
      state_province: ticket.state_province,
      postal_code: ticket.postal_code,
      country_code: ticket.country_code,
      country_name: ticket.country_name,
      region_code: ticket.region_code,
      phone: ticket.location_phone,
      fax: ticket.location_fax,
      email: ticket.location_email,
      is_billing_address: ticket.is_billing_address,
      is_shipping_address: ticket.is_shipping_address,
      is_default: ticket.location_is_default
    } : null;

    // Remove location fields from ticket object
    const {
      location_location_id,
      location_name,
      address_line1,
      address_line2,
      address_line3,
      city,
      state_province,
      postal_code,
      country_code,
      country_name,
      region_code,
      location_phone,
      location_fax,
      location_email,
      is_billing_address,
      is_shipping_address,
      location_is_default,
      ...ticketData
    } = ticket;

    // Track ticket view analytics
    analytics.capture('ticket_viewed', {
      ticket_id: ticketId,
      status_id: ticketData.status_id,
      status_name: ticketData.status_name,
      is_closed: ticketData.is_closed,
      priority_id: ticketData.priority_id,
      category_id: ticketData.category_id,
      board_id: ticketData.board_id,
      assigned_to: ticketData.assigned_to,
      client_id: ticketData.client_id,
      has_comments: comments.length > 0,
      comment_count: comments.length,
      has_documents: documents.length > 0,
      document_count: documents.length,
      has_additional_agents: resources.length > 0,
      additional_agent_count: resources.length,
      has_schedule: agentSchedulesList.length > 0,
      total_scheduled_minutes: agentSchedulesList.reduce((sum, schedule) => sum + schedule.minutes, 0),
      view_source: 'ticket_details'
    }, user.user_id);

    // Return all data in a single consolidated object
    return {
      ticket: {
        ...convertDates(ticketData),
        tenant,
        location
      },
      comments,
      documents,
      client,
      contacts,
      contactInfo,
      createdByUser,
      board,
      additionalAgents: resources,
      availableAgents: users,
      userMap,
      options: {
        status: statusOptions,
        agent: agentOptions,
        board: boardOptions,
        priority: priorityOptions
      },
      categories,
      clients: clientsWithLogos,
      locations,
      agentSchedules: agentSchedulesList
    };
    } catch (error) {
      console.error('Failed to fetch consolidated ticket data:', error);
      throw new Error('Failed to fetch ticket data');
    }
  });
}

/**
 * Get tickets for list with page-based pagination
 * This replaces cursor-based pagination with traditional page-based approach
 */
export async function getTicketsForList(
  user: IUser,
  filters: ITicketListFilters,
  page: number = 1,
  pageSize: number = 10
): Promise<{ tickets: ITicketListItem[], totalCount: number }> {
  const {knex: db, tenant} = await createTenantKnex();
  if (!tenant) {
    throw new Error('Tenant not found');
  }

  return withTransaction(db, async (trx) => {
    if (!await hasPermission(user, 'ticket', 'read', trx)) {
      throw new Error('Permission denied: Cannot view tickets');
    }

    try {
      const validatedFilters = validateData(ticketListFiltersSchema, filters) as ITicketListFilters;

      // Explicitly clear "$undefined" string values for ID filters
      // to prevent them from being used as literal filter values if they bypass Zod.
      if (validatedFilters.boardId === '$undefined') {
        validatedFilters.boardId = undefined;
      }
      if (validatedFilters.categoryId === '$undefined') {
        validatedFilters.categoryId = undefined;
      }
      if (validatedFilters.clientId === '$undefined') {
        validatedFilters.clientId = undefined;
      }
      if (validatedFilters.contactId === '$undefined') {
        validatedFilters.contactId = undefined;
      }

    // Build base query for filtering
    let baseQuery = trx('tickets as t')
      .leftJoin('statuses as s', function() {
        this.on('t.status_id', 's.status_id')
           .andOn('t.tenant', 's.tenant')
      })
      .leftJoin('priorities as p', function() {
        this.on('t.priority_id', 'p.priority_id')
           .andOn('t.tenant', 'p.tenant')
           .andOnVal('p.item_type', '=', 'ticket')
      })
      .leftJoin('boards as c', function() {
        this.on('t.board_id', 'c.board_id')
           .andOn('t.tenant', 'c.tenant')
      })
      .leftJoin('categories as cat', function() {
        this.on('t.category_id', 'cat.category_id')
           .andOn('t.tenant', 'cat.tenant')
      })
      .leftJoin('clients as comp', function() {
        this.on('t.client_id', 'comp.client_id')
           .andOn('t.tenant', 'comp.tenant')
      })
      .leftJoin('users as u', function() {
        this.on('t.entered_by', 'u.user_id')
           .andOn('t.tenant', 'u.tenant')
      })
      .leftJoin('users as au', function() {
        this.on('t.assigned_to', 'au.user_id')
           .andOn('t.tenant', 'au.tenant')
      })
      .where({
        't.tenant': tenant
      });

    // Apply filters to base query
    if (validatedFilters.boardId) {
      baseQuery = baseQuery.where('t.board_id', validatedFilters.boardId);
    } else if (validatedFilters.boardFilterState !== 'all') {
      const boardSubquery = trx('boards')
        .select('board_id')
        .where('tenant', tenant)
        .where('is_inactive', validatedFilters.boardFilterState === 'inactive');

      baseQuery = baseQuery.whereIn('t.board_id', boardSubquery);
    }

    if (validatedFilters.showOpenOnly) {
      baseQuery = baseQuery.whereExists(function() {
        this.select('*')
            .from('statuses')
            .whereRaw('statuses.status_id = t.status_id')
            .andWhere('statuses.is_closed', false)
            .andWhere('statuses.tenant', tenant);
      });
    } else if (validatedFilters.statusId && validatedFilters.statusId !== 'all') {
      baseQuery = baseQuery.where('t.status_id', validatedFilters.statusId);
    }

    if (validatedFilters.priorityId && validatedFilters.priorityId !== 'all') {
      baseQuery = baseQuery.where('t.priority_id', validatedFilters.priorityId);
    }

    if (validatedFilters.categoryId) {
      if (validatedFilters.categoryId === 'no-category') {
        baseQuery = baseQuery.whereNull('t.category_id');
      } else if (validatedFilters.categoryId !== 'all') {
        baseQuery = baseQuery.where('t.category_id', validatedFilters.categoryId);
      }
    }

    if (validatedFilters.clientId) {
      baseQuery = baseQuery.where('t.client_id', validatedFilters.clientId);
    }

    if (validatedFilters.contactId) {
      baseQuery = baseQuery.where('t.contact_name_id', validatedFilters.contactId);
    }

    if (validatedFilters.searchQuery) {
      const searchTerm = `%${validatedFilters.searchQuery}%`;
      baseQuery = baseQuery.where(function(this: any) {
        this.where('t.title', 'ilike', searchTerm)
            .orWhere('t.ticket_number', 'ilike', searchTerm);
      });
    }

    // Apply tag filter if provided
    if (validatedFilters.tags && validatedFilters.tags.length > 0) {
      baseQuery = baseQuery.whereIn('t.ticket_id', function() {
        this.select('tm.tagged_id')
          .from('tag_mappings as tm')
          .join('tag_definitions as td', function() {
            this.on('tm.tenant', '=', 'td.tenant')
                .andOn('tm.tag_id', '=', 'td.tag_id');
          })
          .where('tm.tagged_type', 'ticket')
          .andWhere('tm.tenant', tenant)
          .whereIn('td.tag_text', validatedFilters.tags as string[]);
      });
    }

    const sortBy = validatedFilters.sortBy ?? 'entered_at';
    const sortDirection: 'asc' | 'desc' = validatedFilters.sortDirection ?? 'desc';
    const sortColumnMap: Record<string, { column?: string; rawExpression?: string }> = {
      ticket_number: { column: 't.ticket_number' },
      title: { column: 't.title' },
      status_name: { column: 's.name' },
      priority_name: { column: 'p.priority_name' },
      board_name: { column: 'c.board_name' },
      category_name: { column: 'cat.category_name' },
      client_name: { column: 'comp.client_name' },
      entered_at: { column: 't.entered_at' },
      entered_by_name: { rawExpression: "COALESCE(CONCAT(u.first_name, ' ', u.last_name), '')" }
    };
    const selectedSort = sortColumnMap[sortBy] || sortColumnMap.entered_at;

    // Get total count
    const countQuery = baseQuery.clone().clearSelect().clearOrder().count('t.ticket_id as count');
    const [{ count }] = await countQuery;
    const totalCount = parseInt(String(count), 10);

    // Build query for paginated results
    const query = baseQuery
      .clone()
      .select(
        't.*',
        's.name as status_name',
        'p.priority_name',
        'p.color as priority_color',
        'c.board_name',
        'cat.category_name',
        'comp.client_name',
        trx.raw("CONCAT(u.first_name, ' ', u.last_name) as entered_by_name"),
        trx.raw("CONCAT(au.first_name, ' ', au.last_name) as assigned_to_name")
      )
      .modify(queryBuilder => {
        if (selectedSort.rawExpression) {
          queryBuilder.orderByRaw(`${selectedSort.rawExpression} ${sortDirection}`);
        } else if (selectedSort.column) {
          queryBuilder.orderBy(selectedSort.column, sortDirection);
        } else {
          queryBuilder.orderBy('t.entered_at', sortDirection);
        }
      })
      .orderBy('t.ticket_id', 'desc')
      .limit(pageSize)
      .offset((page - 1) * pageSize);

    const tickets = await query;

    // Transform and validate the data
    const ticketListItems = tickets.map((ticket: any): ITicketListItem => {
      const {
        status_id,
        priority_id,
        board_id,
        category_id,
        entered_by,
        status_name,
        priority_name,
        priority_color,
        board_name,
        category_name,
        client_name,
        entered_by_name,
        assigned_to_name,
        // NOTE: Legacy ITIL fields removed - now using unified system
        ...rest
      } = ticket;

      const convertedRest = convertDates(rest);
      // Clean up null ITIL fields
      if (convertedRest.itil_impact === null) {
        convertedRest.itil_impact = undefined;
      }
      if (convertedRest.itil_urgency === null) {
        convertedRest.itil_urgency = undefined;
      }
      if (convertedRest.itil_priority_level === null) {
        convertedRest.itil_priority_level = undefined;
      }
      return {
        ...convertedRest,
        status_id: status_id || null,
        priority_id: priority_id || null,
        board_id: board_id || null,
        category_id: category_id || null,
        entered_by: entered_by || null,
        status_name: status_name || 'Unknown',
        priority_name: priority_name || 'Unknown',
        priority_color: priority_color || '#6B7280',
        board_name: board_name || 'Unknown',
        category_name: category_name || 'Unknown',
        client_name: client_name || 'Unknown',
        entered_by_name: entered_by_name || 'Unknown',
        assigned_to_name: assigned_to_name || 'Unknown'
      };
    });

    return {
      tickets: ticketListItems as ITicketListItem[],
      totalCount
    };
    } catch (error) {
      console.error('Failed to fetch tickets:', error);
      throw new Error('Failed to fetch tickets');
    }
  });
}

/**
 * Get all options needed for ticket forms and filters
 * This consolidates multiple API calls into a single request
 */
export async function getTicketFormOptions(user: IUser) {
  const {knex: db, tenant} = await createTenantKnex();
  if (!tenant) {
    throw new Error('Tenant not found');
  }

  return withTransaction(db, async (trx) => {
    if (!await hasPermission(user, 'ticket', 'read', trx)) {
      throw new Error('Permission denied: Cannot view ticket options');
    }

    try {

    // Fetch all options in parallel
    const [
      statuses,
      priorities,
      boards,
      categories,
      clients,
      users,
      tags
    ] = await Promise.all([
      trx('statuses')
        .where({
          tenant: tenant,
          status_type: 'ticket'  // Changed from item_type to status_type
        })
        .orderBy('order_number', 'asc')
        .orderBy('name', 'asc'),

      // Fetch only tenant-specific ticket priorities (includes ITIL ones copied to tenant)
      trx('priorities')
        .where({ tenant, item_type: 'ticket' })
        .orderBy('order_number', 'asc')
        .orderBy('priority_name', 'asc'),
      
      trx('boards')
        .where({ tenant })
        .orderBy('board_name', 'asc'),

      // Fetch only tenant-specific categories (includes ITIL ones copied to tenant)
      trx('categories')
        .where({ tenant })
        .orderBy('display_order', 'asc')
        .orderBy('category_name', 'asc'),
      
      trx('clients as c')
        .select('c.*')
        .where({ 'c.tenant': tenant })
        .orderBy('c.client_name', 'asc'),

      trx('users')
        .where({ tenant })
        .orderBy('first_name', 'asc'),
      
      // Fetch all unique tags for tickets
      trx('tag_definitions')
        .distinct('tag_text')
        .where({ tenant, tagged_type: 'ticket' })
        .orderBy('tag_text', 'asc')
    ]);

    // Format options for dropdowns
    const statusOptions = [
      { value: 'open', label: 'All open statuses' },
      { value: 'all', label: 'All Statuses' },
      ...statuses.map((status: any) => ({
        value: status.status_id,
        label: status.name || "",
        className: status.is_closed ? 'bg-gray-200 text-gray-600' : undefined
      }))
    ];

    const priorityOptions = [
      { value: 'all', label: 'All Priorities' },
      ...priorities.map((priority: any) => ({
        value: priority.priority_id,
        label: priority.priority_name,
        color: priority.color
      }))
    ];

    const boardOptions: IBoard[] = boards.filter((board: IBoard) => board.board_id !== undefined);

    const agentOptions = users.map((user: any) => ({
      value: user.user_id,
      label: `${user.first_name} ${user.last_name}`
    }));

    // --- Add Logo URL Processing ---
    const clientsData = clients; 

    // Process clients to add logoUrl using batch loading
    const clientIds = clientsData.map(c => c.client_id);
    const logoUrlsMap = await getClientLogoUrlsBatch(clientIds, tenant);
    
    const clientsWithLogos = clientsData.map((clientData) => {
      const logoUrl = logoUrlsMap.get(clientData.client_id) || null;
      return {
        ...clientData,
        properties: clientData.properties || {},
        logoUrl,
      };
    });
    // --- End Logo URL Processing ---

    // Use tenant categories directly (includes ITIL ones if copied)

    return {
      statusOptions,
      priorityOptions,
      boardOptions,
      agentOptions,
      categories,
      clients: clientsWithLogos, // Return clients with logos
      users,
      tags: Array.isArray(tags) ? tags.map((tag: any) => tag.tag_text) : [] // Return unique tag texts
    };
    } catch (error) {
      console.error('Failed to fetch ticket form options:', error);
      throw new Error('Failed to fetch ticket form options');
    }
  });
}

/**
 * Update ticket with proper caching
 */
export async function updateTicketWithCache(id: string, data: Partial<ITicket>, user: IUser) {
  const {knex: db, tenant} = await createTenantKnex();
  if (!tenant) {
    throw new Error('Tenant not found');
  }

  return withTransaction(db, async (trx) => {
    if (!await hasPermission(user, 'ticket', 'update', trx)) {
      throw new Error('Permission denied: Cannot update ticket');
    }

    try {
      // Validate update data
      const validatedData = validateData(ticketUpdateSchema, data);

    // Get current ticket state before update
    const currentTicket = await trx('tickets')
      .where({ ticket_id: id, tenant: tenant })
      .first();

    if (!currentTicket) {
      throw new Error('Ticket not found');
    }

    // Clean up the data before update
    const updateData = { ...validatedData };

    // Handle null values for category and subcategory
    if ('category_id' in updateData && !updateData.category_id) {
      updateData.category_id = null;
    }
    if ('subcategory_id' in updateData && !updateData.subcategory_id) {
      updateData.subcategory_id = null;
    }

    // Handle ITIL priority calculation if impact or urgency is being updated
    if (('itil_impact' in updateData || 'itil_urgency' in updateData)) {
      const newImpact = 'itil_impact' in updateData ? updateData.itil_impact : currentTicket.itil_impact;
      const newUrgency = 'itil_urgency' in updateData ? updateData.itil_urgency : currentTicket.itil_urgency;

      if (newImpact && newUrgency) {
        // Calculate ITIL priority level
        const { calculateItilPriority } = require('../../utils/itilUtils');
        const priorityLevel = calculateItilPriority(newImpact, newUrgency);

        // Map priority level to ITIL priority name pattern
        const priorityNamePattern = `P${priorityLevel} -%`;

        // Get the corresponding ITIL priority record from tenant's priorities table
        const itilPriorityRecord = await trx('priorities')
          .where('tenant', tenant)
          .where('is_from_itil_standard', true)
          .where('priority_name', 'like', priorityNamePattern)
          .where('item_type', 'ticket')
          .first();

        if (itilPriorityRecord) {
          updateData.priority_id = itilPriorityRecord.priority_id;
          updateData.itil_priority_level = priorityLevel;
        }
      }
    }

    // Check if we're updating the assigned_to field
    const isChangingAssignment = 'assigned_to' in updateData &&
                                updateData.assigned_to !== currentTicket.assigned_to;

    // If updating category or subcategory, ensure they are compatible
    if ('subcategory_id' in updateData || 'category_id' in updateData) {
      const newSubcategoryId = updateData.subcategory_id;
      const newCategoryId = updateData.category_id || currentTicket?.category_id;

      if (newSubcategoryId) {
        // If setting a subcategory, verify it's a valid child of the category
        const subcategory = await trx('categories')
          .where({ category_id: newSubcategoryId, tenant: tenant })
          .first();

        if (subcategory && subcategory.parent_category !== newCategoryId) {
          throw new Error('Invalid category combination: subcategory must belong to the selected parent category');
        }
      }
    }

    // Get the status before and after update to check for closure
    const oldStatus = await trx('statuses')
      .where({
        status_id: currentTicket.status_id,
        tenant: tenant
      })
      .first();
    
    let updatedTicket;
    
    // If we're changing the assigned_to field, we need to handle the ticket_resources table
    if (isChangingAssignment) {
      // Use the existing transaction instead of creating a nested one
        // Step 1: Delete any ticket_resources where the new assigned_to is an additional_user_id
        // to avoid constraint violations after the update
        await trx('ticket_resources')
          .where({
            tenant: tenant,
            ticket_id: id,
            additional_user_id: updateData.assigned_to
          })
          .delete();
        
        // Step 2: Get existing resources with the old assigned_to value
        const existingResources = await trx('ticket_resources')
          .where({
            tenant: tenant,
            ticket_id: id,
            assigned_to: currentTicket.assigned_to
          })
          .select('*');
          
        // Step 3: Store resources for recreation, excluding those that would violate constraints
        const resourcesToRecreate: any[] = [];
        for (const resource of existingResources) {
          // Skip resources where additional_user_id would equal the new assigned_to
          if (resource.additional_user_id !== updateData.assigned_to) {
            // Clone the resource but exclude the primary key fields
            const { assignment_id, ...resourceData } = resource;
            resourcesToRecreate.push(resourceData);
          }
        }
        
        // Step 4: Delete the existing resources with the old assigned_to
        if (existingResources.length > 0) {
          await trx('ticket_resources')
            .where({
              tenant: tenant,
              ticket_id: id,
              assigned_to: currentTicket.assigned_to
            })
            .delete();
        }
        
        // Step 5: Update the ticket with the new assigned_to
        const [updated] = await trx('tickets')
          .where({ ticket_id: id, tenant: tenant })
          .update(updateData)
          .returning('*');
          
        // Step 6: Re-create the resources with the new assigned_to
        for (const resourceData of resourcesToRecreate) {
          await trx('ticket_resources').insert({
            ...resourceData,
            assigned_to: updateData.assigned_to
          });
        }
        
        updatedTicket = updated;
    } else {
      // Regular update without changing assignment
      [updatedTicket] = await trx('tickets')
        .where({ ticket_id: id, tenant: tenant })
        .update(updateData)
        .returning('*');
    }

    if (!updatedTicket) {
      throw new Error('Ticket not found or update failed');
    }

    // Get the new status if it was updated
    const newStatus = updateData.status_id ? 
      await trx('statuses')
        .where({ 
          status_id: updateData.status_id,
          tenant: tenant
        })
        .first() :
      oldStatus;

    // Build structured changes object with old/new values
    const structuredChanges: Record<string, any> = {};

    if (updateData.status_id !== undefined && updateData.status_id !== currentTicket.status_id) {
      structuredChanges.status_id = {
        old: currentTicket.status_id,
        new: updateData.status_id
      };
    }

    if (updateData.priority_id !== undefined && updateData.priority_id !== currentTicket.priority_id) {
      structuredChanges.priority_id = {
        old: currentTicket.priority_id,
        new: updateData.priority_id
      };
    }

    if (updateData.assigned_to !== undefined && updateData.assigned_to !== currentTicket.assigned_to) {
      structuredChanges.assigned_to = {
        old: currentTicket.assigned_to,
        new: updateData.assigned_to
      };
    }

    // Publish appropriate event based on the update
    if (newStatus?.is_closed && !oldStatus?.is_closed) {
      // Ticket was closed
      await publishEvent({
        eventType: 'TICKET_CLOSED',
        payload: {
          tenantId: tenant,
          ticketId: id,
          userId: user.user_id,
          changes: structuredChanges
        }
      });
    } else if (updateData.assigned_to && updateData.assigned_to !== currentTicket.assigned_to) {
      // Ticket was assigned - userId should be the user being assigned, not the one making the update
      await publishEvent({
        eventType: 'TICKET_ASSIGNED',
        payload: {
          tenantId: tenant,
          ticketId: id,
          userId: updateData.assigned_to,  // The user being assigned to the ticket
          changes: structuredChanges
        }
      });
    } else {
      // Regular update
      await publishEvent({
        eventType: 'TICKET_UPDATED',
        payload: {
          tenantId: tenant,
          ticketId: id,
          userId: user.user_id,
          changes: structuredChanges
        }
      });
    }

    // Revalidate paths to update UI
    revalidatePath(`/msp/tickets/${id}`);
    revalidatePath('/msp/tickets');

    return 'success';
    } catch (error) {
      console.error(error);
      throw new Error('Failed to update ticket');
    }
  });
}

/**
 * Add comment to ticket with proper caching
 */
export async function addTicketCommentWithCache(
  ticketId: string,
  content: string,
  isInternal: boolean,
  isResolution: boolean,
  user: IUser
): Promise<IComment> {
  const {knex: db, tenant} = await createTenantKnex();
  if (!tenant) {
    throw new Error('Tenant not found');
  }

  return withTransaction(db, async (trx) => {
    if (!await hasPermission(user, 'ticket', 'update', trx)) {
      throw new Error('Permission denied: Cannot add comment');
    }

    try {

    // Verify ticket exists
    const ticket = await trx('tickets')
      .where({
        ticket_id: ticketId,
        tenant: tenant
      })
      .first();

    if (!ticket) {
      throw new Error('Ticket not found');
    }

    // Use the centralized utility to convert BlockNote JSON to markdown
    let markdownContent = "";
    try {
      markdownContent = await convertBlockNoteToMarkdown(content);
      console.log("Converted markdown content for optimized comment:", markdownContent);
    } catch (e) {
      console.error("Error converting content to markdown:", e);
      // If conversion fails, use a fallback message
      markdownContent = "[Error converting content to markdown]";
    }
    
    // Insert comment with markdown_content
    const [newComment] = await trx('comments').insert({
      tenant,
      ticket_id: ticketId,
      user_id: user.user_id,
      author_type: 'internal',
      note: content,
      is_internal: isInternal,
      is_resolution: isResolution,
      markdown_content: markdownContent, // Add markdown content
      created_at: new Date().toISOString()
    }).returning('*');

    // Publish comment added event
    await publishEvent({
      eventType: 'TICKET_COMMENT_ADDED',
      payload: {
        tenantId: tenant,
        ticketId: ticketId,
        userId: user.user_id,
        comment: {
          id: newComment.comment_id,
          content: content,
          author: `${user.first_name} ${user.last_name}`,
          isInternal
        }
      }
    });
    
    // Track comment analytics
    analytics.capture('ticket_comment_added', {
      is_internal: isInternal,
      is_resolution: isResolution,
      content_length: markdownContent.length,
      has_formatting: content.includes('"type"'), // BlockNote content has type field
    }, user.user_id);

    // Revalidate paths to update UI
    revalidatePath(`/msp/tickets/${ticketId}`);

    return newComment;
    } catch (error) {
      console.error('Failed to add ticket comment:', error);
      throw new Error('Failed to add ticket comment');
    }
  });
}

/**
 * Get consolidated data for the ticket list page including filter options and tickets
 * This reduces multiple network calls by fetching all related data in a single server action
 */
export async function getConsolidatedTicketListData(
  user: IUser,
  filters: ITicketListFilters,
  page: number = 1,
  pageSize: number = 10
) {
  const {knex: db, tenant} = await createTenantKnex();
  if (!tenant) {
    throw new Error('Tenant not found');
  }

  return withTransaction(db, async (trx) => {
    if (!await hasPermission(user, 'ticket', 'read', trx)) {
      throw new Error('Permission denied: Cannot view tickets');
    }

    try {
      // Fetch filter options and tickets in parallel
      const [formOptions, ticketsData] = await Promise.all([
        getTicketFormOptions(user),
        getTicketsForList(user, filters, page, pageSize)
      ]);

      // Return consolidated data
      return {
        options: formOptions,
        tickets: ticketsData.tickets,
        totalCount: ticketsData.totalCount
      };
    } catch (error) {
      console.error('Failed to fetch consolidated ticket list data:', error);
      throw new Error('Failed to fetch ticket list data');
    }
  });
}

/**
 * Fetch tickets with pagination
 * This is used when changing pages or page size
 */
export async function fetchTicketsWithPagination(
  user: IUser,
  filters: ITicketListFilters,
  page: number = 1,
  pageSize: number = 10
) {
  const {knex: db, tenant} = await createTenantKnex();
  if (!tenant) {
    throw new Error('Tenant not found');
  }

  return withTransaction(db, async (trx) => {
    if (!await hasPermission(user, 'ticket', 'read', trx)) {
      throw new Error('Permission denied: Cannot view tickets');
    }

    try {
      return await getTicketsForList(user, filters, page, pageSize);
    } catch (error) {
      console.error('Failed to fetch tickets:', error);
      throw new Error('Failed to fetch tickets');
    }
  });
}

/**
 * Legacy wrapper for cursor-based pagination - kept for backward compatibility
 * @deprecated Use getTicketsForList with page-based pagination instead
 */
export async function getTicketsForListWithCursor(
  user: IUser,
  filters: ITicketListFilters,
  cursor?: string,
  limit: number = 50
): Promise<{ tickets: ITicketListItem[], nextCursor: string | null }> {
  // For backward compatibility, we'll use page 1 with the specified limit
  // This doesn't support cursor pagination anymore, but prevents breaking existing code
  const result = await getTicketsForList(user, filters, 1, limit);

  return {
    tickets: result.tickets,
    nextCursor: null // No more cursor-based pagination
  };
}<|MERGE_RESOLUTION|>--- conflicted
+++ resolved
@@ -42,7 +42,6 @@
 }
 
 // Helper function to safely publish events
-<<<<<<< HEAD
 async function safePublishEvent(eventType: string, payload: any) {
   try {
     const event = { eventType, payload };
@@ -53,8 +52,6 @@
     console.error(`Failed to publish ${eventType} event:`, error);
   }
 }
-=======
->>>>>>> e719b409
 
 /**
  * Consolidated function to get all ticket data for the ticket details page
