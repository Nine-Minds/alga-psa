'use server';

import { z } from 'zod';
import { createTenantKnex } from '../../db';
import { withTransaction } from '@shared/db';
import { Knex } from 'knex';
import { ITimeEntry } from 'server/src/interfaces/timeEntry.interfaces';
import { 
  IService, 
  IServiceType, 
  IClientBillingPlan,
  IBillingPlan,
  IBucketUsage,
  IPlanService
} from 'server/src/interfaces/billing.interfaces';
import { ITicket } from 'server/src/interfaces/ticket.interfaces';
import { IProjectTask, IProject, IProjectPhase } from 'server/src/interfaces/project.interfaces';
import { IUsageRecord } from 'server/src/interfaces/usage.interfaces';
import { 
  IPlanServiceConfiguration,
  IPlanServiceBucketConfig
} from 'server/src/interfaces/planServiceConfiguration.interfaces';
import { toPlainDate, formatDateOnly } from 'server/src/lib/utils/dateTimeUtils';
import { getUserRolesWithPermissions } from 'server/src/lib/actions/user-actions/userActions';
import { getSession } from 'server/src/lib/auth/getSession';

// Define the schema for the hours by service input parameters
const HoursByServiceInputSchema = z.object({
  startDate: z.string().refine((date) => !isNaN(Date.parse(date)), {
    message: "Invalid start date format",
  }),
  endDate: z.string().refine((date) => !isNaN(Date.parse(date)), {
    message: "Invalid end date format",
  }),
  groupByServiceType: z.boolean().optional().default(false),
});

// Define the structure for the hours by service returned data
export interface ClientHoursByServiceResult {
  service_id: string;
  service_name: string;
  service_type_id?: string | null;
  service_type_name?: string | null;
  total_duration: number; // Sum of durations in minutes
}

/**
 * Server action to fetch total billable hours grouped by service type or service name
 * for the client's client within a given date range.
 *
 * @param input - Object containing startDate, endDate, and groupByServiceType flag.
 * @returns A promise that resolves to an array of aggregated hours by service.
 */
export async function getClientHoursByService(
  input: z.infer<typeof HoursByServiceInputSchema>
): Promise<ClientHoursByServiceResult[]> {
  // Validate input
  const validationResult = HoursByServiceInputSchema.safeParse(input);
  if (!validationResult.success) {
    const errorMessages = validationResult.error.errors.map(e => `${e.path.join('.')}: ${e.message}`).join(', ');
    throw new Error(`Validation Error: ${errorMessages}`);
  }
  const { startDate, endDate, groupByServiceType } = validationResult.data;

  // Get session and verify authentication
  const session = await getSession();
  if (!session?.user) {
    throw new Error('Not authenticated');
  }

  // Get tenant and client ID from session
  const { knex, tenant } = await createTenantKnex();
  if (!tenant) {
    throw new Error('Tenant context is required.');
  }

  try {
    const result = await withTransaction(knex, async (trx: Knex.Transaction) => {
      // Get user's client_id
      const user = await trx('users')
        .where({
          user_id: session.user.id,
          tenant
        })
        .first();

      if (!user?.contact_id) {
        throw new Error('User not associated with a contact');
      }

      const contact = await trx('contacts')
        .where({
          contact_name_id: user.contact_id,
          tenant
        })
        .first();

      if (!contact?.client_id) {
        throw new Error('Contact not associated with a client');
      }

      const clientId = contact.client_id;

      console.log(`Fetching hours by service for client client ${clientId} in tenant ${tenant} from ${startDate} to ${endDate}`);

      // Base query for time entries within the date range and for the tenant
      const timeEntriesQuery = trx<ITimeEntry>('time_entries')
      .where('time_entries.tenant', tenant)
      .where('time_entries.billable_duration', '>', 0)
      .where('start_time', '>=', startDate)
      .where('start_time', '<=', endDate);

    // --- Join Logic based on work_item_type ---
    // We need to join time_entries to either tickets or projects to filter by clientId

      // Subquery for tickets linked to the client
      const ticketClientSubquery = trx<ITicket>('tickets')
      .select('ticket_id')
      .where({ client_id: clientId, tenant: tenant });

      // Subquery for project tasks linked to the client
      const projectTaskClientSubquery = trx<IProjectTask>('project_tasks')
      .join<IProjectPhase>('project_phases', function() {
        this.on('project_tasks.phase_id', '=', 'project_phases.phase_id')
            .andOn('project_tasks.tenant', '=', 'project_phases.tenant');
      })
      .join<IProject>('projects', function() {
        this.on('project_phases.project_id', '=', 'projects.project_id')
            .andOn('project_phases.tenant', '=', 'projects.tenant');
      })
      .select('project_tasks.task_id')
      .where('projects.client_id', '=', clientId)
      .andWhere('project_tasks.tenant', '=', tenant);

    // Apply the client filter using the subqueries
    timeEntriesQuery.where(function() {
      this.where(function() {
        this.whereRaw('LOWER(work_item_type) = ?', ['ticket'])
            .whereIn('work_item_id', ticketClientSubquery);
      }).orWhere(function() {
        this.whereRaw('LOWER(work_item_type) = ?', ['project task'])
            .whereIn('work_item_id', projectTaskClientSubquery);
      });
    });

    // --- Join Service Catalog and Service Types ---
    timeEntriesQuery
      .join<IService>('service_catalog as sc', function() {
        this.on('time_entries.service_id', '=', 'sc.service_id')
            .andOn('time_entries.tenant', '=', 'sc.tenant');
      })
      .leftJoin<IServiceType>('service_types as st', function() {
        this.on('sc.custom_service_type_id', '=', 'st.id')
            .andOn('sc.tenant', '=', 'st.tenant');
      });

    // --- Aggregation and Grouping ---
    const groupByColumn = groupByServiceType ? 'st.name' : 'sc.service_name';
    
    timeEntriesQuery
      .select(
        'sc.service_id',
        'sc.service_name',
        'sc.custom_service_type_id as service_type_id',
        knex.raw('st.name as service_type_name'), 
        knex.raw('SUM(time_entries.billable_duration) as total_duration')
      )
        .groupBy('sc.service_id', 'sc.service_name', 'sc.custom_service_type_id', 'st.name', groupByColumn)
        .orderBy(groupByColumn);

      const rawResults: any[] = await timeEntriesQuery;

      // Manually map and validate the structure
      const results: ClientHoursByServiceResult[] = rawResults.map(row => ({
        service_id: row.service_id,
        service_name: row.service_name,
        service_type_id: row.service_type_id,
        service_type_name: row.service_type_name,
        total_duration: typeof row.total_duration === 'string' ? parseInt(row.total_duration, 10) : row.total_duration,
      }));

      console.log(`Found ${results.length} service groupings for client client ${clientId}`);
      return results;
    });

    return result;
  } catch (error) {
    console.error(`Error fetching hours by service in tenant ${tenant}:`, error);
    throw new Error(`Failed to fetch hours by service: ${error instanceof Error ? error.message : 'Unknown error'}`);
  }
}

// Define the schema for the usage metrics input parameters
const UsageMetricsInputSchema = z.object({
  startDate: z.string().refine((date) => !isNaN(Date.parse(date)), {
    message: "Invalid start date format (YYYY-MM-DD)",
  }),
  endDate: z.string().refine((date) => !isNaN(Date.parse(date)), {
    message: "Invalid end date format (YYYY-MM-DD)",
  }),
});

// Define the structure for the usage metrics returned data
export interface ClientUsageMetricResult {
  service_id: string;
  service_name: string;
  unit_of_measure: string | null;
  total_quantity: number;
}

/**
 * Server action to fetch key usage data metrics for the client's client
 * within a given date range.
 *
 * @param input - Object containing startDate and endDate.
 * @returns A promise that resolves to an array of usage metrics.
 */
export async function getClientUsageMetrics(
  input: z.infer<typeof UsageMetricsInputSchema>
): Promise<ClientUsageMetricResult[]> {
  // Validate input
  const validationResult = UsageMetricsInputSchema.safeParse(input);
  if (!validationResult.success) {
    const errorMessages = validationResult.error.errors.map(e => `${e.path.join('.')}: ${e.message}`).join(', ');
    throw new Error(`Validation Error: ${errorMessages}`);
  }
  const { startDate, endDate } = validationResult.data;

  // Get session and verify authentication
  const session = await getSession();
  if (!session?.user) {
    throw new Error('Not authenticated');
  }

  // Get tenant and client ID from session
  const { knex, tenant } = await createTenantKnex();
  if (!tenant) {
    throw new Error('Tenant context is required.');
  }

  try {
    const result = await withTransaction(knex, async (trx: Knex.Transaction) => {
      // Get user's client_id
      const user = await trx('users')
        .where({
          user_id: session.user.id,
          tenant
        })
        .first();

      if (!user?.contact_id) {
        throw new Error('User not associated with a contact');
      }

      const contact = await trx('contacts')
        .where({
          contact_name_id: user.contact_id,
          tenant
        })
        .first();

      if (!contact?.client_id) {
        throw new Error('Contact not associated with a client');
      }

      const clientId = contact.client_id;

      // No permission check needed for usage metrics - all users can access

      console.log(`Fetching usage metrics for client client ${clientId} in tenant ${tenant} from ${startDate} to ${endDate}`);

      const query = trx<IUsageRecord>('usage_tracking as ut')
      .join<IService>('service_catalog as sc', function() {
        this.on('ut.service_id', '=', 'sc.service_id')
            .andOn('ut.tenant', '=', 'sc.tenant');
      })
      .where('ut.client_id', clientId)
        .andWhere('ut.tenant', tenant)
        .andWhere(trx.raw('ut.usage_date::date'), '>=', startDate)
        .andWhere(trx.raw('ut.usage_date::date'), '<=', endDate)
        .select(
          'ut.service_id',
          'sc.service_name',
          'sc.unit_of_measure',
          trx.raw('SUM(ut.quantity) as total_quantity')
        )
        .groupBy('ut.service_id', 'sc.service_name', 'sc.unit_of_measure')
        .orderBy('sc.service_name');

      const rawResults: any[] = await query;

      // Map results, ensuring total_quantity is a number
      const results: ClientUsageMetricResult[] = rawResults.map(row => ({
        service_id: row.service_id,
        service_name: row.service_name,
        unit_of_measure: row.unit_of_measure,
        total_quantity: typeof row.total_quantity === 'string' ? parseFloat(row.total_quantity) : row.total_quantity,
      }));

      console.log(`Found ${results.length} usage metric groupings for client client ${clientId}`);
      return results;
    });

    return result;
  } catch (error) {
    console.error(`Error fetching usage metrics in tenant ${tenant}:`, error);
    throw new Error(`Failed to fetch usage metrics: ${error instanceof Error ? error.message : 'Unknown error'}`);
  }
}

// Define the structure for the bucket usage returned data
export interface ClientBucketUsageResult {
  plan_id: string;
  plan_name: string;
  service_id: string;
  service_name: string;
  display_label: string;
  total_minutes: number;
  minutes_used: number;
  rolled_over_minutes: number;
  remaining_minutes: number;
  period_start?: string;
  period_end?: string;
  percentage_used: number;
  percentage_remaining: number;
  hours_total: number;
  hours_used: number;
  hours_remaining: number;
}

/**
<<<<<<< HEAD
 * Server action to fetch historical bucket usage across multiple periods for the client's company.
 *
 * @param serviceId - Optional service ID to filter by specific service
 * @returns A promise that resolves to an array of historical bucket usage data.
 */
export async function getClientBucketUsageHistory(serviceId?: string): Promise<{
  service_id: string;
  service_name: string;
  history: Array<{
    period_start: string;
    period_end: string;
    percentage_used: number;
    hours_used: number;
    hours_total: number;
  }>;
}[]> {
  const session = await auth();
  if (!session?.user) {
    throw new Error('Not authenticated');
  }

  const { knex, tenant } = await createTenantKnex();
  if (!tenant) {
    throw new Error('Tenant context is required.');
  }

  try {
    const result = await withTransaction(knex, async (trx: Knex.Transaction) => {
      const user = await trx('users')
        .where({ user_id: session.user.id, tenant })
        .first();

      if (!user?.contact_id) {
        throw new Error('User not associated with a contact');
      }

      const contact = await trx('contacts')
        .where({ contact_name_id: user.contact_id, tenant })
        .first();

      if (!contact?.company_id) {
        throw new Error('Contact not associated with a company');
      }

      const companyId = contact.company_id;

      let query = trx<IBucketUsage>('bucket_usage as bu')
        .join<IBillingPlan>('billing_plans as bp', function() {
          this.on('bu.plan_id', '=', 'bp.plan_id')
              .andOn('bu.tenant', '=', 'bp.tenant');
        })
        .join<IPlanService>('plan_services as ps', function() {
          this.on('bp.plan_id', '=', 'ps.plan_id')
              .andOn('bp.tenant', '=', 'ps.tenant');
        })
        .join<IService>('service_catalog as sc', function() {
          this.on('ps.service_id', '=', 'sc.service_id')
              .andOn('ps.tenant', '=', 'sc.tenant');
        })
        .join<IPlanServiceConfiguration>('plan_service_configuration as psc', function() {
          this.on('ps.plan_id', '=', 'psc.plan_id')
              .andOn('ps.service_id', '=', 'psc.service_id')
              .andOn('ps.tenant', '=', 'psc.tenant');
        })
        .join<IPlanServiceBucketConfig>('plan_service_bucket_config as psbc', function() {
          this.on('psc.config_id', '=', 'psbc.config_id')
              .andOn('psc.tenant', '=', 'psbc.tenant');
        })
        .where('bu.company_id', companyId)
        .andWhere('bu.tenant', tenant)
        .andWhere('bp.plan_type', 'Bucket');

      if (serviceId) {
        query = query.andWhere('ps.service_id', serviceId);
      }

      query = query
        .select(
          'ps.service_id',
          'sc.service_name',
          'bu.period_start',
          'bu.period_end',
          'bu.minutes_used',
          'bu.rolled_over_minutes',
          'psbc.total_minutes'
        )
        .orderBy('ps.service_id')
        .orderBy('bu.period_start', 'desc');

      const rawResults: any[] = await query;

      // Group by service
      const serviceMap = new Map<string, {
        service_id: string;
        service_name: string;
        history: Array<{
          period_start: string;
          period_end: string;
          percentage_used: number;
          hours_used: number;
          hours_total: number;
        }>;
      }>();

      rawResults.forEach(row => {
        const totalMinutes = typeof row.total_minutes === 'string' ? parseFloat(row.total_minutes) : row.total_minutes;
        const minutesUsed = typeof row.minutes_used === 'string' ? parseFloat(row.minutes_used) : row.minutes_used;
        const rolledOverMinutes = typeof row.rolled_over_minutes === 'string' ? parseFloat(row.rolled_over_minutes) : row.rolled_over_minutes;

        const totalWithRollover = totalMinutes + rolledOverMinutes;
        const percentageUsed = totalWithRollover > 0 ? (minutesUsed / totalWithRollover) * 100 : 0;
        const hoursUsed = minutesUsed / 60;
        const hoursTotal = totalWithRollover / 60;

        if (!serviceMap.has(row.service_id)) {
          serviceMap.set(row.service_id, {
            service_id: row.service_id,
            service_name: row.service_name,
            history: []
          });
        }

        serviceMap.get(row.service_id)!.history.push({
          period_start: row.period_start.toISOString().split('T')[0],
          period_end: row.period_end.toISOString().split('T')[0],
          percentage_used: Math.round(percentageUsed * 100) / 100,
          hours_used: Math.round(hoursUsed * 100) / 100,
          hours_total: Math.round(hoursTotal * 100) / 100
        });
      });

      return Array.from(serviceMap.values());
    });

    return result;
  } catch (error) {
    console.error(`Error fetching bucket usage history in tenant ${tenant}:`, error);
    throw new Error(`Failed to fetch bucket usage history: ${error instanceof Error ? error.message : 'Unknown error'}`);
  }
}

/**
 * Server action to fetch enhanced bucket usage details for the client's company.
=======
 * Server action to fetch enhanced bucket usage details for the client's client.
>>>>>>> 9a652a70
 * This provides more detailed information than the basic getCurrentUsage function.
 *
 * @returns A promise that resolves to an array of detailed bucket usage information.
 */
export async function getClientBucketUsage(): Promise<ClientBucketUsageResult[]> {
  // Get session and verify authentication
  const session = await getSession();
  if (!session?.user) {
    throw new Error('Not authenticated');
  }

  // Get tenant and client ID from session
  const { knex, tenant } = await createTenantKnex();
  if (!tenant) {
    throw new Error('Tenant context is required.');
  }

  try {
    const result = await withTransaction(knex, async (trx: Knex.Transaction) => {
      // Get user's client_id
      const user = await trx('users')
        .where({
          user_id: session.user.id,
          tenant
        })
        .first();

      if (!user?.contact_id) {
        throw new Error('User not associated with a contact');
      }

      const contact = await trx('contacts')
        .where({
          contact_name_id: user.contact_id,
          tenant
        })
        .first();

      if (!contact?.client_id) {
        throw new Error('Contact not associated with a client');
      }

      const clientId = contact.client_id;

      // No permission check needed for bucket usage - all users can access

      const currentDate = new Date().toISOString().split('T')[0]; // Format as YYYY-MM-DD
      console.log(`Fetching bucket usage for client client ${clientId} in tenant ${tenant} as of ${currentDate}`);

      const query = trx<IClientBillingPlan>('client_billing_plans as cbp')
      .join<IBillingPlan>('billing_plans as bp', function() {
        this.on('cbp.plan_id', '=', 'bp.plan_id')
            .andOn('cbp.tenant', '=', 'bp.tenant');
      })
      .join<IPlanService>('plan_services as ps', function() {
        this.on('bp.plan_id', '=', 'ps.plan_id')
            .andOn('bp.tenant', '=', 'ps.tenant');
      })
      .join<IService>('service_catalog as sc', function() {
        this.on('ps.service_id', '=', 'sc.service_id')
            .andOn('ps.tenant', '=', 'sc.tenant');
      })
      .join<IPlanServiceConfiguration>('plan_service_configuration as psc', function() { 
        this.on('ps.plan_id', '=', 'psc.plan_id')
            .andOn('ps.service_id', '=', 'psc.service_id')
            .andOn('ps.tenant', '=', 'psc.tenant');
      })
      .join<IPlanServiceBucketConfig>('plan_service_bucket_config as psbc', function() {
        this.on('psc.config_id', '=', 'psbc.config_id')
            .andOn('psc.tenant', '=', 'psbc.tenant');
      })
      .leftJoin<IBucketUsage>('bucket_usage as bu', function() {
        this.on('bp.plan_id', '=', 'bu.plan_id')
            .andOn('cbp.client_id', '=', 'bu.client_id')
            .andOn('cbp.tenant', '=', 'bu.tenant')
            .andOn('bu.period_start', '<=', trx.raw('?', [currentDate]))
            .andOn('bu.period_end', '>', trx.raw('?', [currentDate]));
      })
      .where('cbp.client_id', clientId)
      .andWhere('cbp.tenant', tenant)
      .andWhere('bp.plan_type', 'Bucket')
      .andWhere('cbp.is_active', true)
        .andWhere('cbp.start_date', '<=', trx.raw('?', [currentDate]))
        .andWhere(function() {
          this.whereNull('cbp.end_date')
              .orWhere('cbp.end_date', '>', trx.raw('?', [currentDate]));
        })
        .select(
          'bp.plan_id',
          'bp.plan_name',
          'ps.service_id',
          'sc.service_name',
          'psbc.total_minutes',
          trx.raw('COALESCE(bu.minutes_used, 0) as minutes_used'),
          trx.raw('COALESCE(bu.rolled_over_minutes, 0) as rolled_over_minutes'),
          'bu.period_start',
          'bu.period_end'
        );
        
      const rawResults: any[] = await query;
        
      const results: ClientBucketUsageResult[] = rawResults.map(row => {
      const totalMinutes = typeof row.total_minutes === 'string' ? parseFloat(row.total_minutes) : row.total_minutes;
      const minutesUsed = typeof row.minutes_used === 'string' ? parseFloat(row.minutes_used) : row.minutes_used;
      const rolledOverMinutes = typeof row.rolled_over_minutes === 'string' ? parseFloat(row.rolled_over_minutes) : row.rolled_over_minutes;
      const remainingMinutes = totalMinutes + rolledOverMinutes - minutesUsed;
      const displayLabel = `${row.plan_name} - ${row.service_name}`;
      
      // Calculate additional metrics for enhanced display
      const totalWithRollover = totalMinutes + rolledOverMinutes;
      const percentageUsed = totalWithRollover > 0 ? (minutesUsed / totalWithRollover) * 100 : 0;
      const percentageRemaining = totalWithRollover > 0 ? (remainingMinutes / totalWithRollover) * 100 : 0;
      
      // Convert minutes to hours for easier reading
      const hoursTotal = totalWithRollover / 60;
      const hoursUsed = minutesUsed / 60;
      const hoursRemaining = remainingMinutes / 60;
      
        return {
          plan_id: row.plan_id,
          plan_name: row.plan_name,
          service_id: row.service_id,
          service_name: row.service_name,
          display_label: displayLabel,
          total_minutes: totalMinutes,
          minutes_used: minutesUsed,
          rolled_over_minutes: rolledOverMinutes,
          remaining_minutes: remainingMinutes,
          period_start: row.period_start ? row.period_start.toISOString().split('T')[0] : undefined,
          period_end: row.period_end ? row.period_end.toISOString().split('T')[0] : undefined,
          percentage_used: Math.round(percentageUsed * 100) / 100, // Round to 2 decimal places
          percentage_remaining: Math.round(percentageRemaining * 100) / 100,
          hours_total: Math.round(hoursTotal * 100) / 100,
          hours_used: Math.round(hoursUsed * 100) / 100,
          hours_remaining: Math.round(hoursRemaining * 100) / 100
        };
      });
        
      console.log(`Found ${results.length} active bucket plans for client client ${clientId}`);
      return results;
    });

    return result;
  } catch (error) {
    console.error(`Error fetching bucket usage in tenant ${tenant}:`, error);
    throw new Error(`Failed to fetch bucket usage: ${error instanceof Error ? error.message : 'Unknown error'}`);
  }
}<|MERGE_RESOLUTION|>--- conflicted
+++ resolved
@@ -329,11 +329,10 @@
 }
 
 /**
-<<<<<<< HEAD
- * Server action to fetch historical bucket usage across multiple periods for the client's company.
+ * Server action to fetch historical bucket usage across multiple periods for the client's account.
  *
  * @param serviceId - Optional service ID to filter by specific service
- * @returns A promise that resolves to an array of historical bucket usage data.
+ * @returns Array of historical bucket usage data grouped by service
  */
 export async function getClientBucketUsageHistory(serviceId?: string): Promise<{
   service_id: string;
@@ -346,7 +345,7 @@
     hours_total: number;
   }>;
 }[]> {
-  const session = await auth();
+  const session = await getSession();
   if (!session?.user) {
     throw new Error('Not authenticated');
   }
@@ -358,47 +357,31 @@
 
   try {
     const result = await withTransaction(knex, async (trx: Knex.Transaction) => {
-      const user = await trx('users')
-        .where({ user_id: session.user.id, tenant })
-        .first();
-
-      if (!user?.contact_id) {
-        throw new Error('User not associated with a contact');
-      }
-
-      const contact = await trx('contacts')
-        .where({ contact_name_id: user.contact_id, tenant })
-        .first();
-
-      if (!contact?.company_id) {
-        throw new Error('Contact not associated with a company');
-      }
-
-      const companyId = contact.company_id;
+      const user = await trx('users').where({ user_id: session.user.id, tenant }).first();
+      if (!user?.contact_id) throw new Error('User not associated with a contact');
+
+      const contact = await trx('contacts').where({ contact_name_id: user.contact_id, tenant }).first();
+      if (!contact?.client_id) throw new Error('Contact not associated with a client');
+
+      const clientId = contact.client_id;
 
       let query = trx<IBucketUsage>('bucket_usage as bu')
         .join<IBillingPlan>('billing_plans as bp', function() {
-          this.on('bu.plan_id', '=', 'bp.plan_id')
-              .andOn('bu.tenant', '=', 'bp.tenant');
+          this.on('bu.plan_id', '=', 'bp.plan_id').andOn('bu.tenant', '=', 'bp.tenant');
         })
         .join<IPlanService>('plan_services as ps', function() {
-          this.on('bp.plan_id', '=', 'ps.plan_id')
-              .andOn('bp.tenant', '=', 'ps.tenant');
+          this.on('bp.plan_id', '=', 'ps.plan_id').andOn('bp.tenant', '=', 'ps.tenant');
         })
         .join<IService>('service_catalog as sc', function() {
-          this.on('ps.service_id', '=', 'sc.service_id')
-              .andOn('ps.tenant', '=', 'sc.tenant');
+          this.on('ps.service_id', '=', 'sc.service_id').andOn('ps.tenant', '=', 'sc.tenant');
         })
         .join<IPlanServiceConfiguration>('plan_service_configuration as psc', function() {
-          this.on('ps.plan_id', '=', 'psc.plan_id')
-              .andOn('ps.service_id', '=', 'psc.service_id')
-              .andOn('ps.tenant', '=', 'psc.tenant');
+          this.on('ps.plan_id', '=', 'psc.plan_id').andOn('ps.service_id', '=', 'psc.service_id').andOn('ps.tenant', '=', 'psc.tenant');
         })
         .join<IPlanServiceBucketConfig>('plan_service_bucket_config as psbc', function() {
-          this.on('psc.config_id', '=', 'psbc.config_id')
-              .andOn('psc.tenant', '=', 'psbc.tenant');
-        })
-        .where('bu.company_id', companyId)
+          this.on('psc.config_id', '=', 'psbc.config_id').andOn('psc.tenant', '=', 'psbc.tenant');
+        })
+        .where('bu.client_id', clientId)
         .andWhere('bu.tenant', tenant)
         .andWhere('bp.plan_type', 'Bucket');
 
@@ -421,35 +404,19 @@
 
       const rawResults: any[] = await query;
 
-      // Group by service
-      const serviceMap = new Map<string, {
-        service_id: string;
-        service_name: string;
-        history: Array<{
-          period_start: string;
-          period_end: string;
-          percentage_used: number;
-          hours_used: number;
-          hours_total: number;
-        }>;
-      }>();
+      const serviceMap = new Map<string, { service_id: string; service_name: string; history: Array<{ period_start: string; period_end: string; percentage_used: number; hours_used: number; hours_total: number; }>; }>();
 
       rawResults.forEach(row => {
         const totalMinutes = typeof row.total_minutes === 'string' ? parseFloat(row.total_minutes) : row.total_minutes;
         const minutesUsed = typeof row.minutes_used === 'string' ? parseFloat(row.minutes_used) : row.minutes_used;
         const rolledOverMinutes = typeof row.rolled_over_minutes === 'string' ? parseFloat(row.rolled_over_minutes) : row.rolled_over_minutes;
-
         const totalWithRollover = totalMinutes + rolledOverMinutes;
         const percentageUsed = totalWithRollover > 0 ? (minutesUsed / totalWithRollover) * 100 : 0;
         const hoursUsed = minutesUsed / 60;
         const hoursTotal = totalWithRollover / 60;
 
         if (!serviceMap.has(row.service_id)) {
-          serviceMap.set(row.service_id, {
-            service_id: row.service_id,
-            service_name: row.service_name,
-            history: []
-          });
+          serviceMap.set(row.service_id, { service_id: row.service_id, service_name: row.service_name, history: [] });
         }
 
         serviceMap.get(row.service_id)!.history.push({
@@ -457,7 +424,7 @@
           period_end: row.period_end.toISOString().split('T')[0],
           percentage_used: Math.round(percentageUsed * 100) / 100,
           hours_used: Math.round(hoursUsed * 100) / 100,
-          hours_total: Math.round(hoursTotal * 100) / 100
+          hours_total: Math.round(hoursTotal * 100) / 100,
         });
       });
 
@@ -470,12 +437,7 @@
     throw new Error(`Failed to fetch bucket usage history: ${error instanceof Error ? error.message : 'Unknown error'}`);
   }
 }
-
 /**
- * Server action to fetch enhanced bucket usage details for the client's company.
-=======
- * Server action to fetch enhanced bucket usage details for the client's client.
->>>>>>> 9a652a70
  * This provides more detailed information than the basic getCurrentUsage function.
  *
  * @returns A promise that resolves to an array of detailed bucket usage information.
