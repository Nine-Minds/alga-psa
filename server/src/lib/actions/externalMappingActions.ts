'use server';

import logger from '@shared/core/logger';
import {
  getActionRegistry,
  type ActionParameterDefinition,
  type ActionExecutionContext
} from '@alga-psa/shared/workflow/core';
import { createTenantKnex } from 'server/src/lib/db';
import { withTransaction } from '@alga-psa/shared/db';
import { getCurrentUser } from 'server/src/lib/actions/user-actions/userActions';
import { Knex } from 'knex';
import { hasPermission } from 'server/src/lib/auth/rbac';
import type { IUserWithRoles } from 'server/src/interfaces/auth.interfaces';

const MAPPING_CACHE_TTL_MS = 30_000;

type MappingCacheEntry = {
  value: ExternalEntityMapping[];
  expiresAt: number;
};

const mappingCache = new Map<string, MappingCacheEntry>();

export interface ExternalEntityMapping {
  id: string;
  tenant: string;
  integration_type: string;
  alga_entity_type: string;
  alga_entity_id: string;
  external_entity_id: string;
  external_realm_id?: string | null;
  sync_status?: 'synced' | 'pending' | 'error' | 'manual_link' | null;
  last_synced_at?: string | null;
  metadata?: Record<string, unknown> | null;
  created_at: string;
  updated_at: string;
}

interface GetMappingsParams {
  integrationType?: string;
  algaEntityType?: string;
  externalRealmId?: string | null;
  algaEntityId?: string;
  externalEntityId?: string;
}

export interface CreateMappingData {
  integration_type: string;
  alga_entity_type: string;
  alga_entity_id: string;
  external_entity_id: string;
  external_realm_id?: string | null;
  sync_status?: 'synced' | 'pending' | 'error' | 'manual_link' | null;
  metadata?: Record<string, unknown> | null;
}

export interface UpdateMappingData {
  external_entity_id?: string;
  sync_status?: 'synced' | 'pending' | 'error' | 'manual_link' | null;
  metadata?: Record<string, unknown> | null;
  external_realm_id?: string | null;
}

function cloneMapping(mapping: ExternalEntityMapping): ExternalEntityMapping {
  return {
    ...mapping,
    metadata:
      mapping.metadata && typeof mapping.metadata === 'object'
        ? { ...mapping.metadata }
        : mapping.metadata ?? null
  };
}

function buildCacheKey(tenantId: string, params: GetMappingsParams): string {
  const realmSegment =
    params.externalRealmId === undefined
      ? '~'
      : params.externalRealmId === null || params.externalRealmId === ''
        ? 'null'
        : params.externalRealmId;

  return [
    tenantId,
    params.integrationType ?? '*',
    params.algaEntityType ?? '*',
    realmSegment,
    params.algaEntityId ?? '*',
    params.externalEntityId ?? '*'
  ].join('|');
}

function getCachedMappings(cacheKey: string): ExternalEntityMapping[] | null {
  const entry = mappingCache.get(cacheKey);
  if (!entry) {
    return null;
  }
  if (entry.expiresAt <= Date.now()) {
    mappingCache.delete(cacheKey);
    return null;
  }
  return entry.value.map(cloneMapping);
}

function setCachedMappings(cacheKey: string, mappings: ExternalEntityMapping[]): void {
  mappingCache.set(cacheKey, {
    value: mappings.map(cloneMapping),
    expiresAt: Date.now() + MAPPING_CACHE_TTL_MS
  });
}

function invalidateTenantMappingCache(tenantId: string): void {
  const prefix = `${tenantId}|`;
  for (const key of mappingCache.keys()) {
    if (key.startsWith(prefix)) {
      mappingCache.delete(key);
    }
  }
}

async function resolveTenantContext(): Promise<{
  tenantId: string;
  knex: Knex;
  user: IUserWithRoles;
}> {
  const user = await getCurrentUser();
  if (!user?.tenant) {
    throw new Error('User or Tenant ID not found. Unable to perform tenant-scoped operation.');
  }

  const { knex } = await createTenantKnex();
  return { tenantId: user.tenant, knex, user };
}

async function ensureBillingAccess(
  action: 'read' | 'update'
): Promise<{ tenantId: string; knex: Knex; user: IUserWithRoles }> {
  const context = await resolveTenantContext();
  const allowed = await hasPermission(context.user, 'billing_settings', action, context.knex);
  if (!allowed) {
    throw new Error(
      action === 'read'
        ? 'Forbidden: You do not have permission to view accounting mappings.'
        : 'Forbidden: You do not have permission to manage accounting mappings.'
    );
  }
  return context;
}

export async function getExternalEntityMappings(
  params: GetMappingsParams
): Promise<ExternalEntityMapping[]> {
  const { tenantId, knex } = await ensureBillingAccess('read');
  const cacheKey = buildCacheKey(tenantId, params);
  const cached = getCachedMappings(cacheKey);
  if (cached) {
    logger.debug('External mapping cache hit', { tenantId, params });
    return cached;
  }

  const { integrationType, algaEntityType, externalRealmId, algaEntityId, externalEntityId } = params;

  logger.debug('External mapping lookup requested', {
    tenantId,
    integrationType,
    algaEntityType,
    externalRealmId,
    algaEntityId,
    externalEntityId
  });

  try {
    const mappings = await withTransaction(knex, async (trx: Knex.Transaction) => {
      const query = trx<ExternalEntityMapping>('tenant_external_entity_mappings').where({
        tenant: tenantId
      });

      if (integrationType) {
        query.andWhere({ integration_type: integrationType });
      }
      if (algaEntityType) {
        query.andWhere({ alga_entity_type: algaEntityType });
      }
      if (algaEntityId) {
        query.andWhere({ alga_entity_id: algaEntityId });
      }
      if (externalEntityId) {
        query.andWhere({ external_entity_id: externalEntityId });
      }

      if (externalRealmId !== undefined) {
        if (externalRealmId === null || externalRealmId === '') {
          query.andWhere(function () {
            this.whereNull('external_realm_id').orWhere('external_realm_id', '');
          });
        } else {
          query.andWhere({ external_realm_id: externalRealmId });
        }
      }

      return await query.select('*').orderBy('updated_at', 'desc');
    });

    logger.debug('External mapping lookup completed', {
      tenantId,
      results: mappings.length
    });

    setCachedMappings(cacheKey, mappings);
    return mappings.map(cloneMapping);
  } catch (error: unknown) {
    logger.error('Failed to retrieve external entity mappings', {
      tenantId,
      error
    });
    throw new Error('Unable to load mapping data. Please try again.');
  }
}

export async function createExternalEntityMapping(
  mappingData: CreateMappingData
): Promise<ExternalEntityMapping> {
  const { tenantId, knex } = await ensureBillingAccess('update');
  const {
    integration_type,
    alga_entity_type,
    alga_entity_id,
    external_entity_id,
    external_realm_id,
    sync_status,
    metadata
  } = mappingData;

  logger.info('Creating external mapping record', {
    tenantId,
    integration_type,
    alga_entity_type,
    alga_entity_id,
    external_entity_id,
    external_realm_id
  });

  try {
    const [newMapping] = await withTransaction(knex, async (trx: Knex.Transaction) => {
      return await trx<ExternalEntityMapping>('tenant_external_entity_mappings')
        .insert({
          id: trx.raw('gen_random_uuid()'),
          tenant: tenantId,
          integration_type,
          alga_entity_type,
          alga_entity_id,
          external_entity_id,
          external_realm_id: external_realm_id ?? null,
          sync_status: sync_status ?? 'pending',
          metadata: metadata ?? null,
          created_at: new Date().toISOString(),
          updated_at: new Date().toISOString()
        })
        .returning('*');
    });

    if (!newMapping) {
      throw new Error('Failed to create mapping, insert operation did not return the new record.');
    }

    logger.info('External mapping created', {
      tenantId,
      mappingId: newMapping.id
    });

    invalidateTenantMappingCache(tenantId);
    return cloneMapping(newMapping);
  } catch (error: any) {
    logger.error('Failed to create external entity mapping', {
      tenantId,
      integration_type,
      alga_entity_type,
      alga_entity_id,
      external_entity_id,
      external_realm_id,
      error
    });

    if (error?.code === '23505') {
      throw new Error(
        'A mapping already exists for this entity. Edit the existing mapping instead.'
      );
    }

    throw new Error('Unable to save mapping. Please try again.');
  }
}

export async function updateExternalEntityMapping(
  mappingId: string,
  updates: UpdateMappingData
): Promise<ExternalEntityMapping> {
  const { tenantId, knex } = await ensureBillingAccess('update');

  if (!mappingId) {
    throw new Error('Mapping ID is required for update.');
  }
  if (Object.keys(updates).length === 0) {
    throw new Error('No update data provided.');
  }

  logger.info('Updating external mapping', {
    tenantId,
    mappingId,
    hasMetadata: updates.metadata !== undefined,
    hasExternalEntityIdUpdate: updates.external_entity_id !== undefined
  });

  const updatePayload: Partial<ExternalEntityMapping> = { ...updates };
  if (updatePayload.metadata !== undefined) {
    updatePayload.metadata = updatePayload.metadata ?? null;
  }
  updatePayload.updated_at = new Date().toISOString();

  try {
    const [updatedMapping] = await withTransaction(knex, async (trx: Knex.Transaction) => {
      return await trx<ExternalEntityMapping>('tenant_external_entity_mappings')
        .where({
          id: mappingId,
          tenant: tenantId
        })
        .update(updatePayload)
        .returning('*');
    });

    if (!updatedMapping) {
      const exists = await withTransaction(knex, async (trx: Knex.Transaction) => {
        return await trx<ExternalEntityMapping>('tenant_external_entity_mappings')
          .select('id')
          .where({ id: mappingId, tenant: tenantId })
          .first();
      });

      if (!exists) {
        throw new Error(
          `Mapping with ID ${mappingId} not found for the current tenant (${tenantId}).`
        );
      }

      throw new Error(
        `Failed to update mapping ID ${mappingId}. Record exists but update failed.`
      );
    }

    logger.info('External mapping updated', {
      tenantId,
      mappingId: updatedMapping.id
    });

    invalidateTenantMappingCache(tenantId);
    return cloneMapping(updatedMapping);
  } catch (error: unknown) {
    logger.error('Failed to update external mapping', {
      tenantId,
      mappingId,
      error
    });
    throw new Error('Unable to update mapping. Please try again.');
  }
}

export async function deleteExternalEntityMapping(mappingId: string): Promise<void> {
  const { tenantId, knex } = await ensureBillingAccess('update');

  if (!mappingId) {
    throw new Error('Mapping ID is required for deletion.');
  }

  logger.info('Deleting external mapping', { tenantId, mappingId });

  try {
    const deletedCount = await withTransaction(knex, async (trx: Knex.Transaction) => {
      return await trx<ExternalEntityMapping>('tenant_external_entity_mappings')
        .where({
          id: mappingId,
          tenant: tenantId
        })
        .del();
    });

    if (deletedCount === 0) {
      const exists = await withTransaction(knex, async (trx: Knex.Transaction) => {
        return await trx<ExternalEntityMapping>('tenant_external_entity_mappings')
          .select('id')
          .where({ id: mappingId, tenant: tenantId })
          .first();
      });

      if (!exists) {
        logger.warn('External mapping delete requested for unknown id', {
          tenantId,
          mappingId
        });
        return;
      }

      throw new Error(
        `Failed to delete mapping ID ${mappingId}. Record exists but deletion failed.`
      );
    }

    logger.info('External mapping deleted', { tenantId, mappingId });
    invalidateTenantMappingCache(tenantId);
  } catch (error: unknown) {
    logger.error('Failed to delete external entity mapping', {
      tenantId,
      mappingId,
      error
    });
    throw new Error('Unable to delete mapping. Please try again.');
  }
}

interface LookupExternalEntityIdParams {
  integration_type: string;
  alga_entity_type: string;
  alga_entity_id: string;
  external_realm_id?: string;
}

const lookupExternalEntityIdParamsDef: ActionParameterDefinition[] = [
  {
    name: 'integration_type',
    type: 'string',
    required: true,
    description: 'Identifier for the external system (e.g., quickbooks_online)'
  },
  {
    name: 'alga_entity_type',
    type: 'string',
    required: true,
    description: 'Type of the entity within the Alga system (e.g., item, tax_code, term)'
  },
  {
    name: 'alga_entity_id',
    type: 'string',
    required: true,
    description: 'The unique identifier of the entity within the Alga system'
  },
  {
    name: 'external_realm_id',
    type: 'string',
    required: false,
    description: 'QuickBooks realm or other external context identifier'
  }
];

async function lookupExternalEntityIdAction(
  params: Record<string, unknown>,
  context: ActionExecutionContext
): Promise<{ external_entity_id: string | null }> {
  const { integration_type, alga_entity_type, alga_entity_id, external_realm_id } =
<<<<<<< HEAD
    params as LookupExternalEntityIdParams;
=======
    params as unknown as LookupExternalEntityIdParams;
>>>>>>> e719b409
  const { tenant } = context;

  if (!tenant) {
    throw new Error('Tenant ID not found in action execution context.');
  }

  logger.debug('External workflow mapping lookup requested', {
    tenant,
    integration_type,
    alga_entity_type,
    alga_entity_id,
    external_realm_id
  });

  try {
    const { knex } = await createTenantKnex();

    const result = await withTransaction(knex, async (trx: Knex.Transaction) => {
      const query = trx('tenant_external_entity_mappings')
        .select('external_entity_id')
        .where({
          tenant,
          integration_type,
          alga_entity_type,
          alga_entity_id
        })
        .first();

      if (external_realm_id) {
        query.andWhere('external_realm_id', external_realm_id);
      } else {
        query.andWhere(function () {
          this.whereNull('external_realm_id').orWhere('external_realm_id', '');
        });
      }

      return await query;
    });

    const externalId = result?.external_entity_id ?? null;

    if (externalId) {
      logger.debug('External workflow mapping lookup succeeded', {
        tenant,
        integration_type,
        alga_entity_type,
        alga_entity_id,
        external_realm_id,
        externalId
      });
    } else {
      logger.warn('External workflow mapping lookup returned no result', {
        tenant,
        integration_type,
        alga_entity_type,
        alga_entity_id,
        external_realm_id
      });
    }

    return { external_entity_id: externalId };
  } catch (error: unknown) {
    logger.error('External workflow mapping lookup failed', {
      tenant,
      integration_type,
      alga_entity_type,
      alga_entity_id,
      external_realm_id,
      error
    });
    throw error;
  }
}

async function performActionRegistration() {
  try {
    const registry = getActionRegistry();

    registry.registerSimpleAction(
      'external:lookupEntityId',
      'Looks up an external entity ID from an Alga entity ID using the generic mapping table',
      lookupExternalEntityIdParamsDef,
      lookupExternalEntityIdAction
    );
    logger.debug('External mapping workflow action registered');
  } catch (error) {
    logger.error('Failed to register external mapping workflow action', { error });
  }
}

void performActionRegistration();<|MERGE_RESOLUTION|>--- conflicted
+++ resolved
@@ -455,11 +455,7 @@
   context: ActionExecutionContext
 ): Promise<{ external_entity_id: string | null }> {
   const { integration_type, alga_entity_type, alga_entity_id, external_realm_id } =
-<<<<<<< HEAD
-    params as LookupExternalEntityIdParams;
-=======
     params as unknown as LookupExternalEntityIdParams;
->>>>>>> e719b409
   const { tenant } = context;
 
   if (!tenant) {
