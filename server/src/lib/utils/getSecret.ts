--- conflicted
+++ resolved
@@ -1,10 +1,5 @@
-<<<<<<< HEAD
-import { getSecretProviderInstance } from '@shared/core/secretProvider';
-import logger from '@shared/core/logger';
-=======
 import { getSecretProviderInstance } from '@alga-psa/shared/core/secretProvider.js';
 import { logger } from '@alga-psa/shared/core';
->>>>>>> bc56e197
 
 /**
  * Gets a secret value using the configured secret provider, with fallbacks.
