--- conflicted
+++ resolved
@@ -15,7 +15,7 @@
   serviceId: string
 ): Promise<string | null> {
   const { knex, tenant } = await createTenantKnex();
-  
+
   if (!tenant) {
     throw new Error("Tenant context not found");
   }
@@ -23,26 +23,26 @@
   try {
     // Get all contract lines for the client that include this service
     const eligiblePlans = await getEligibleContractLines(knex, tenant, clientId, serviceId);
-    
+
     // If only one plan exists, use it
     if (eligiblePlans.length === 1) {
       return eligiblePlans[0].client_contract_line_id;
     }
-    
+
     // If no plans exist, return null
     if (eligiblePlans.length === 0) {
       return null;
     }
-    
+
     // Check for bucket plans
-    const bucketPlans = eligiblePlans.filter(plan => 
+    const bucketPlans = eligiblePlans.filter(plan =>
       plan.contract_line_type === 'Bucket'
     );
-    
+
     if (bucketPlans.length === 1) {
       return bucketPlans[0].client_contract_line_id;
     }
-    
+
     // If we have multiple plans and no clear default, return null to require explicit selection
     return null;
   } catch (error) {
@@ -72,12 +72,12 @@
       'service_catalog.tenant': tenant
     })
     .first('category_id', 'custom_service_type_id as service_type_id');
-  
+
   if (!serviceInfo) {
     console.warn(`Service not found: ${serviceId}`);
     return [];
   }
-  
+
   // Build the query to get eligible contract lines
   const query = knex('client_contract_lines')
     .join('contract_lines', function() {
@@ -100,7 +100,7 @@
     });
 
   console.log('service category id', serviceInfo.category_id);
-  
+
   // Filter by service category if available
   if (serviceInfo.category_id) {
     // Filter plans based on the service_category field in client_contract_lines
@@ -110,7 +110,7 @@
           .orWhereNull('client_contract_lines.service_category'); // Also include plans with no category specified
     });
   }
-  
+
   // Filter by service type to ensure compatibility
   // if (serviceInfo.service_type) {
   //   // Make sure the plan type is compatible with the service type
@@ -125,7 +125,7 @@
   // }
 
   console.log(query.toString());
-  
+
   // Execute the query and return the results
   return query.select(
     'client_contract_lines.*',
@@ -147,7 +147,7 @@
   contractLineId: string
 ): Promise<boolean> {
   const { knex, tenant } = await createTenantKnex();
-  
+
   if (!tenant) {
     throw new Error("Tenant context not found");
   }
@@ -174,25 +174,25 @@
   contractLineId: string
 ): Promise<boolean> {
   const { knex, tenant } = await createTenantKnex();
-  
+
   if (!tenant) {
     throw new Error("Tenant context not found");
   }
 
   try {
     const eligiblePlans = await getEligibleContractLines(knex, tenant, clientId, serviceId);
-    
+
     // If this is the only eligible plan, allocate to it
     if (eligiblePlans.length === 1 && eligiblePlans[0].client_contract_line_id === contractLineId) {
       return true;
     }
-    
+
     // If there are multiple eligible plans, check if this is a bucket plan
     const bucketPlans = eligiblePlans.filter(plan => plan.contract_line_type === 'Bucket');
     if (bucketPlans.length === 1 && bucketPlans[0].client_contract_line_id === contractLineId) {
       return true;
     }
-    
+
     // Otherwise, don't allocate unassigned entries to this plan
     return false;
   } catch (error) {
@@ -211,18 +211,11 @@
   clientId: string,
   serviceId: string
 ): Promise<Array<{
-<<<<<<< HEAD
-  client_billing_plan_id: string;
-  plan_name: string;
-  plan_type: string;
-  start_date: string;
-  end_date?: string | null;
-  contract_name?: string;
-=======
   client_contract_line_id: string;
   contract_line_name: string;
   contract_line_type: string;
->>>>>>> ca0b3bbe
+  start_date?: string;
+  end_date?: string | null;
 }>> {
   const { knex, tenant } = await createTenantKnex();
 
@@ -231,38 +224,8 @@
   }
 
   try {
-<<<<<<< HEAD
-    const plans = await getEligibleBillingPlans(knex, tenant, clientId, serviceId);
-
-    // For each plan, try to get the associated contract/bundle name (if any)
-    const plansWithContracts = await Promise.all(
-      plans.map(async (plan) => {
-        const bundleInfo = await knex('bundle_billing_plans')
-          .join('plan_bundles', function() {
-            this.on('bundle_billing_plans.bundle_id', '=', 'plan_bundles.bundle_id')
-                .andOn('bundle_billing_plans.tenant', '=', 'plan_bundles.tenant');
-          })
-          .where({
-            'bundle_billing_plans.plan_id': plan.plan_id,
-            'bundle_billing_plans.tenant': tenant
-          })
-          .first('plan_bundles.bundle_name');
-
-        return {
-          client_billing_plan_id: plan.client_billing_plan_id,
-          plan_name: plan.plan_name || 'Unnamed Plan',
-          plan_type: plan.plan_type,
-          start_date: plan.start_date,
-          end_date: plan.end_date,
-          contract_name: bundleInfo?.bundle_name
-        };
-      })
-    );
-
-    return plansWithContracts;
-=======
     const plans = await getEligibleContractLines(knex, tenant, clientId, serviceId);
-    
+
     // Transform to a simpler structure for UI
     // Transform to the structure expected by the UI, including dates
     return plans.map(plan => ({
@@ -272,7 +235,6 @@
       start_date: plan.start_date, // Include start_date
       end_date: plan.end_date // Include end_date
     }));
->>>>>>> ca0b3bbe
   } catch (error) {
     console.error('Error getting eligible contract lines for UI:', error);
     return [];
@@ -290,7 +252,7 @@
   workItemType: string
 ): Promise<string | null> {
   const { knex, tenant } = await createTenantKnex();
-  
+
   if (!tenant) {
     throw new Error("Tenant context not found");
   }
@@ -308,22 +270,22 @@
         })
         .where({ 'project_tasks.task_id': workItemId, 'project_tasks.tenant': tenant })
         .first('projects.client_id');
-      
+
       return result?.client_id || null;
     } else if (workItemType === 'ticket') {
       const result = await knex('tickets')
         .where({ ticket_id: workItemId, tenant })
         .first('client_id');
-      
+
       return result?.client_id || null;
     } else if (workItemType === 'interaction') {
       const result = await knex('interactions')
         .where({ interaction_id: workItemId, tenant })
         .first('client_id');
-      
+
       return result?.client_id || null;
     }
-    
+
     return null;
   } catch (error) {
     console.error('Error getting client ID for work item:', error);
