// import Knex, { Knex as KnexType } from 'knex';
// import knexfile from './knexfile';
// import { getSecret } from '../utils/getSecret';

<<<<<<< HEAD
// Singleton admin connection instance
let adminConnectionInstance: KnexType | null = null;

export async function getAdminConnection() {
    // Return existing connection if available
    if (adminConnectionInstance) {
        return adminConnectionInstance;
    }

    const environment = process.env.NODE_ENV || 'development';
    const dbPassword = await getSecret('postgres_password', 'DB_PASSWORD_ADMIN');
    const config = {
        ...knexfile[environment],
        connection: {
            host: process.env.DB_HOST,
            port: Number(process.env.DB_PORT),
            user: process.env.DB_USER_ADMIN,
            password: dbPassword,
            database: process.env.DB_NAME_SERVER
        },
        pool: {
            min: 1,
            max: 10,
            idleTimeoutMillis: 30000
        }
    };
    console.log('Creating admin database connection');

    adminConnectionInstance = Knex(config);
    return adminConnectionInstance;
}

// Clean up function for graceful shutdown
export async function closeAdminConnection() {
    if (adminConnectionInstance) {
        await adminConnectionInstance.destroy();
        adminConnectionInstance = null;
        console.log('Admin database connection closed');
    }
}
=======
// // export async function getAdminConnection() {
// //     const environment = process.env.NODE_ENV || 'development';
// //     const dbPassword = await getSecret('postgres_password', 'DB_PASSWORD_ADMIN');
// //     const config = {
// //         ...knexfile[environment],
// //         connection: {
// //             host: process.env.DB_HOST,
// //             port: Number(process.env.DB_PORT),
// //             user: process.env.DB_USER_ADMIN,
// //             password: dbPassword,
// //             database: process.env.DB_NAME_SERVER
// //         }
// //     };
// //     console.log('Creating admin database connection');

// //     return Knex(config);
// // }
>>>>>>> 3166909c

// /**
//  * Execute a function within an admin database transaction
//  * This helper ensures admin operations are wrapped in transactions
//  */
// export async function withAdminTransaction<T>(
//   callback: (trx: KnexType.Transaction) => Promise<T>,
//   existingConnection?: KnexType | KnexType.Transaction
// ): Promise<T> {
//   // If we already have a transaction, use it directly
//   if (existingConnection && 'commit' in existingConnection && 'rollback' in existingConnection) {
//     return await callback(existingConnection as KnexType.Transaction);
//   }
  
//   // If we have a connection but not a transaction, create one
//   if (existingConnection) {
//     return await existingConnection.transaction(callback);
//   }
  
<<<<<<< HEAD
  // Otherwise, get admin connection and create transaction
  const adminDb = await getAdminConnection();
  // Don't destroy the singleton connection - just use it for the transaction
  return await adminDb.transaction(callback);
}
=======
//   // Otherwise, get admin connection and create transaction
//   const adminDb = await getAdminConnection();
//   try {
//     return await adminDb.transaction(callback);
//   } finally {
//     // Destroy the connection after use to prevent connection leaks
//     await adminDb.destroy();
//   }
// }
>>>>>>> 3166909c
<|MERGE_RESOLUTION|>--- conflicted
+++ resolved
@@ -2,48 +2,6 @@
 // import knexfile from './knexfile';
 // import { getSecret } from '../utils/getSecret';
 
-<<<<<<< HEAD
-// Singleton admin connection instance
-let adminConnectionInstance: KnexType | null = null;
-
-export async function getAdminConnection() {
-    // Return existing connection if available
-    if (adminConnectionInstance) {
-        return adminConnectionInstance;
-    }
-
-    const environment = process.env.NODE_ENV || 'development';
-    const dbPassword = await getSecret('postgres_password', 'DB_PASSWORD_ADMIN');
-    const config = {
-        ...knexfile[environment],
-        connection: {
-            host: process.env.DB_HOST,
-            port: Number(process.env.DB_PORT),
-            user: process.env.DB_USER_ADMIN,
-            password: dbPassword,
-            database: process.env.DB_NAME_SERVER
-        },
-        pool: {
-            min: 1,
-            max: 10,
-            idleTimeoutMillis: 30000
-        }
-    };
-    console.log('Creating admin database connection');
-
-    adminConnectionInstance = Knex(config);
-    return adminConnectionInstance;
-}
-
-// Clean up function for graceful shutdown
-export async function closeAdminConnection() {
-    if (adminConnectionInstance) {
-        await adminConnectionInstance.destroy();
-        adminConnectionInstance = null;
-        console.log('Admin database connection closed');
-    }
-}
-=======
 // // export async function getAdminConnection() {
 // //     const environment = process.env.NODE_ENV || 'development';
 // //     const dbPassword = await getSecret('postgres_password', 'DB_PASSWORD_ADMIN');
@@ -61,7 +19,6 @@
 
 // //     return Knex(config);
 // // }
->>>>>>> 3166909c
 
 // /**
 //  * Execute a function within an admin database transaction
@@ -81,13 +38,6 @@
 //     return await existingConnection.transaction(callback);
 //   }
   
-<<<<<<< HEAD
-  // Otherwise, get admin connection and create transaction
-  const adminDb = await getAdminConnection();
-  // Don't destroy the singleton connection - just use it for the transaction
-  return await adminDb.transaction(callback);
-}
-=======
 //   // Otherwise, get admin connection and create transaction
 //   const adminDb = await getAdminConnection();
 //   try {
@@ -96,5 +46,4 @@
 //     // Destroy the connection after use to prevent connection leaks
 //     await adminDb.destroy();
 //   }
-// }
->>>>>>> 3166909c
+// }