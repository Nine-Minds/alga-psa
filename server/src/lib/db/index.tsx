--- conflicted
+++ resolved
@@ -4,10 +4,6 @@
 import { headers } from 'next/headers';
 import { getTenantForCurrentRequest, getTenantFromHeaders } from '../tenant';
 import { getConnection } from './db'; // Use the tenant-scoped connection function
-<<<<<<< HEAD
-import { getKnexConfig } from './knexfile';
-=======
->>>>>>> 3166909c
 import { AsyncLocalStorage } from 'async_hooks';
 import logger from '@alga-psa/shared/core/logger';
 
