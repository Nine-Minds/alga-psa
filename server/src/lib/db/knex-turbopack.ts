--- conflicted
+++ resolved
@@ -6,14 +6,8 @@
 import type { Knex } from 'knex';
 import { createRequire } from 'module';
 
-<<<<<<< HEAD
-declare global {
-  // Track whether we've already patched Module.require
-  // eslint-disable-next-line no-var
-=======
 // Extend globalThis type to support __knexDialectPatched
 declare global {
->>>>>>> 4d4e1bce
   var __knexDialectPatched: boolean | undefined;
 }
 
