import { Knex } from 'knex';
import { createTenantKnex } from 'server/src/lib/db';
import {
  IBillingPeriod,
  IBillingResult,
  IBillingCharge,
  IClientContractLine,
  IBucketPlan,
  IBucketUsage,
  IBucketCharge,
  IDiscount,
  IAdjustment,
  IUsageBasedCharge,
  ITimeBasedCharge,
  IFixedPriceCharge,
  IProductCharge,
  ILicenseCharge,
  IClientContractLineCycle,
  BillingCycleType
} from 'server/src/interfaces/billing.interfaces';
import {
  IPlanServiceConfiguration,
  IPlanServiceFixedConfig,
  IPlanServiceHourlyConfig,
  IPlanServiceUsageConfig,
  IPlanServiceBucketConfig,
  IPlanServiceRateTier
} from 'server/src/interfaces/planServiceConfiguration.interfaces';
// Use the Temporal polyfill for all date arithmetic and plain‐date handling
import { Temporal } from '@js-temporal/polyfill';
import { ISO8601String } from 'server/src/types/types.d';
import { getNextBillingDate } from 'server/src/lib/actions/billingAndTax'; // Removed getClientTaxRate
import { toPlainDate, toISODate } from 'server/src/lib/utils/dateTimeUtils';
import { getClientById } from 'server/src/lib/actions/client-actions/clientActions';
import { IClient } from 'server/src/interfaces';
import { get } from 'http';
// Removed TaxService import as it's no longer directly used here
// Import necessary functions from invoiceService
import { calculateAndDistributeTax, updateInvoiceTotalsAndRecordTransaction, getClientDetails } from 'server/src/lib/services/invoiceService';
import { v4 as uuidv4 } from 'uuid';
import { getClientDefaultTaxRegionCode } from 'server/src/lib/actions/client-actions/clientTaxRateActions'; // Import the correct lookup function
import ContractLineFixedConfig from 'server/src/lib/models/contractLineFixedConfig'; // Added import for new model
import { string, number } from 'zod';
import contractLine from '../models/contractLine';
import service from '../models/service';
import { TaxService } from '../services/taxService';
// Workflow imports removed as event emission is moved back to the calling action

export class BillingEngine {
  private knex: Knex;
  private tenant: string | null;

  constructor() {
    this.knex = null as any;
    this.tenant = null;
  }

  private async initKnex() {
    if (!this.knex) {
      const { knex, tenant } = await createTenantKnex();
      if (!tenant) {
        throw new Error("tenant context not found");
      }
      this.knex = knex;
      this.tenant = tenant;
    }
  }

  /**
   * Determines the tax region and taxability based on a service's tax_rate_id.
   * @param service - The service object, expected to have service_id and tax_rate_id.
   * @returns An object containing the taxRegion (string | null) and isTaxable (boolean).
   */
  private async getTaxInfoFromService(service: any): Promise<{ taxRegion: string | null, isTaxable: boolean }> {
    if (!this.knex || !this.tenant) {
      await this.initKnex(); // Ensure Knex is initialized
      if (!this.tenant) throw new Error("Tenant context not found in getTaxInfoFromService");
    }

    // Default values if no service is provided or found
    if (!service) {
      console.warn("[getTaxInfoFromService] No service object provided.");
      return { taxRegion: null, isTaxable: false }; // Assuming non-taxable if no service context
    }

    if (service.tax_rate_id) {
      try {
        const taxRateInfo = await this.knex('tax_rates')
          .where({ tax_rate_id: service.tax_rate_id, tenant: this.tenant })
          // TODO: Add validity checks if needed (e.g., is_active, date range matching billing period)
          .select('region_code')
          .first();

        if (taxRateInfo && taxRateInfo.region_code) {
          // Valid tax_rate_id found, service is taxable in this region
          return { taxRegion: taxRateInfo.region_code, isTaxable: true };
        } else {
          // tax_rate_id exists but doesn't link to a valid/active rate? Treat as non-taxable.
          console.warn(`[getTaxInfoFromService] Service ${service.service_id} has tax_rate_id ${service.tax_rate_id} but no matching/valid tax_rate found in tenant ${this.tenant}. Treating as non-taxable.`);
          return { taxRegion: null, isTaxable: false };
        }
      } catch (error) {
        console.error(`[getTaxInfoFromService] Error fetching tax rate info for tax_rate_id ${service.tax_rate_id}:`, error);
        return { taxRegion: null, isTaxable: false }; // Treat as non-taxable on error
      }
    } else {
      // Service exists but tax_rate_id is NULL, explicitly non-taxable
      return { taxRegion: null, isTaxable: false };
    }
  }

  // Removed getDefaultTaxRatePercentage function as it uses outdated logic
  // and tax calculation is now delegated to invoiceService.

  private async hasExistingInvoiceForCycle(clientId: string, billingCycleId: string): Promise<boolean> {
    await this.initKnex();
    if (!this.tenant) {
      throw new Error("tenant context not found");
    }

    const client = await this.knex('clients')
      .where({
        client_id: clientId,
        tenant: this.tenant
      })
      .first();
    if (!client) {
      throw new Error(`Client ${clientId} not found in tenant ${this.tenant}`);
    }

    const existingInvoice = await this.knex('invoices')
      .where({
        client_id: clientId,
        billing_cycle_id: billingCycleId,
        tenant: this.tenant
      })
      .first();
    return !!existingInvoice;
  }

  async calculateBilling(clientId: string, startDate: ISO8601String, endDate: ISO8601String, billingCycleId: string): Promise<IBillingResult & { error?: string }> {
    try {
      await this.initKnex();
      const client = await getClientById(clientId);
      console.log(`Calculating billing for client ${client?.client_name} (${clientId}) using billingCycleId: ${billingCycleId}`);

      // Fetch the specific billing cycle record
      const cycleRecord = await this.knex('client_billing_cycles')
        .where({
          billing_cycle_id: billingCycleId,
          client_id: clientId, // Ensure it matches the client
          tenant: this.tenant
        })
        .first();

      if (!cycleRecord) {
        return {
          charges: [],
          totalAmount: 0,
          discounts: [],
          adjustments: [],
          finalAmount: 0,
          error: `Billing cycle ${billingCycleId} not found for client ${clientId}`
        };
      }

      // Check for existing invoice in this billing cycle (using the fetched cycleRecord)
      const hasExistingInvoice = await this.hasExistingInvoiceForCycle(clientId, cycleRecord.billing_cycle_id);
      if (hasExistingInvoice) {
        // Return zero-amount billing result if already invoiced
        return {
          charges: [],
          totalAmount: 0,
          discounts: [],
          adjustments: [],
          finalAmount: 0
        };
      }

      // Determine billing period dates CONSISTENTLY
      let periodStartDate: ISO8601String;
      let periodEndDate: ISO8601String;

      if (cycleRecord.period_start_date && cycleRecord.period_end_date) {
        console.log(`Using period dates from cycle record: ${cycleRecord.period_start_date} to ${cycleRecord.period_end_date}`);
        // Ensure dates are in the correct plain date format before converting
        periodStartDate = toISODate(toPlainDate(cycleRecord.period_start_date));
        periodEndDate = toISODate(toPlainDate(cycleRecord.period_end_date));
      } else if (cycleRecord.effective_date) {
        console.log(`Calculating period dates from effective date: ${cycleRecord.effective_date}`);
        // Ensure effective_date is in the correct plain date format
        const effectivePlainDate = toPlainDate(cycleRecord.effective_date);
        periodStartDate = toISODate(effectivePlainDate); // Start date is the effective date
        // Need client billing frequency to calculate end date accurately
        // Use the cycle's effective date to determine the relevant frequency
        const clientContractLineFrequency = await this.getBillingCycle(clientId, periodStartDate);
        const nextBillingDate = await getNextBillingDate(clientId, periodStartDate); // Pass the determined start date
        // The end date is one day before the start of the next cycle
        periodEndDate = toISODate(toPlainDate(nextBillingDate).subtract({ days: 1 }));
        console.log(`Calculated period: ${periodStartDate} to ${periodEndDate}`);
      } else {
        return {
          charges: [],
          totalAmount: 0,
          discounts: [],
          adjustments: [],
          finalAmount: 0,
          error: `Billing cycle ${billingCycleId} has invalid dates (no period dates or effective date)`
        };
      }

      // Use the determined periodStartDate and periodEndDate consistently below
      const billingPeriod: IBillingPeriod = { startDate: periodStartDate, endDate: periodEndDate };
      console.log(`Consistent billing period: ${billingPeriod.startDate} to ${billingPeriod.endDate}`);


      // Validate that the billing period doesn't cross a cycle change
      const validationResult = await this.validateBillingPeriod(clientId, periodStartDate, periodEndDate);
      if (!validationResult.success) {
        return {
          charges: [],
          totalAmount: 0,
          discounts: [],
          adjustments: [],
          finalAmount: 0,
          error: validationResult.error
        };
      }

      // Initialize all variables we'll need throughout the function
      let totalCharges: IBillingCharge[] = [];

      // Get contract lines and cycle
      const plansResult = await this.getClientContractLinesAndCycle(clientId, billingPeriod);

      // Type assertion to include error property
      const { clientContractLines, billingCycle: cycle, error: plansError } = plansResult as {
        clientContractLines: IClientContractLine[];
        billingCycle: string;
        error?: string;
      };

      if (plansError) {
        return {
          charges: [],
          totalAmount: 0,
          discounts: [],
          adjustments: [],
          finalAmount: 0,
          error: plansError
        };
      }

      if (clientContractLines.length === 0) {
        return {
          charges: [],
          totalAmount: 0,
          discounts: [],
          adjustments: [],
          finalAmount: 0,
          error: `No active contract lines found for client ${clientId} in the given period`
        };
      }

      console.log(`Found ${clientContractLines.length} active contract line(s) for client ${clientId}`);
      console.log(`Billing cycle: ${cycle}`);

      for (const clientContractLine of clientContractLines) {
        console.log(`Processing contract line: ${clientContractLine.contract_line_name}`);
        const [
          fixedPriceCharges,
          timeBasedCharges,
          usageBasedCharges,
          bucketPlanCharges,
          productCharges,
          licenseCharges
        ] = await Promise.all([
          this.calculateFixedPriceCharges(clientId, billingPeriod, clientContractLine),
          this.calculateTimeBasedCharges(clientId, billingPeriod, clientContractLine),
          this.calculateUsageBasedCharges(clientId, billingPeriod, clientContractLine),
          this.calculateBucketPlanCharges(clientId, billingPeriod, clientContractLine),
          this.calculateProductCharges(clientId, billingPeriod, clientContractLine),
          this.calculateLicenseCharges(clientId, billingPeriod, clientContractLine)
        ]);

        console.log(`Fixed price charges: ${fixedPriceCharges.length}`);
        console.log(`Time-based charges: ${timeBasedCharges.length}`);
        console.log(`Usage-based charges: ${usageBasedCharges.length}`);
        console.log(`Bucket plan charges: ${bucketPlanCharges.length}`);
        console.log(`Product charges: ${productCharges.length}`);
        console.log(`License charges: ${licenseCharges.length}`);

        const totalBeforeProration = fixedPriceCharges.reduce((sum: number, charge: IFixedPriceCharge) => sum + charge.total, 0);
        console.log(`Total fixed charges before proration: $${(totalBeforeProration / 100).toFixed(2)} (${totalBeforeProration} cents)`);

        // Only prorate fixed price charges
        const proratedFixedCharges = this.applyProrationToPlan(fixedPriceCharges, billingPeriod, clientContractLine.start_date, clientContractLine.end_date, cycle);

        const totalAfterProration = proratedFixedCharges.reduce((sum: number, charge: IBillingCharge) => sum + charge.total, 0);
        console.log(`Total fixed charges after proration: $${(totalAfterProration / 100).toFixed(2)} (${totalAfterProration} cents)`);

        // Combine all charges without prorating time-based or usage-based charges
        totalCharges = totalCharges.concat(
          proratedFixedCharges,
          timeBasedCharges,
          usageBasedCharges,
          bucketPlanCharges,
          productCharges,
          licenseCharges
        );

        console.log('Total charges breakdown:');
        proratedFixedCharges.forEach((charge: IBillingCharge) => {
          console.log(`fixed - ${charge.serviceName}: $${(charge.total / 100).toFixed(2)}`);
        });
        timeBasedCharges.forEach((charge: ITimeBasedCharge) => {
          console.log(`hourly - ${charge.serviceName}: $${charge.total}`);
        });
        usageBasedCharges.forEach((charge: IUsageBasedCharge) => {
          console.log(`usage - ${charge.serviceName}: $${charge.total}`);
        });
        bucketPlanCharges.forEach((charge: IBucketCharge) => {
          console.log(`bucket - ${charge.serviceName}: $${charge.total}`);
        });
        productCharges.forEach((charge: IProductCharge) => {
          console.log(`product - ${charge.serviceName}: $${charge.total}`);
        });
        licenseCharges.forEach((charge: ILicenseCharge) => {
          console.log(`license - ${charge.serviceName}: $${charge.total}`);
        });

        console.log('Total charges:', totalCharges);
      }

      const totalAmount = totalCharges.reduce((sum: number, charge: IBillingCharge) => sum + charge.total, 0);

      const finalCharges = await this.applyDiscountsAndAdjustments(
        {
          charges: totalCharges,
          totalAmount,
          discounts: [],
          adjustments: [],
          finalAmount: totalAmount
        },
        clientId,
        billingPeriod
      );

      console.log(`Discounts applied: ${finalCharges.discounts.length}`);
      console.log(`Adjustments applied: ${finalCharges.adjustments.length}`);
      console.log(`Final amount after discounts and adjustments: $${(finalCharges.finalAmount / 100).toFixed(2)} (${finalCharges.finalAmount} cents)`);

      return finalCharges;
    } catch (err) {
      console.error('Error in calculateBilling:', err);
      return {
        charges: [],
        totalAmount: 0,
        discounts: [],
        adjustments: [],
        finalAmount: 0,
        error: err instanceof Error ? err.message : 'An error occurred while calculating billing'
      };
    }
  }

  private async getClientContractLinesAndCycle(clientId: string, billingPeriod: IBillingPeriod): Promise<{ clientContractLines: IClientContractLine[], billingCycle: string }> {
    await this.initKnex();
    if (!this.tenant) {
      throw new Error("tenant context not found");
    }

    const client = await this.knex('clients')
      .where({
        client_id: clientId,
        tenant: this.tenant
      })
      .first();
    if (!client) {
      throw new Error(`Client ${clientId} not found in tenant ${this.tenant}`);
    }

    const billingCycle = await this.getBillingCycle(clientId, billingPeriod.startDate);
    const tenant = this.tenant; // Capture tenant value here

    // Get directly assigned contract lines
    const directContractLines = await this.knex('client_contract_lines')
      .join('contract_lines', function () {
        this.on('client_contract_lines.contract_line_id', '=', 'contract_lines.contract_line_id')
          .andOn('contract_lines.tenant', '=', 'client_contract_lines.tenant');
      })
      .where({
        'client_contract_lines.client_id': clientId,
        'client_contract_lines.is_active': true,
        'client_contract_lines.tenant': this.tenant
      })
      .whereNull('client_contract_lines.client_contract_id') // Only include contract lines assigned directly (no parent contract)
      .where('client_contract_lines.start_date', '<=', billingPeriod.endDate)
      .where(function (this: any) {
        this.where('client_contract_lines.end_date', '>=', billingPeriod.startDate).orWhereNull('client_contract_lines.end_date');
      })
      .select(
        'client_contract_lines.*',
        'contract_lines.contract_line_name',
        'contract_lines.billing_frequency'
      );

    // Get contract lines provided via contracts (formerly bundles)
    const contractLinkedLines = await this.knex('client_contracts as cc')
      .join('contract_line_mappings as clm', function () {
        this.on('cc.contract_id', '=', 'clm.contract_id')
          .andOn('clm.tenant', '=', 'cc.tenant');
      })
      .join('contract_lines as cl', function () {
        this.on('clm.contract_line_id', '=', 'cl.contract_line_id')
          .andOn('cl.tenant', '=', 'clm.tenant');
      })
      .join('contracts as c', function () {
        this.on('cc.contract_id', '=', 'c.contract_id')
          .andOn('c.tenant', '=', 'cc.tenant');
      })
      // Contract-level overrides do not require service-level joins for rate determination
      .leftJoin('contract_line_service_configuration as psc', function () {
        this.on('cl.contract_line_id', '=', 'psc.contract_line_id')
          .andOn('psc.tenant', '=', 'cl.tenant');
      })
      .leftJoin('service_catalog as sc', function () {
        this.on('psc.service_id', '=', 'sc.service_id')
          .andOn('sc.tenant', '=', 'psc.tenant');
      })
      // })
      .where({
        'cc.client_id': clientId,
        'cc.is_active': true,
        'cc.tenant': this.tenant
      })
      .where('cc.start_date', '<=', billingPeriod.endDate)
      .where(function (this: any) {
        this.where('cc.end_date', '>=', billingPeriod.startDate).orWhereNull('cc.end_date');
      })
      .select(
        'clm.contract_line_id',
        'cl.contract_line_name',
        'cl.billing_frequency',
        'clm.custom_rate',
        'cc.start_date',
        'cc.end_date',
        'cc.client_contract_id',
        'c.contract_name'
        // REMOVED: 'sc.service_id' - Not needed for contract-level custom rates
      )
      // Group by necessary fields to handle potential multiple services per plan (though typically 1:1)
      .groupBy(
        'bbp.contract_line_id',
        'bp.contract_line_name',
        'bp.billing_frequency',
        'bbp.custom_rate',
        'cpb.start_date',
        'cpb.end_date',
        'cpb.client_contract_id',
        'pb.contract_name'
        // REMOVED: 'sc.service_id' - Grouping by service_id caused duplicates
      );

    // Convert contract-linked lines to a compatible structure, including computed IDs
    const formattedContractLinkedLines = contractLinkedLines.map((plan: any) => {
      return {
        client_contract_line_id: `contract-${plan.client_contract_id}-${plan.contract_line_id}`, // Generate a virtual ID
        client_id: clientId,
        contract_line_id: plan.contract_line_id,
        service_id: null, // Contract-level overrides are not tied to a specific service configuration
        start_date: plan.start_date,
        end_date: plan.end_date,
        is_active: true,
        // Convert custom_rate (dollar string or null from DB) to cents or null for downstream consumers
        custom_rate: plan.custom_rate === null || plan.custom_rate === undefined
          ? null // Pass null through
          : Math.round(parseFloat(plan.custom_rate) * 100), // Convert non-null string to cents
        client_contract_id: plan.client_contract_id,
        contract_line_name: plan.contract_line_name,
        billing_frequency: plan.billing_frequency,
        contract_name: plan.contract_name,
        tenant: this.tenant
      };
    });

    // Merge direct contract lines with those inherited from contracts
    const clientContractLines = [...directContractLines, ...formattedContractLinkedLines];

    // Convert dates from the DB into plain ISO strings using our date utilities
    clientContractLines.forEach((plan: any) => {
      plan.start_date = toISODate(toPlainDate(plan.start_date));
      plan.end_date = plan.end_date ? toISODate(toPlainDate(plan.end_date)) : null;
    });

    return { clientContractLines, billingCycle };
  }

  private async getBillingCycle(clientId: string, date: ISO8601String = toISODate(Temporal.Now.plainDateISO())): Promise<string> {
    await this.initKnex();
    if (!this.tenant) {
      throw new Error("tenant context not found");
    }

    const client = await this.knex('clients')
      .where({
        client_id: clientId,
        tenant: this.tenant
      })
      .first();
    if (!client) {
      throw new Error(`Client ${clientId} not found in tenant ${this.tenant}`);
    }

    const result = await this.knex('client_billing_cycles')
      .where({
        client_id: clientId,
        tenant: this.tenant
      })
      .where('effective_date', '<=', date)
      .orderBy('effective_date', 'desc')
      .first() as IClientContractLineCycle | undefined;

    if (!result) {
      // Check again for existing cycle to handle race conditions
      const existingCycle = await this.knex('client_billing_cycles')
        .where({
          client_id: clientId,
          tenant: this.tenant
        })
        .first();

      if (existingCycle) {
        return existingCycle.billing_cycle;
      }

      try {
        const defaultCycle: Partial<IClientContractLineCycle> = {
          client_id: clientId,
          billing_cycle: 'monthly',
          effective_date: '2023-01-01T00:00:00Z',
          tenant: this.tenant
        };

        await this.knex('client_billing_cycles').insert(defaultCycle);
      } catch (error) {
        // If insert fails due to race condition, get the existing record
        const cycle = await this.knex('client_billing_cycles')
          .where({
            client_id: clientId,
            tenant: this.tenant
          })
          .first();

        if (!cycle) {
          throw new Error(`Failed to create or retrieve billing cycle for client ${clientId} in tenant ${this.tenant}`);
        }

        return cycle.billing_cycle;
      }
      return 'monthly' as BillingCycleType;
    }

    return result.billing_cycle as BillingCycleType;
  }

  private async validateBillingPeriod(clientId: string, startDate: ISO8601String, endDate: ISO8601String): Promise<{ success: boolean; error?: string }> {
    try {
      await this.initKnex();
      if (!this.tenant) {
        return {
          success: false,
          error: "tenant context not found"
        };
      }

      const client = await this.knex('clients')
        .where({
          client_id: clientId,
          tenant: this.tenant
        })
        .first();
      if (!client) {
        return {
          success: false,
          error: `Client ${clientId} not found in tenant ${this.tenant}`
        };
      }

      const cycles = await this.knex('client_billing_cycles')
        .where({
          client_id: clientId,
          tenant: this.tenant
        })
        .where('effective_date', '<=', endDate)
        .orderBy('effective_date', 'asc');

      let currentCycle = null;
      for (const cycle of cycles) {
        const cycleDate = toPlainDate(cycle.effective_date);
        const start = toPlainDate(startDate);
        const end = toPlainDate(endDate);
        if (Temporal.PlainDate.compare(cycleDate, start) <= 0) {
          currentCycle = cycle;
        } else if (Temporal.PlainDate.compare(cycleDate, start) > 0 && Temporal.PlainDate.compare(cycleDate, end) < 0) {
          return {
            success: false,
            error: 'Invoice period cannot span billing cycle change'
          };
        }
      }

      if (!currentCycle) {
        // If no cycle found, create default monthly cycle
        await this.getBillingCycle(clientId, startDate);
      }

      return { success: true };
    } catch (err) {
      return {
        success: false,
        error: err instanceof Error ? err.message : 'Failed to validate billing period'
      };
    }
  }
  private async calculateFixedPriceCharges(clientId: string, billingPeriod: IBillingPeriod, clientContractLine: IClientContractLine): Promise<IFixedPriceCharge[]> {
    // Note: Fixed plan rates are stored as dollars (decimal) in the database,
    // but need to be converted to cents (integer) for consistency with other monetary values in the system.
    // Custom contract-level rates are assumed to be in cents already.
    await this.initKnex();
    if (!this.tenant) {
      throw new Error("tenant context not found");
    }

    // --- Custom Rate Check (Bundled Plans) ---
    // Check if a custom rate is defined for this plan assignment (provided via contract association)
    // Ensure custom_rate is not null and not undefined before using it.
    if (clientContractLine.custom_rate !== null && clientContractLine.custom_rate !== undefined) {
      // Assuming custom_rate is already in cents. Add logging to confirm.
      console.log(`Using custom rate ${clientContractLine.custom_rate} cents for plan ${clientContractLine.contract_line_name} (ID: ${clientContractLine.contract_line_id}) from contract ${clientContractLine.contract_name || 'N/A'}`);

      // If a custom rate exists, create a single charge item for the entire plan at that rate.
      // This charge represents the entire plan when a custom contract-level rate is applied.
      const customCharge: IFixedPriceCharge = {
        // Properties from IFixedPriceCharge & IBillingCharge
        type: 'fixed',
        serviceName: `${clientContractLine.contract_line_name}${clientContractLine.contract_name ? ` (Bundle: ${clientContractLine.contract_name})` : ''}`,
        quantity: 1, // Represents the single contract-level plan item
        rate: clientContractLine.custom_rate, // Use the custom rate (assumed cents)
        total: clientContractLine.custom_rate, // Total is the custom rate (assumed cents)
        // planId: clientContractLine.contract_line_id, // Removed - planId not part of IFixedPriceCharge
        client_contract_line_id: clientContractLine.client_contract_line_id, // Link back to the plan assignment
        client_contract_id: clientContractLine.client_contract_id || undefined, // Use correct property name
        contract_name: clientContractLine.contract_name || undefined,
        // Tax properties (defaulting to 0/non-taxable for now, needs review)
        tax_amount: 0,
        tax_rate: 0,
        tax_region: undefined, // Tax region for consolidated fixed item determined later
        // Note: serviceId is omitted as this charge represents the whole plan.
        // Other properties like enable_proration might need to be sourced if relevant for custom rates.
      };
      // Return only this single charge for the plan
      return [customCharge];
    }
    // --- End Custom Rate Check ---


    // If no custom rate, proceed with calculating based on individual services or plan's fixed rate
    console.log(`No custom rate found for plan ${clientContractLine.contract_line_name} (ID: ${clientContractLine.contract_line_id}). Calculating based on services/plan rate.`);
    const client = await this.knex('clients')
      .where({
        client_id: clientId,
        tenant: this.tenant
      })
      .first() as IClient;

    if (!client) {
      throw new Error(`Client ${clientId} not found in tenant ${this.tenant}`);
    }

    // Removed old logic fetching tax region via client_tax_settings (Phase 1.2)

    const tenant = this.tenant; // Capture tenant value for joins

    // Get the contract line details to determine if this is a fixed fee plan
    const contractLineDetails = await this.knex('contract_lines')
      .where({
        'contract_line_id': clientContractLine.contract_line_id,
        'tenant': client.tenant // Use client.tenant here for consistency
      })
      .first();

<<<<<<< HEAD
    const planType = billingPlanDetails?.plan_type;
    const isFixedFeePlan = planType
      ? planType.toLowerCase() === 'fixed'
      : true; // Default legacy plans without plan_type to Fixed
=======
    const isFixedFeePlan = contractLineDetails?.contract_line_type === 'Fixed';
>>>>>>> ca0b3bbe

    // --- Fetch Plan-Level Fixed Config (Base Rate, Proration, Alignment) ---
    let planLevelBaseRate: number | null = null; // Store plan base rate in dollars
    let planLevelEnableProration = false;
    let planLevelBillingCycleAlignment: 'start' | 'end' | 'prorated' = 'start';

    if (isFixedFeePlan) {
      // Fetch directly from the table as per the new schema feedback
      const planConfig = await this.knex('contract_line_fixed_config')
        .where({
          contract_line_id: clientContractLine.contract_line_id,
          tenant: tenant
        })
        .first();

      if (planConfig) {
<<<<<<< HEAD
        const rawBaseRate = planConfig.base_rate;
        if (rawBaseRate !== null && rawBaseRate !== undefined) {
          const parsedBaseRate = typeof rawBaseRate === 'string' ? parseFloat(rawBaseRate) : Number(rawBaseRate);
          if (!Number.isNaN(parsedBaseRate)) {
            planLevelBaseRate = parsedBaseRate;
          } else {
            console.warn(`[DEBUG] Plan ${clientBillingPlan.plan_id} - Unexpected plan base_rate value '${rawBaseRate}'.`);
          }
        } else {
          console.warn(`[DEBUG] Plan ${clientBillingPlan.plan_id} - Plan Level Config missing base_rate; will derive from service configs if available.`);
        }

        if (typeof planConfig.enable_proration === 'boolean') {
          planLevelEnableProration = planConfig.enable_proration;
        }

        if (planConfig.billing_cycle_alignment) {
          planLevelBillingCycleAlignment = planConfig.billing_cycle_alignment;
        }

        console.log(`[DEBUG] Plan ${clientBillingPlan.plan_id} - Fetched Plan Level Config: BaseRate=${planLevelBaseRate}, Proration=${planLevelEnableProration}, Alignment=${planLevelBillingCycleAlignment}`);
      } else {
        console.warn(`[DEBUG] Plan ${clientBillingPlan.plan_id} - Plan Level Fixed Config not found in billing_plan_fixed_config. Will derive settings from service-level configuration.`);
=======
        // Assuming base_rate is added to contract_line_fixed_config as per feedback
        planLevelBaseRate = planConfig.base_rate ? parseFloat(planConfig.base_rate) : null;
        planLevelEnableProration = planConfig.enable_proration;
        planLevelBillingCycleAlignment = planConfig.billing_cycle_alignment;
        console.log(`[DEBUG] Plan ${clientContractLine.contract_line_id} - Fetched Plan Level Config: BaseRate=${planLevelBaseRate}, Proration=${planLevelEnableProration}, Alignment=${planLevelBillingCycleAlignment}`);
      } else {
        console.warn(`[DEBUG] Plan ${clientContractLine.contract_line_id} - Plan Level Fixed Config not found in contract_line_fixed_config. Cannot determine plan base rate or settings.`);
        // If the config is missing, we cannot proceed with fixed plan calculation accurately.
        // Return empty or throw error? Returning empty for now.
        return [];
      }

      // Validate planLevelBaseRate
      if (planLevelBaseRate === null || isNaN(planLevelBaseRate)) {
          console.error(`[DEBUG] Invalid or missing base_rate in contract_line_fixed_config for plan ${clientContractLine.contract_line_id}. Value: ${planConfig?.base_rate}`);
          return []; // Cannot proceed without a valid plan base rate
>>>>>>> ca0b3bbe
      }
    }
    // --- End Fetch Plan-Level Fixed Config ---
    // Use the new contract_line_service_configuration tables
    const planServices = await this.knex('contract_line_service_configuration') // Start from contract_line_service_configuration
      // Removed join to client_contract_lines
      .join('contract_line_service_fixed_config', function () {
        this.on('contract_line_service_configuration.config_id', '=', 'contract_line_service_fixed_config.config_id')
          .andOn('contract_line_service_fixed_config.tenant', '=', 'contract_line_service_configuration.tenant');
      })
      .join('service_catalog', function () {
        this.on('contract_line_service_configuration.service_id', '=', 'service_catalog.service_id')
          .andOn('service_catalog.tenant', '=', 'contract_line_service_configuration.tenant'); // Ensure tenant match on service_catalog
      })
      .where({
<<<<<<< HEAD
        'plan_service_configuration.plan_id': clientBillingPlan.plan_id, // Use plan_id directly
        'plan_service_configuration.tenant': this.tenant, // Ensure tenant match on plan_service_configuration
=======
        'contract_line_service_configuration.contract_line_id': clientContractLine.contract_line_id, // Use contract_line_id directly
        'contract_line_service_configuration.tenant': this.tenant, // Ensure tenant match on contract_line_service_configuration
        'contract_line_service_configuration.configuration_type': 'Fixed'
>>>>>>> ca0b3bbe
      })
      .whereRaw("LOWER(plan_service_configuration.configuration_type) = 'fixed'")
      .select(
        // Explicitly select needed columns to avoid name collisions
        'service_catalog.service_id',
        'service_catalog.service_name',
        'service_catalog.default_rate',
        'service_catalog.tax_rate_id', // Fetch the new ID
<<<<<<< HEAD
        'plan_service_configuration.quantity',
        'plan_service_configuration.custom_rate', // This is plan-level custom rate
        'plan_service_configuration.config_id',
        'plan_service_fixed_config.base_rate as service_base_rate' // This is the fixed plan rate
=======
        'contract_line_service_configuration.quantity',
        'contract_line_service_configuration.custom_rate', // This is plan-level custom rate
        'contract_line_service_configuration.config_id',
        'contract_line_service_fixed_config.base_rate' // This is the fixed plan rate
>>>>>>> ca0b3bbe
      );

    if (planServices.length === 0) {
      return [];
    }

    if (isFixedFeePlan && (planLevelBaseRate === null || Number.isNaN(planLevelBaseRate))) {
      let derivedBaseRate = 0;
      let hasServiceBaseRate = false;

      for (const service of planServices) {
        const rawServiceBaseRate = service.service_base_rate;
        if (rawServiceBaseRate !== null && rawServiceBaseRate !== undefined) {
          const parsedServiceBaseRate = typeof rawServiceBaseRate === 'string' ? parseFloat(rawServiceBaseRate) : Number(rawServiceBaseRate);
          if (!Number.isNaN(parsedServiceBaseRate)) {
            const quantity = Number(service.quantity ?? 1) || 1;
            derivedBaseRate += parsedServiceBaseRate * quantity;
            hasServiceBaseRate = true;
          }
        }
      }

      if (hasServiceBaseRate) {
        planLevelBaseRate = derivedBaseRate;
        console.log(`[DEBUG] Plan ${clientBillingPlan.plan_id} - Derived plan base rate from service configs: ${planLevelBaseRate}`);
      }
    }

    if (isFixedFeePlan && (planLevelBaseRate === null || Number.isNaN(planLevelBaseRate))) {
      const totalDefaultRateCents = planServices.reduce((sum: number, service: any) => {
        const rate = Number(service.default_rate ?? 0);
        const quantity = Number(service.quantity ?? 1) || 1;
        return sum + rate * quantity;
      }, 0);

      if (totalDefaultRateCents !== 0) {
        planLevelBaseRate = totalDefaultRateCents / 100;
        console.log(`[DEBUG] Plan ${clientBillingPlan.plan_id} - Derived plan base rate from service default rates: ${planLevelBaseRate}`);
      }
    }

    if (isFixedFeePlan && (planLevelBaseRate === null || Number.isNaN(planLevelBaseRate))) {
      console.error(`[DEBUG] Unable to determine base_rate for plan ${clientBillingPlan.plan_id}.`);
      return [];
    }

    if (isFixedFeePlan) {
      // For fixed fee plans, we want to create a single consolidated charge
      // but internally allocate the tax based on FMV of each service

      // Use the plan-level base rate fetched earlier
      const baseRate = planLevelBaseRate!; // Assert non-null based on checks above
      console.log(`[DEBUG] Plan ${clientContractLine.contract_line_id} - Using Plan Level Base Rate: ${baseRate}`);

      // Calculate the total FMV (Fair Market Value) of all services
      // Calculate the total FMV (Fair Market Value) of all services in CENTS
      const totalFMVCents = planServices.reduce((sum, service) => {
        // Assume service.default_rate is already in cents
        const serviceFMV = service.default_rate * (service.quantity || 1);
        // console.log(`[DEBUG] Service ${service.service_id} - FMV (cents): ${serviceFMV} (Rate: ${service.default_rate}, Qty: ${service.quantity || 1})`); // DEBUG LOG - Moved inside loop
        return sum + serviceFMV;
      }, 0);
      console.log(`[DEBUG] Plan ${clientContractLine.contract_line_id} - Calculated totalFMVCents: ${totalFMVCents}`); // DEBUG LOG

      // If totalFMVCents is zero, we can't allocate properly
<<<<<<< HEAD
      if (totalFMVCents === 0) {
        console.log(`Total FMV (cents) for services in plan ${clientBillingPlan.plan_id} is zero.`);
=======
      if (totalFMVCents <= 0) {
        console.log(`Total FMV (cents) for services in plan ${clientContractLine.contract_line_id} is zero or negative`);
>>>>>>> ca0b3bbe
        return [];
      }

      // Calculate tax for each service based on its proportion of the total FMV
      let totalTaxAmount = 0;
      let totalTaxableAmount = 0;
      let totalNonTaxableAmount = 0;

      // For detailed tax calculation and audit purposes

      // Instantiate TaxService
      const taxServiceInstance = new TaxService(); // Corrected instantiation
      // Fetch billing cycle once for proration calculation if needed
      const billingCycle = await this.getBillingCycle(clientId, billingPeriod.startDate);
      const serviceAllocations = await Promise.all(planServices.map(async (service) => {
        // Calculate the FMV for this service in CENTS
        // Use custom_rate from plan config if available (assume dollars), otherwise fallback to service default_rate (assume cents).
        console.log('[DEBUG] Processing service object:', JSON.stringify(service, null, 2)); // DEBUG LOG - Inspect the service object
        // FMV should always be based on the service's default rate, not plan overrides.
        // Assume service.default_rate is stored in cents.
        const rateForFMV = Number(service.default_rate || 0); // Ensure it's a number, default to 0 if null/undefined
        const serviceFMVCents = Math.round(rateForFMV * (service.quantity || 1)); // FMV is now correctly in cents
        console.log(`[DEBUG] Service ${service.service_id} - Calculated serviceFMVCents: ${serviceFMVCents} (Rate: ${rateForFMV}, Qty: ${service.quantity || 1})`); // DEBUG LOG

        // Calculate the proportion of the total fixed fee that should be allocated to this service
        const proportion = totalFMVCents !== 0 ? serviceFMVCents / totalFMVCents : 0; // Use totalFMVCents and handle division by zero
        console.log(`[DEBUG] Service ${service.service_id} - Calculated proportion: ${proportion} (${serviceFMVCents} / ${totalFMVCents})`); // DEBUG LOG

        // --- Proration Calculation ---
        let prorationFactor = 1.0;
        let effectiveBaseRateInCents = Math.round(baseRate * 100); // Start with full rate in cents

        // Use the plan-level proration setting fetched earlier for fixed plans
        if (planLevelEnableProration) {
          prorationFactor = this._calculateProrationFactor(
            billingPeriod,
            clientContractLine.start_date,
            clientContractLine.end_date,
            billingCycle
          );
          effectiveBaseRateInCents = Math.round(effectiveBaseRateInCents * prorationFactor);
          console.log(`[DEBUG] Service ${service.service_id} - Proration Enabled. Factor: ${prorationFactor.toFixed(4)}, Prorated Base (cents): ${effectiveBaseRateInCents}`);
        } else {
          console.log(`[DEBUG] Service ${service.service_id} - Proration Disabled.`);
        }
        // --- End Proration Calculation ---

        // Allocate a portion of the (potentially prorated) fixed fee to this service
        const allocatedAmount = Math.round(effectiveBaseRateInCents * proportion); // Use effective rate, round final cents value
        console.log(`[DEBUG] Service ${service.service_id} - Calculated allocatedAmount (cents): ${allocatedAmount} (Effective Base: ${effectiveBaseRateInCents}, Prop: ${proportion})`); // DEBUG LOG

        // Determine tax info using the helper function
        const { taxRegion: serviceTaxRegion, isTaxable } = await this.getTaxInfoFromService(service);

        // Calculate tax if applicable
        let taxAmount = 0;
        let taxRate = 0;

        // ***** START OF CORRECTED BLOCK *****
        if (!client.is_tax_exempt && isTaxable) {
          // Use the region derived from tax_rate_id, fallback to client default ONLY if service region is null
          const effectiveTaxRegion = serviceTaxRegion ?? await getClientDefaultTaxRegionCode(client.client_id) ?? '';
          if (effectiveTaxRegion) {
            // Use TaxService to calculate tax
            // allocatedAmount is already in cents
            const taxResult = await taxServiceInstance.calculateTax(client.client_id, allocatedAmount, billingPeriod.endDate, effectiveTaxRegion);
            taxRate = taxResult.taxRate;
            taxAmount = taxResult.taxAmount;
            console.log(`[DEBUG] Service ${service.service_id} - Tax calculated (TaxService): Rate=${taxRate}, Amount=${taxAmount}, Base=${allocatedAmount}, Region=${effectiveTaxRegion}`); // DEBUG LOG
          } else {
            // No region from service's tax_rate_id AND no client default region.
            console.warn(`[BillingEngine] No tax region found (from service tax_rate_id or client default via getClientDefaultTaxRegionCode) for service ${service.service_id} / client ${clientId}. Using zero tax rate.`);
            taxRate = 0;
            taxAmount = 0;
            console.log(`[DEBUG] Service ${service.service_id} - Tax calculation skipped (No effective region found)`); // DEBUG LOG
          }
          // Add the pre-tax allocated amount to the total taxable amount
          totalTaxableAmount += allocatedAmount;
        }
        // ***** END OF CORRECTED BLOCK *****
        else {
          // Add to the total non-taxable amount
          totalNonTaxableAmount += allocatedAmount;
          console.log(`[DEBUG] Service ${service.service_id} - Tax calculation skipped (Client exempt: ${client.is_tax_exempt} or service not taxable: ${!isTaxable})`); // DEBUG LOG
        }

        // Add to the total tax amount
        totalTaxAmount += taxAmount;

        return {
          serviceId: service.service_id,
          serviceName: service.service_name,
          fmv: serviceFMVCents, // Store FMV in cents
          proportion,
          allocatedAmount,
          isTaxable: isTaxable, // Use derived value
          taxRate: taxRate,
          taxAmount // This is the final calculated tax for this allocation
        };
      }));

      // Log the detailed allocation for audit purposes
      console.log(`Fixed fee plan ${clientContractLine.contract_line_id} tax allocation:`, {
        baseRate: baseRate, // Dollar amount from database
        baseRateInCents: baseRate * 100, // Converted to cents for calculations
        totalFMVCents,
        totalTaxableAmount,
        totalNonTaxableAmount,
        totalTaxAmount,
        serviceAllocations
      });

      // Create an array to hold the detailed charges
      const detailedCharges: IFixedPriceCharge[] = [];

      // Iterate through the service allocations and create a detailed charge for each
      for (const allocation of serviceAllocations) {
        // Find the corresponding planService data
        const planService = planServices.find(ps => ps.service_id === allocation.serviceId);

        if (!planService) {
          console.warn(`Could not find planService data for serviceId: ${allocation.serviceId} in plan ${clientContractLine.contract_line_id}`);
          continue; // Skip this allocation if data is missing
        }

        const quantity = Number(planService.quantity ?? 1) || 1;

        const detailedCharge: IFixedPriceCharge = {
          // Common IBillingCharge fields
          type: 'fixed',
          serviceId: allocation.serviceId,
          serviceName: allocation.serviceName,
          quantity, // Default to 1 if quantity is null
          rate: allocation.allocatedAmount, // Rate is the PRORATED allocated amount in cents
          total: allocation.allocatedAmount, // Total is the PRORATED allocated amount in cents
          tax_amount: allocation.taxAmount, // Per-allocation tax in cents
          tax_rate: allocation.taxRate, // Per-allocation tax rate
          is_taxable: allocation.isTaxable, // Use the derived isTaxable from the allocation object
          // Determine effective region for the charge record
          // We need the taxRegion derived from the service's tax_rate_id for this specific allocation
          // Let's re-fetch it here for clarity, although it was calculated during allocation.
          // Ideally, the allocation object would carry the derived taxRegion.
          // For now, re-derive:
          tax_region: (await this.getTaxInfoFromService(planService)).taxRegion ?? await getClientDefaultTaxRegionCode(client.client_id) ?? undefined, // Use derived region, fallback to client default lookup
          // planId: clientContractLine.contract_line_id, // Removed - planId not part of IFixedPriceCharge
          client_contract_line_id: clientContractLine.client_contract_line_id, // Link back to the plan assignment
          
          // Add contract association information for all fixed charges when the plan is covered by a contract assignment
          client_contract_id: clientContractLine.client_contract_id || undefined,
          contract_name: clientContractLine.contract_name || undefined,

          // IFixedPriceCharge specific fields (newly added)
          config_id: planService.config_id, // From the modified query
          base_rate: Math.round(baseRate * 100), // Use the PLAN-LEVEL base rate (converted to cents) used for allocation
          enable_proration: planLevelEnableProration, // Use plan-level setting
          fmv: allocation.fmv, // Use FMV directly from allocation (already in cents)
          proportion: allocation.proportion, // Numeric proportion
          allocated_amount: allocation.allocatedAmount, // PRORATED allocated amount in cents

          // Removed comment line
          billing_cycle_alignment: planLevelBillingCycleAlignment, // Use plan-level setting
          // taxAllocationDetails: undefined, // Remove this property as details are now fields
        };
        detailedCharges.push(detailedCharge);
      }

      console.log(`Detailed fixed price charges for client ${clientId}, plan ${clientContractLine.contract_line_id}:`, detailedCharges);
      return detailedCharges;
    } else {
      // This block handles cases where the plan type isn't 'Fixed', but a service within it
      // is configured as 'Fixed'. This might be legacy or an edge case.
      // We should still use the plan-level proration/alignment settings if the plan *was* fixed.
      // If the plan itself isn't fixed, proration likely doesn't apply anyway.
      // TODO: Review if this logic block is still necessary or correct after the refactor.
      console.warn(`[BillingEngine] Processing fixed service config for a non-fixed plan type (${contractLineDetails?.contract_line_type}) for plan ${clientContractLine.contract_line_id}. Review this logic.`);

      const fixedCharges: IFixedPriceCharge[] = await Promise.all(planServices.map(async (service: any): Promise<IFixedPriceCharge> => {
        const quantity = Number(service.quantity || 1) || 1;

        const rawServiceBaseRate = service.service_base_rate;
        const parsedBaseRate = rawServiceBaseRate !== null && rawServiceBaseRate !== undefined
          ? Number(rawServiceBaseRate)
          : null;
        const baseRateInCents = parsedBaseRate !== null && !Number.isNaN(parsedBaseRate)
          ? Math.round(parsedBaseRate * 100)
          : Number(service.default_rate ?? 0);
        const total = baseRateInCents * quantity;

        // Determine tax info for this edge-case service
        const { taxRegion: serviceTaxRegion, isTaxable } = await this.getTaxInfoFromService(service);

        const charge: IFixedPriceCharge = {
          serviceId: service.service_id,
          serviceName: service.service_name,
          quantity,
          rate: baseRateInCents, // Rate in cents
          total, // Total in cents
          type: 'fixed',
          tax_amount: 0,
          tax_rate: 0,
          tax_region: serviceTaxRegion ?? await getClientDefaultTaxRegionCode(client.client_id) ?? undefined, // Use derived region, fallback to client default lookup
          is_taxable: isTaxable, // Use derived value
          // Use plan-level settings fetched earlier, even if plan type isn't strictly 'Fixed' now
          // This maintains consistency if a plan type was changed.
          enable_proration: planLevelEnableProration, // Use plan-level setting
          billing_cycle_alignment: planLevelBillingCycleAlignment, // Use plan-level setting
          // Add other relevant fields from IFixedPriceCharge if needed
          config_id: service.config_id,
          base_rate: baseRateInCents,
          client_billing_plan_id: clientBillingPlan.client_billing_plan_id,
          client_bundle_id: clientBillingPlan.client_bundle_id || undefined,
          bundle_name: clientBillingPlan.bundle_name || undefined,
          // FMV/Proportion/AllocatedAmount might not be relevant here if not a true fixed plan
        };
        // Recalculate tax based on derived info for this edge case
        if (!client.is_tax_exempt && charge.is_taxable) {
          const effectiveTaxRegion = charge.tax_region ?? ''; // Use the already set region (derived or client default fallback)
          if (effectiveTaxRegion) {
            // Use TaxService instance if available, or instantiate if needed
            const taxServiceInstance = new TaxService(); // Assuming it's okay to instantiate here
            const taxResult = await taxServiceInstance.calculateTax(client.client_id, charge.total, billingPeriod.endDate, effectiveTaxRegion);
            charge.tax_rate = taxResult.taxRate;
            charge.tax_amount = taxResult.taxAmount;
          } else {
            console.warn(`No effective tax region found for edge-case fixed service ${service.service_id}, using zero tax rate`);
            charge.tax_rate = 0;
            charge.tax_amount = 0;
          }
        }

        return charge;
      }));

      console.log(`Fixed price charges for client ${clientId}:`, fixedCharges);
      return fixedCharges;
    }
  }

  private async calculateTimeBasedCharges(clientId: string, billingPeriod: IBillingPeriod, clientContractLine: IClientContractLine): Promise<ITimeBasedCharge[]> {
    await this.initKnex();
    if (!this.tenant) {
      throw new Error("tenant context not found");
    }

    const client = await this.knex('clients')
      .where({
        client_id: clientId,
        tenant: this.tenant
      })
      .first();
    if (!client) {
      throw new Error(`Client ${clientId} not found in tenant ${this.tenant}`);
    }

    // Fetch the contract line details to get plan-wide settings
    const plan = await this.knex('contract_lines')
      .where({
        contract_line_id: clientContractLine.contract_line_id,
        tenant: this.tenant
      })
      .first();

    if (!plan) {
      throw new Error(`Contract Line ${clientContractLine.contract_line_id} not found for client ${clientId}`);
    }

    const tenant = this.tenant; // Capture tenant value for joins

    // First get the hourly configurations for this plan
    const hourlyConfigs = await this.knex('contract_line_service_configuration')
      .join('contract_line_service_hourly_config', function () {
        this.on('contract_line_service_configuration.config_id', '=', 'contract_line_service_hourly_config.config_id')
          .andOn('contract_line_service_hourly_config.tenant', '=', 'contract_line_service_configuration.tenant');
      })
      .where({
<<<<<<< HEAD
        'plan_service_configuration.plan_id': clientBillingPlan.plan_id,
        'plan_service_configuration.tenant': tenant
      })
      .whereRaw("LOWER(plan_service_configuration.configuration_type) = 'hourly'")
      .select('plan_service_configuration.*', 'plan_service_hourly_config.*');
=======
        'contract_line_service_configuration.contract_line_id': clientContractLine.contract_line_id,
        'contract_line_service_configuration.configuration_type': 'Hourly',
        'contract_line_service_configuration.tenant': tenant
      })
      .select('contract_line_service_configuration.*', 'contract_line_service_hourly_config.*');
>>>>>>> ca0b3bbe

    // Create a map of service IDs to their hourly configurations
    const serviceConfigMap = new Map<string, {
      config: IPlanServiceConfiguration & IPlanServiceHourlyConfig,
      userTypeRates: Map<string, number>
    }>();

    for (const config of hourlyConfigs) {
      // Get user type rates if any
      const userTypeRates = await this.knex('user_type_rates')
        .where({
          config_id: config.config_id,
          tenant
        })
        .select('*');

      const userRateMap = new Map<string, number>();
      for (const rate of userTypeRates) {
        userRateMap.set(rate.user_type, rate.rate);
      }

      serviceConfigMap.set(config.service_id, {
        config,
        userTypeRates: userRateMap
      });
    }

    const query = this.knex('time_entries')
      .join('users', function () {
        this.on('time_entries.user_id', '=', 'users.user_id')
          .andOn('users.tenant', '=', 'time_entries.tenant');
      })
      .leftJoin('project_ticket_links', function () {
        this.on('time_entries.work_item_id', '=', 'project_ticket_links.ticket_id')
          .andOn('project_ticket_links.tenant', '=', 'time_entries.tenant');
      })
      .leftJoin('project_tasks', function () {
        this.on('time_entries.work_item_id', '=', 'project_tasks.task_id')
          .andOn('project_tasks.tenant', '=', 'time_entries.tenant');
      })
      .leftJoin('project_phases', function () {
        this.on('project_tasks.phase_id', '=', 'project_phases.phase_id')
          .andOn('project_phases.tenant', '=', 'project_tasks.tenant');
      })
      .leftJoin('projects', function () {
        this.on('project_phases.project_id', '=', 'projects.project_id')
          .andOn('projects.tenant', '=', 'project_phases.tenant');
      })
      .leftJoin('tickets', function () {
        this.on('time_entries.work_item_id', '=', 'tickets.ticket_id')
          .andOn('tickets.tenant', '=', 'time_entries.tenant');
      })
      .join('service_catalog', function () {
        this.on('time_entries.service_id', '=', 'service_catalog.service_id')
          .andOn('service_catalog.tenant', '=', 'time_entries.tenant');
      })
      .where({
        'time_entries.tenant': client.tenant
      })
      .where('time_entries.start_time', '>=', billingPeriod.startDate)
      .where('time_entries.end_time', '<', billingPeriod.endDate)
      .where('time_entries.invoiced', false)
      .where(function (this: Knex.QueryBuilder) {
        // Either the time entry has the specific contract line ID (use contract_line_id for contract associations)
        this.where('time_entries.contract_line_id', clientContractLine.contract_line_id) // Use contract_line_id here
          // Or it has no contract line ID (for backward compatibility) and should be allocated to this plan
          .orWhere(function (this: Knex.QueryBuilder) {
            this.whereNull('time_entries.contract_line_id');
          });
      })
      .where(function (this: Knex.QueryBuilder) {
        this.where(function (this: Knex.QueryBuilder) {
          this.where('time_entries.work_item_type', '=', 'project_task')
            .whereNotNull('project_tasks.task_id')
        }).orWhere(function (this: Knex.QueryBuilder) {
          this.where('time_entries.work_item_type', '=', 'ticket')
            .whereNotNull('tickets.ticket_id')
        })
      })
      .where(function (this: Knex.QueryBuilder) {
        this.where('projects.client_id', clientId)
          .orWhere('tickets.client_id', clientId)
      })
      .where('time_entries.approval_status', 'APPROVED')
      .select(
        'time_entries.*',
        'service_catalog.service_name',
        'service_catalog.default_rate',
        'service_catalog.tax_rate_id', // Fetch tax_rate_id
        this.knex.raw('COALESCE(project_tasks.task_name, tickets.title) as work_item_name')
      );

    console.log('Time entries query:', query.toString());
    const timeEntries = await query;

    console.log('Time entries:', timeEntries);

    const timeBasedChargesPromises = timeEntries.map(async (entry: any): Promise<ITimeBasedCharge> => {
      const startDateTime = Temporal.PlainDateTime.from(entry.start_time.toISOString().replace('Z', ''));
      const endDateTime = Temporal.PlainDateTime.from(entry.end_time.toISOString().replace('Z', ''));

      // Get the service configuration if available
      const serviceConfig = serviceConfigMap.get(entry.service_id);

      // Calculate duration based on configuration settings
      let durationMinutes = startDateTime.until(endDateTime, { largestUnit: 'minutes' }).minutes;

      if (serviceConfig) {
        // Apply minimum billable time
        if (durationMinutes < serviceConfig.config.minimum_billable_time) {
          durationMinutes = serviceConfig.config.minimum_billable_time;
        }

        // Round up to nearest increment
        if (serviceConfig.config.round_up_to_nearest > 0) {
          const remainder = durationMinutes % serviceConfig.config.round_up_to_nearest;
          if (remainder > 0) {
            durationMinutes += serviceConfig.config.round_up_to_nearest - remainder;
          }
        }
      }

      // Convert to hours
      const duration = Math.ceil(durationMinutes / 60);

      // Determine rate based on user type if applicable
      let rate = Math.ceil(entry.custom_rate ?? entry.default_rate);
      if (serviceConfig && serviceConfig.userTypeRates.has(entry.user_type)) {
        rate = serviceConfig.userTypeRates.get(entry.user_type) as number;
      }

      // Check for overtime if applicable
      let total = Math.round(duration * rate);
      // Use plan-wide settings from the fetched 'plan' object
      if (plan.enable_overtime &&
        plan.overtime_threshold &&
        duration > plan.overtime_threshold) {
        const regularHours = plan.overtime_threshold;
        const overtimeHours = duration - regularHours;
        // Use plan's overtime_rate, fallback to 1.5x the calculated rate (user or service specific)
        const overtimeRate = plan.overtime_rate || (rate * 1.5);
        total = Math.round((regularHours * rate) + (overtimeHours * overtimeRate));
      }

      // Determine tax info using the helper function
      // Pass a minimal service object containing the necessary IDs
      const { taxRegion: serviceTaxRegion, isTaxable } = await this.getTaxInfoFromService({
        service_id: entry.service_id,
        tax_rate_id: entry.tax_rate_id // Pass the fetched tax_rate_id
      });

      // Calculate tax amount (will be recalculated later in invoiceService, but set initial values)
      let taxAmount = 0;
      let taxRate = 0;
      const effectiveTaxRegion = serviceTaxRegion ?? await getClientDefaultTaxRegionCode(client.client_id) ?? undefined;

      if (!client.is_tax_exempt && isTaxable && effectiveTaxRegion) {
        try {
          const taxServiceInstance = new TaxService();
          const taxResult = await taxServiceInstance.calculateTax(client.client_id, total, billingPeriod.endDate, effectiveTaxRegion);
          taxRate = taxResult.taxRate;
          taxAmount = taxResult.taxAmount;
        } catch (error) {
          console.error(`Error calculating initial tax for time entry ${entry.entry_id}:`, error);
        }
      }

      return {
        serviceId: entry.service_id,
        serviceName: entry.service_name,
        userId: entry.user_id,
        duration,
        quantity: duration,
        rate,
        total,
        type: 'time',
        tax_amount: taxAmount, // Set initial tax amount
        tax_rate: taxRate,     // Set initial tax rate
        tax_region: effectiveTaxRegion, // Use derived region, fallback to client default lookup
        entryId: entry.entry_id,
        is_taxable: isTaxable, // Use derived value
<<<<<<< HEAD
        client_billing_plan_id: clientBillingPlan.client_billing_plan_id,
        tenant: client.tenant,
        // Add bundle information when the plan is part of a bundle
        client_bundle_id: clientBillingPlan.client_bundle_id || undefined,
        bundle_name: clientBillingPlan.bundle_name || undefined
=======
        // Add contract association information when the plan is covered by a contract assignment
        client_contract_id: clientContractLine.client_contract_id || undefined,
        contract_name: clientContractLine.contract_name || undefined
>>>>>>> ca0b3bbe
      };
    });

    const timeBasedCharges = await Promise.all(timeBasedChargesPromises);

    return timeBasedCharges;
  }

  private async calculateUsageBasedCharges(clientId: string, billingPeriod: IBillingPeriod, clientContractLine: IClientContractLine): Promise<IUsageBasedCharge[]> {
    await this.initKnex();
    if (!this.tenant) {
      throw new Error("tenant context not found");
    }

    const client = await this.knex('clients')
      .where({
        client_id: clientId,
        tenant: this.tenant
      })
      .first();
    if (!client) {
      throw new Error(`Client ${clientId} not found in tenant ${this.tenant}`);
    }

    const tenant = this.tenant; // Capture tenant value for joins

    // First get the usage configurations for this plan
    const usageConfigs = await this.knex('contract_line_service_configuration')
      .join('contract_line_service_usage_config', function () {
        this.on('contract_line_service_configuration.config_id', '=', 'contract_line_service_usage_config.config_id')
          .andOn('contract_line_service_usage_config.tenant', '=', 'contract_line_service_configuration.tenant');
      })
      .where({
<<<<<<< HEAD
        'plan_service_configuration.plan_id': clientBillingPlan.plan_id,
        'plan_service_configuration.tenant': tenant
      })
      .whereRaw("LOWER(plan_service_configuration.configuration_type) = 'usage'")
      .select('plan_service_configuration.*', 'plan_service_usage_config.*');
=======
        'contract_line_service_configuration.contract_line_id': clientContractLine.contract_line_id,
        'contract_line_service_configuration.configuration_type': 'Usage',
        'contract_line_service_configuration.tenant': tenant
      })
      .select('contract_line_service_configuration.*', 'contract_line_service_usage_config.*');
>>>>>>> ca0b3bbe

    // Create a map of service IDs to their usage configurations and rate tiers
    const serviceConfigMap = new Map<string, {
      config: IPlanServiceConfiguration & IPlanServiceUsageConfig,
      rateTiers: IPlanServiceRateTier[]
    }>();

    for (const config of usageConfigs) {
      // Get rate tiers if tiered pricing is enabled
      let rateTiers: IPlanServiceRateTier[] = [];
      if (config.enable_tiered_pricing) {
        rateTiers = await this.knex('contract_line_service_rate_tiers')
          .where({
            config_id: config.config_id,
            tenant
          })
          .orderBy('min_quantity', 'asc')
          .select('*');
      }

      serviceConfigMap.set(config.service_id, {
        config,
        rateTiers
      });
    }

    const usageRecordQuery = this.knex('usage_tracking')
      .join('service_catalog', function () {
        this.on('usage_tracking.service_id', '=', 'service_catalog.service_id')
          .andOn('service_catalog.tenant', '=', 'usage_tracking.tenant');
      })
      .where({
        'usage_tracking.client_id': clientId,
        'usage_tracking.tenant': this.tenant,
        'usage_tracking.invoiced': false
      })
      .where('usage_tracking.usage_date', '>=', billingPeriod.startDate)
      .where('usage_tracking.usage_date', '<', billingPeriod.endDate)
      .where(function (this: Knex.QueryBuilder) {
        // Either the usage record has the specific contract line ID (use contract_line_id for contract associations)
        this.where('usage_tracking.contract_line_id', clientContractLine.contract_line_id) // Use contract_line_id here
          // Or it has no contract line ID (for backward compatibility) and should be allocated to this plan
          .orWhere(function (this: Knex.QueryBuilder) {
            this.whereNull('usage_tracking.contract_line_id');
          });
      })
      .select('usage_tracking.*', 'service_catalog.service_name', 'service_catalog.default_rate', 'service_catalog.tax_rate_id'); // Fetch tax_rate_id

    console.log('Usage record query:', usageRecordQuery.toQuery());
    const usageRecords = await usageRecordQuery;

    const usageBasedChargesPromises = usageRecords.map(async (record: any): Promise<IUsageBasedCharge> => {
      // Get the service configuration if available
      const serviceConfig = serviceConfigMap.get(record.service_id);

      // Apply minimum usage if configured
      let quantity = record.quantity;
      if (serviceConfig && quantity < (serviceConfig.config.minimum_usage ?? 0)) {
        quantity = serviceConfig.config.minimum_usage;
      }

      // Determine rate and calculate total
      let rate = Math.ceil(record.default_rate);
      let total = Math.ceil(quantity * rate);

      // If service has a custom rate in the configuration, use that
      if (serviceConfig && serviceConfig.config.custom_rate) {
        rate = Math.ceil(serviceConfig.config.custom_rate);
        total = Math.ceil(quantity * rate);
      }

      // Apply tiered pricing if enabled
      if (serviceConfig && serviceConfig.config.enable_tiered_pricing && serviceConfig.rateTiers.length > 0) {
        total = 0;
        let remainingQuantity = quantity;

        for (const tier of serviceConfig.rateTiers) {
          if (remainingQuantity <= 0) break;

          const tierMax = tier.max_quantity || Number.MAX_SAFE_INTEGER;
          const tierQuantity = Math.min(remainingQuantity, tierMax - tier.min_quantity + 1);

          if (tierQuantity > 0) {
            total += Math.ceil(tierQuantity * tier.rate);
            remainingQuantity -= tierQuantity;
          }
        }
      }

      // Determine tax info using the helper function
      const { taxRegion: serviceTaxRegion, isTaxable } = await this.getTaxInfoFromService({
        service_id: record.service_id,
        tax_rate_id: record.tax_rate_id // Pass the fetched tax_rate_id
      });

      // Calculate tax amount (will be recalculated later)
      let taxAmount = 0;
      let taxRate = 0;
      const effectiveTaxRegion = serviceTaxRegion ?? await getClientDefaultTaxRegionCode(client.client_id) ?? undefined;

      if (!client.is_tax_exempt && isTaxable && effectiveTaxRegion) {
        try {
          const taxServiceInstance = new TaxService();
          const taxResult = await taxServiceInstance.calculateTax(client.client_id, total, billingPeriod.endDate, effectiveTaxRegion);
          taxRate = taxResult.taxRate;
          taxAmount = taxResult.taxAmount;
        } catch (error) {
          console.error(`Error calculating initial tax for usage record ${record.usage_id}:`, error);
        }
      }

      return {
        serviceId: record.service_id,
        serviceName: record.service_name,
        quantity,
        rate,
        total,
        tax_region: effectiveTaxRegion, // Use derived region, fallback to client default lookup
        type: 'usage',
        tax_amount: taxAmount, // Set initial tax amount
        tax_rate: taxRate,     // Set initial tax rate
        usageId: record.usage_id,
        is_taxable: isTaxable, // Use derived value
        // Add contract association information when the plan is covered by a contract assignment
        client_contract_id: clientContractLine.client_contract_id || undefined,
        contract_name: clientContractLine.contract_name || undefined
      };
    });

    const usageBasedCharges = await Promise.all(usageBasedChargesPromises);

    return usageBasedCharges;
  }

  private async calculateProductCharges(clientId: string, billingPeriod: IBillingPeriod, clientContractLine: IClientContractLine): Promise<IProductCharge[]> {
    await this.initKnex();
    if (!this.tenant) {
      throw new Error("tenant context not found");
    }

    const client = await this.knex('clients')
      .where({
        client_id: clientId,
        tenant: this.tenant
      })
      .first() as IClient;

    if (!client) {
      throw new Error(`Client ${clientId} not found in tenant ${this.tenant}`);
    }

    const tenant = this.tenant; // Capture tenant value for joins

    // TODO: The service_catalog table doesn't have a service_type column.
    // This requires further investigation to determine the correct way to filter for hardware products.
    // For now, return an empty array to prevent errors.
    // TODO: Update this query to fetch license services correctly and include tax_rate_id
    const planServices: any[] = []; // Placeholder

    const productChargesPromises = planServices.map(async (service: any): Promise<IProductCharge> => {
      // Determine tax info using the helper function
      const { taxRegion: serviceTaxRegion, isTaxable } = await this.getTaxInfoFromService({
        service_id: service.service_id,
        tax_rate_id: service.tax_rate_id // Assuming tax_rate_id is fetched
      });

      const rate = service.custom_rate || service.default_rate;
      const quantity = service.quantity || 1;
      const total = rate * quantity;

      // Calculate tax amount (will be recalculated later)
      let taxAmount = 0;
      let taxRate = 0;
      const effectiveTaxRegion = serviceTaxRegion ?? await getClientDefaultTaxRegionCode(client.client_id) ?? undefined;

      if (!client.is_tax_exempt && isTaxable && effectiveTaxRegion) {
        try {
          const taxServiceInstance = new TaxService();
          const taxResult = await taxServiceInstance.calculateTax(client.client_id, total, billingPeriod.endDate, effectiveTaxRegion);
          taxRate = taxResult.taxRate;
          taxAmount = taxResult.taxAmount;
        } catch (error) {
          console.error(`Error calculating initial tax for product service ${service.service_id}:`, error);
        }
      }

      const charge: IProductCharge = {
        type: 'product',
        serviceId: service.service_id,
        serviceName: service.service_name,
        quantity: quantity,
        rate: rate,
        total: total,
        tax_amount: taxAmount,
        tax_rate: taxRate,
        tax_region: effectiveTaxRegion, // Use derived region, fallback to client default lookup
        is_taxable: isTaxable,
        // Add contract association information when the plan is covered by a contract assignment
        client_contract_id: clientContractLine.client_contract_id || undefined,
        contract_name: clientContractLine.contract_name || undefined
      };
      return charge;
    });
    const productCharges = await Promise.all(productChargesPromises);
    return productCharges;
  }

  private async calculateLicenseCharges(clientId: string, billingPeriod: IBillingPeriod, clientContractLine: IClientContractLine): Promise<ILicenseCharge[]> {
    await this.initKnex();
    if (!this.tenant) {
      throw new Error("tenant context not found");
    }

    const client = await this.knex('clients')
      .where({
        client_id: clientId,
        tenant: this.tenant
      })
      .first() as IClient;

    if (!client) {
      throw new Error(`Client ${clientId} not found in tenant ${this.tenant}`);
    }

    const tenant = this.tenant; // Capture tenant value for joins

    // TODO: The service_catalog table doesn't have a service_type column.
    // This requires further investigation to determine the correct way to filter for software licenses.
    // For now, return an empty array to prevent errors.
    const planServices: any[] = []; // Placeholder

    const licenseChargesPromises = planServices.map(async (service: any): Promise<ILicenseCharge> => {
      // Determine tax info using the helper function
      const { taxRegion: serviceTaxRegion, isTaxable } = await this.getTaxInfoFromService({
        service_id: service.service_id,
        tax_rate_id: service.tax_rate_id // Assuming tax_rate_id is fetched
      });

      const rate = service.custom_rate || service.default_rate;
      const quantity = service.quantity || 1;
      const total = rate * quantity;

      // Calculate tax amount (will be recalculated later)
      let taxAmount = 0;
      let taxRate = 0;
      const effectiveTaxRegion = serviceTaxRegion ?? await getClientDefaultTaxRegionCode(client.client_id) ?? undefined;

      if (!client.is_tax_exempt && isTaxable && effectiveTaxRegion) {
        try {
          const taxServiceInstance = new TaxService();
          const taxResult = await taxServiceInstance.calculateTax(client.client_id, total, billingPeriod.endDate, effectiveTaxRegion);
          taxRate = taxResult.taxRate;
          taxAmount = taxResult.taxAmount;
        } catch (error) {
          console.error(`Error calculating initial tax for license service ${service.service_id}:`, error);
        }
      }

      const charge: ILicenseCharge = {
        type: 'license',
        serviceId: service.service_id,
        serviceName: service.service_name,
        quantity: quantity,
        rate: rate,
        total: total,
        tax_amount: taxAmount,
        tax_rate: taxRate,
        tax_region: effectiveTaxRegion, // Use derived region, fallback to client default lookup
        period_start: billingPeriod.startDate,
        period_end: billingPeriod.endDate,
        is_taxable: isTaxable,
        // Add contract association information when the plan is covered by a contract assignment
        client_contract_id: clientContractLine.client_contract_id || undefined,
        contract_name: clientContractLine.contract_name || undefined
      };
      return charge;
    });
    const licenseCharges = await Promise.all(licenseChargesPromises);

    return licenseCharges;
  }

  private async calculateBucketPlanCharges(clientId: string, period: IBillingPeriod, contractLine: IClientContractLine): Promise<IBucketCharge[]> {
    await this.initKnex();
    if (!this.tenant) {
      throw new Error("tenant context not found");
    }

    const client = await this.knex('clients')
      .where({
        client_id: clientId,
        tenant: this.tenant
      })
      .first();
    if (!client) {
      throw new Error(`Client ${clientId} not found in tenant ${this.tenant}`);
    }

    // Get bucket configurations for this plan
    const bucketConfigs = await this.knex('contract_line_service_configuration')
      .join('contract_line_service_bucket_config', function () {
        this.on('contract_line_service_configuration.config_id', '=', 'contract_line_service_bucket_config.config_id')
          .andOn('contract_line_service_bucket_config.tenant', '=', 'contract_line_service_configuration.tenant');
      })
      .join('service_catalog', function () {
        this.on('contract_line_service_configuration.service_id', '=', 'service_catalog.service_id')
          .andOn('service_catalog.tenant', '=', 'contract_line_service_configuration.tenant');
      })
      .where({
<<<<<<< HEAD
        'plan_service_configuration.plan_id': billingPlan.plan_id,
        'plan_service_configuration.tenant': client.tenant
=======
        'contract_line_service_configuration.contract_line_id': contractLine.contract_line_id,
        'contract_line_service_configuration.configuration_type': 'Bucket',
        'contract_line_service_configuration.tenant': client.tenant
>>>>>>> ca0b3bbe
      })
      .whereRaw("LOWER(plan_service_configuration.configuration_type) = 'bucket'")
      .select(
        'contract_line_service_configuration.*',
        'contract_line_service_bucket_config.*',
        'service_catalog.service_name',
        'service_catalog.tax_rate_id' // Fetch the new ID
      );

    if (!bucketConfigs || bucketConfigs.length === 0) {
      return [];
    }

    // Process each bucket configuration
    const bucketChargesPromises = bucketConfigs.map(async (bucketConfig): Promise<IBucketCharge | null> => {
      // Pull usage records captured for bucket plans within this billing period
      const usageRecords = await this.knex('bucket_usage')
        .where({
          tenant: client.tenant,
          client_id: clientId,
          plan_id: billingPlan.plan_id,
          service_catalog_id: bucketConfig.service_id
        })
        .where('period_start', '>=', period.startDate)
        .where('period_end', '<=', period.endDate)
        .select('*');

      if (usageRecords.length === 0) {
        return null;
      }

      // Normalize usage aggregates, accommodating legacy hour columns
      let minutesUsed = 0;
      let overageMinutes = 0;

      for (const record of usageRecords) {
        const recordMinutesUsed =
          Number(record.minutes_used ?? 0) ||
          (record.hours_used !== undefined ? Number(record.hours_used) * 60 : 0);
        const recordOverageMinutes =
          Number(record.overage_minutes ?? 0) ||
          (record.overage_hours !== undefined ? Number(record.overage_hours) * 60 : 0);

        minutesUsed += recordMinutesUsed;
        overageMinutes += recordOverageMinutes;
      }

      // Some datasets rely on inferred overage when explicit values are absent
      const configuredMinutes = bucketConfig.total_minutes ??
        (bucketConfig.total_hours !== undefined ? Number(bucketConfig.total_hours) * 60 : 0);
      if (!overageMinutes && configuredMinutes) {
        overageMinutes = Math.max(0, minutesUsed - configuredMinutes);
      }

      const hoursUsed = minutesUsed / 60;
      const overageHours = overageMinutes / 60;

      if (overageHours > 0) {
        // Determine tax info using the helper function
        const { taxRegion: serviceTaxRegion, isTaxable } = await this.getTaxInfoFromService({
          service_id: bucketConfig.service_id,
          tax_rate_id: bucketConfig.tax_rate_id // Pass the fetched tax_rate_id
        });

        const overageRate = Math.ceil(bucketConfig.overage_rate);
        const total = Math.ceil(overageHours * overageRate);

        // Calculate tax amount (will be recalculated later)
        let taxAmount = 0;
        let taxRate = 0;
        const effectiveTaxRegion = serviceTaxRegion ?? await getClientDefaultTaxRegionCode(client.client_id) ?? undefined;

        if (!client.is_tax_exempt && isTaxable && effectiveTaxRegion) {
          try {
            const taxServiceInstance = new TaxService();
            const taxResult = await taxServiceInstance.calculateTax(client.client_id, total, period.endDate, effectiveTaxRegion);
            taxRate = taxResult.taxRate;
            taxAmount = taxResult.taxAmount;
          } catch (error) {
            console.error(`Error calculating initial tax for bucket service ${bucketConfig.service_id}:`, error);
          }
        }

        const charge: IBucketCharge = {
          type: 'bucket',
          service_catalog_id: bucketConfig.service_id, // Keep original field name if needed by interface
          serviceName: bucketConfig.service_name,
          rate: overageRate, // This seems redundant with overageRate, check interface
          total: total,
          hoursUsed: hoursUsed,
          overageHours: overageHours,
          overageRate: overageRate,
          tax_rate: taxRate,
          tax_region: effectiveTaxRegion, // Use derived region, fallback to client default lookup
          serviceId: bucketConfig.service_id, // Common field
          tax_amount: taxAmount,
          is_taxable: isTaxable,
<<<<<<< HEAD
          quantity: overageHours,
          client_billing_plan_id: billingPlan.client_billing_plan_id,
          tenant: client.tenant,
          // Add bundle information when the plan is part of a bundle
          client_bundle_id: billingPlan.client_bundle_id || undefined,
          bundle_name: billingPlan.bundle_name || undefined
=======
          // Add contract association information when the plan is covered by a contract assignment
          client_contract_id: contractLine.client_contract_id || undefined,
          contract_name: contractLine.contract_name || undefined
>>>>>>> ca0b3bbe
        };
        return charge;
      }
      return null; // Return null if no overage
    });

    // Filter out null results and await all promises
    const bucketCharges = (await Promise.all(bucketChargesPromises)).filter((charge): charge is IBucketCharge => charge !== null);

    return bucketCharges;
  }


  /**
   * Calculates the proration factor based on the plan's active dates within the billing period.
   * @returns Proration factor (0.0 to 1.0)
   */
  private _calculateProrationFactor(billingPeriod: IBillingPeriod, planStartDate: ISO8601String, planEndDate: ISO8601String | null, billingCycle: string): number {
    console.log('Billing period start:', billingPeriod.startDate);
    console.log('Billing period end:', billingPeriod.endDate);
    console.log('Plan start date:', planStartDate);
    console.log('Plan end date:', planEndDate);

    // Use our date utilities to handle the conversion
    const planStart = toPlainDate(planStartDate);
    const periodStart = toPlainDate(billingPeriod.startDate);
    const effectiveStartDate = Temporal.PlainDate.compare(planStart, periodStart) > 0 ? planStart : periodStart;
    console.log('Effective start:', toISODate(effectiveStartDate));

    let cycleLength: number;
    switch (billingCycle) {
      case 'weekly':
        cycleLength = 7;
        break;
      case 'bi-weekly':
        cycleLength = 14;
        break;
      case 'monthly': {
        const start = toPlainDate(billingPeriod.startDate);
        cycleLength = start.daysInMonth;
      }
        break;
      case 'quarterly':
        cycleLength = 91; // Approximation
        break;
      case 'semi-annually':
        cycleLength = 182; // Approximation
        break;
      case 'annually':
        cycleLength = 365; // Approximation
        break;
      default: {
        const start = toPlainDate(billingPeriod.startDate);
        cycleLength = start.daysInMonth;
      }
    }

    // Determine the effective end date for proration: the earlier of the plan end date and the period end date
    const periodEnd = toPlainDate(billingPeriod.endDate);
    const planEnd = planEndDate ? toPlainDate(planEndDate) : null;
    const effectiveEndDate = planEnd && Temporal.PlainDate.compare(planEnd, periodEnd) < 0 ? planEnd : periodEnd;
    console.log('Effective end:', toISODate(effectiveEndDate));

    // Calculate the actual number of billable days INCLUSIVE of the end date
    // Add 1 because .until is exclusive of the end date by default
    const actualDays = effectiveStartDate.until(effectiveEndDate, { largestUnit: 'days' }).days + 1;
    console.log(`Actual billable days (inclusive): ${actualDays}`);
    console.log(`Cycle length: ${cycleLength}`);

    // Ensure cycleLength is not zero to avoid division by zero
    if (cycleLength === 0) {
      console.error("Error: Cycle length is zero. Cannot calculate proration factor.");
      // Return 1.0 (no proration) if cycle length is zero to avoid division errors
      return 1.0;
    }

    const prorationFactor = actualDays / cycleLength;
    console.log(`Proration factor calculated: ${prorationFactor.toFixed(4)} (${actualDays} / ${cycleLength})`);
    return prorationFactor;
  }


  /**
   * Applies proration to applicable charges.
   * NOTE: Proration for 'fixed' charges is now handled within calculateFixedPriceCharges.
   * This function primarily handles proration for other potential future charge types if needed,
   * or acts as a fallback/consistency check.
   */
  private applyProrationToPlan(charges: IBillingCharge[], billingPeriod: IBillingPeriod, planStartDate: ISO8601String, planEndDate: ISO8601String | null, billingCycle: string): IBillingCharge[] {

    // Calculate the proration factor once
    const prorationFactor = this._calculateProrationFactor(billingPeriod, planStartDate, planEndDate, billingCycle);

    return charges.map((charge: IBillingCharge): IBillingCharge => {
      // Proration for 'fixed' type is now handled earlier in calculateFixedPriceCharges
      if (charge.type === 'fixed') {
        console.log(`Skipping proration in applyProrationToPlan for fixed charge: ${charge.serviceName} (handled earlier)`);
        return charge; // Return charge as is
      }

      // --- Example: Proration logic for other types (if needed in future) ---
      // if (charge.type === 'some_other_proratable_type') {
      //   // Check specific proration flag for this type if it exists
      //   if ((charge as any).enable_proration === false) {
      //      console.log(`Skipping proration for charge: ${charge.serviceName} (proration disabled)`);
      //      return charge;
      //   }
      //   const proratedTotal = Math.ceil(Math.ceil(charge.total) * prorationFactor);
      //   console.log(`Prorating charge: ${charge.serviceName}`);
      //   console.log(`  Original total: $${(charge.total / 100).toFixed(2)}`);
      //   console.log(`  Prorated total: $${(proratedTotal / 100).toFixed(2)}`);
      //   return { ...charge, total: proratedTotal };
      // }
      // --- End Example ---

      // If not a type that needs proration here, return as is
      return charge;
    });
  }

  private async applyDiscountsAndAdjustments(
    billingResult: IBillingResult,
    clientId: string,
    billingPeriod: IBillingPeriod
  ): Promise<IBillingResult> {
    // Fetch applicable discounts within the billing period
    const discounts = await this.fetchDiscounts(clientId, billingPeriod);

    let discountTotal = 0;
    for (const discount of discounts) {
      if (discount.discount_type === 'percentage') {
        discount.amount = (billingResult.totalAmount * (discount.value));
      } else if (discount.discount_type === 'fixed') {
        discount.amount = discount.value;
      }
      discountTotal += discount.amount || 0;
    }

    const finalAmount = billingResult.totalAmount - discountTotal;

    return {
      ...billingResult,
      discounts,
      adjustments: [], // Implement adjustments if needed
      finalAmount
    };
  }

  private async fetchDiscounts(clientId: string, billingPeriod: IBillingPeriod): Promise<IDiscount[]> {
    await this.initKnex();
    if (!this.tenant) {
      throw new Error("tenant context not found");
    }

    const client = await this.knex('clients')
      .where({
        client_id: clientId,
        tenant: this.tenant
      })
      .first();
    if (!client) {
      throw new Error(`Client ${clientId} not found in tenant ${this.tenant}`);
    }

    const { startDate, endDate } = billingPeriod;
    const discounts = await this.knex('discounts')
      .join('contract_line_discounts', function () {
        this.on('discounts.discount_id', '=', 'contract_line_discounts.discount_id')
          .andOn('contract_line_discounts.tenant', '=', 'discounts.tenant');
      })
      .join('client_contract_lines', function (this: Knex.JoinClause) {
        this.on('client_contract_lines.contract_line_id', '=', 'contract_line_discounts.contract_line_id')
          .andOn('client_contract_lines.client_id', '=', 'contract_line_discounts.client_id')
          .andOn('client_contract_lines.tenant', '=', 'contract_line_discounts.tenant');
      })
      .where({
        'client_contract_lines.client_id': clientId,
        'client_contract_lines.tenant': client.tenant,
        'discounts.is_active': true
      })
      .andWhere('discounts.start_date', '<=', endDate)
      .andWhere(function (this: Knex.QueryBuilder) {
        this.whereNull('discounts.end_date')
          .orWhere('discounts.end_date', '>', startDate);
      })
      .select('discounts.*');

    return discounts;
  }




  private async fetchAdjustments(clientId: string): Promise<IAdjustment[]> {
    await this.initKnex();
    if (!this.tenant) {
      throw new Error("tenant context not found");
    }

    const client = await this.knex('clients')
      .where({
        client_id: clientId,
        tenant: this.tenant
      })
      .first();
    if (!client) {
      throw new Error(`Client ${clientId} not found in tenant ${this.tenant}`);
    }

    const adjustments = await this.knex('adjustments')
      .where({
        client_id: clientId,
        tenant: client.tenant
      });
    return Array.isArray(adjustments) ? adjustments : [];
  }

  async rolloverUnapprovedTime(clientId: string, currentPeriodEnd: ISO8601String, nextPeriodStart: ISO8601String): Promise<void> {
    await this.initKnex();
    if (!this.tenant) {
      throw new Error("tenant context not found");
    }

    const client = await this.knex('clients')
      .where({
        client_id: clientId,
        tenant: this.tenant
      })
      .first();
    if (!client) {
      throw new Error(`Client ${clientId} not found in tenant ${this.tenant}`);
    }
    // Fetch unapproved time entries
    const knex = this.knex;
    const unapprovedEntries = await this.knex('time_entries')
      .leftJoin('tickets', function (this: Knex.JoinClause) {
        this.on('time_entries.work_item_id', '=', 'tickets.ticket_id')
          .andOn('time_entries.work_item_type', '=', knex.raw('?', ['ticket']))
          .andOn('tickets.tenant', '=', 'time_entries.tenant')
      })
      .leftJoin('project_tasks', function (this: Knex.JoinClause) {
        this.on('time_entries.work_item_id', '=', 'project_tasks.task_id')
          .andOn('time_entries.work_item_type', '=', knex.raw('?', ['project_task']))
          .andOn('project_tasks.tenant', '=', 'time_entries.tenant')
      })
      .leftJoin('project_phases', function () {
        this.on('project_tasks.phase_id', '=', 'project_phases.phase_id')
          .andOn('project_phases.tenant', '=', 'project_tasks.tenant')
      })
      .leftJoin('projects', function () {
        this.on('project_phases.project_id', '=', 'projects.project_id')
          .andOn('projects.tenant', '=', 'project_phases.tenant')
      })
      .where({
        'time_entries.tenant': client.tenant
      })
      .where(function (this: Knex.QueryBuilder) {
        this.where('tickets.client_id', clientId)
          .orWhere('projects.client_id', clientId)
      })
      .whereIn('time_entries.approval_status', ['DRAFT', 'SUBMITTED', 'CHANGES_REQUESTED'])
      .where('time_entries.end_time', '<=', currentPeriodEnd)
      .select('time_entries.*');

    // Helper function for robust date parsing, defined outside the loop
    const parseDateRobustly = (dateString: string, fieldName: string): Temporal.Instant => {
      try {
        // First try to parse as a standard ISO string
        return Temporal.Instant.from(dateString);
      } catch (error) {
        console.log(`Converting non-ISO date for ${fieldName}: ${dateString}`);
        // If that fails, try to convert using JavaScript Date
        try {
          const jsDate = new Date(dateString);
          if (isNaN(jsDate.getTime())) {
            throw new Error(`Invalid date: ${dateString}`);
          }
          return Temporal.Instant.from(jsDate.toISOString());
        } catch (innerError) {
          console.error(`Failed to convert date for ${fieldName}: ${dateString}`, innerError);
          // Last resort: use current date (or handle error differently)
          console.warn(`Falling back to current time for ${fieldName}`);
          return Temporal.Now.instant();
        }
      }
    };

    // Update the start and end times of unapproved entries to the next billing period
    for (const entry of unapprovedEntries) {
      // Get the duration of the original entry using robust parsing
      const startInstant = parseDateRobustly(entry.start_time, 'entry.start_time');
      const endInstant = parseDateRobustly(entry.end_time, 'entry.end_time');
      const durationMs = endInstant.epochMilliseconds - startInstant.epochMilliseconds;

      // Parse nextPeriodStart robustly
      const newStartInstant = parseDateRobustly(nextPeriodStart, 'nextPeriodStart');
      const newEndInstant = newStartInstant.add({ milliseconds: durationMs });
      await this.knex('time_entries')
        .where({ entry_id: entry.entry_id })
        .update({
          start_time: newStartInstant.toString(),
          end_time: newEndInstant.toString()
        });
    }

    console.log(`Rolled over ${unapprovedEntries.length} unapproved time entries for client ${clientId}`);
  }

  /**
   * Recalculates an entire invoice, including tax amounts and totals.
   * This is used when updating manual items to ensure all calculations are consistent.
   */
  async recalculateInvoice(invoiceId: string): Promise<void> {
    await this.initKnex();
    if (!this.tenant) {
      throw new Error("tenant context not found");
    }

    let tenant = this.tenant;

    console.log(`Recalculating invoice ${invoiceId}`);

    if (!this.tenant) {
      throw new Error("tenant context not found");
    }

    const invoice = await this.knex('invoices')
      .where({
        invoice_id: invoiceId,
        tenant: this.tenant
      })
      .first();

    if (!invoice) {
      throw new Error(`Invoice ${invoiceId} not found in tenant ${this.tenant}`);
    }

    const client = await this.knex('clients')
      .where({
        client_id: invoice.client_id,
        tenant: this.tenant
      })
      .first();

    if (!client) {
      throw new Error(`Client ${invoice.client_id} not found in tenant ${this.tenant}`);
    }

    // Removed direct use of TaxService here.
    // Removed subtotal and totalTax accumulation logic.

    console.log('Starting invoice recalculation:', {
      invoiceId,
      client: {
        id: client.client_id,
        name: client.client_name,
        isTaxExempt: client.is_tax_exempt,
        // region_code is still on client table for default fallback, but not primary source for service tax
      }
    });

    await this.knex.transaction(async (trx) => {
      // Step 1: Recalculate and distribute tax across all items using the service function
      console.log(`[recalculateInvoice] Calling calculateAndDistributeTax for invoice ${invoiceId}`);
      const taxService = new TaxService(); // Instantiate TaxService here
      await calculateAndDistributeTax(trx, invoiceId, client, taxService, tenant); // Pass client object and taxService instance
      console.log(`[recalculateInvoice] Finished calculateAndDistributeTax for invoice ${invoiceId}`);

      // Step 2: Update invoice totals and record the transaction using the service function
      console.log(`[recalculateInvoice] Calling updateInvoiceTotalsAndRecordTransaction for invoice ${invoiceId}`);
      await updateInvoiceTotalsAndRecordTransaction(
        trx,
        invoiceId,
        client, // Pass client object
        tenant, // Pass tenant
        invoice.invoice_number, // Pass invoice number
        undefined,
        {
          transactionType: 'invoice_adjustment',
          description: `Adjusted invoice ${invoice.invoice_number}`
        }
      );
      console.log(`[recalculateInvoice] Finished updateInvoiceTotalsAndRecordTransaction for invoice ${invoiceId}`);

      // Note: The original logic for processing discount items and updating their net_amount
      // based on percentages is removed. It's assumed that calculateAndDistributeTax
      // handles the correct net amounts and tax distribution, including discounts.
      // If discount amounts need recalculation based on the new subtotal *before* tax distribution,
      // that logic would need to be added back here or integrated into calculateAndDistributeTax.
      // For now, we follow the instruction to delegate fully.
    });

    // Removed console log referencing deleted variables subtotal/totalTax

    // Event emission removed - moved back to invoiceModification.ts
  }
}<|MERGE_RESOLUTION|>--- conflicted
+++ resolved
@@ -690,14 +690,7 @@
       })
       .first();
 
-<<<<<<< HEAD
-    const planType = billingPlanDetails?.plan_type;
-    const isFixedFeePlan = planType
-      ? planType.toLowerCase() === 'fixed'
-      : true; // Default legacy plans without plan_type to Fixed
-=======
     const isFixedFeePlan = contractLineDetails?.contract_line_type === 'Fixed';
->>>>>>> ca0b3bbe
 
     // --- Fetch Plan-Level Fixed Config (Base Rate, Proration, Alignment) ---
     let planLevelBaseRate: number | null = null; // Store plan base rate in dollars
@@ -714,48 +707,20 @@
         .first();
 
       if (planConfig) {
-<<<<<<< HEAD
         const rawBaseRate = planConfig.base_rate;
-        if (rawBaseRate !== null && rawBaseRate !== undefined) {
-          const parsedBaseRate = typeof rawBaseRate === 'string' ? parseFloat(rawBaseRate) : Number(rawBaseRate);
-          if (!Number.isNaN(parsedBaseRate)) {
-            planLevelBaseRate = parsedBaseRate;
-          } else {
-            console.warn(`[DEBUG] Plan ${clientBillingPlan.plan_id} - Unexpected plan base_rate value '${rawBaseRate}'.`);
-          }
-        } else {
-          console.warn(`[DEBUG] Plan ${clientBillingPlan.plan_id} - Plan Level Config missing base_rate; will derive from service configs if available.`);
-        }
-
+        const parsed = rawBaseRate !== null && rawBaseRate !== undefined
+          ? (typeof rawBaseRate === 'string' ? parseFloat(rawBaseRate) : Number(rawBaseRate))
+          : null;
+        planLevelBaseRate = parsed !== null && !Number.isNaN(parsed) ? parsed : null;
         if (typeof planConfig.enable_proration === 'boolean') {
           planLevelEnableProration = planConfig.enable_proration;
         }
-
         if (planConfig.billing_cycle_alignment) {
           planLevelBillingCycleAlignment = planConfig.billing_cycle_alignment;
         }
-
-        console.log(`[DEBUG] Plan ${clientBillingPlan.plan_id} - Fetched Plan Level Config: BaseRate=${planLevelBaseRate}, Proration=${planLevelEnableProration}, Alignment=${planLevelBillingCycleAlignment}`);
+        console.log(`[DEBUG] Contract Line ${clientContractLine.contract_line_id} - Fetched Plan Level Config: BaseRate=${planLevelBaseRate}, Proration=${planLevelEnableProration}, Alignment=${planLevelBillingCycleAlignment}`);
       } else {
-        console.warn(`[DEBUG] Plan ${clientBillingPlan.plan_id} - Plan Level Fixed Config not found in billing_plan_fixed_config. Will derive settings from service-level configuration.`);
-=======
-        // Assuming base_rate is added to contract_line_fixed_config as per feedback
-        planLevelBaseRate = planConfig.base_rate ? parseFloat(planConfig.base_rate) : null;
-        planLevelEnableProration = planConfig.enable_proration;
-        planLevelBillingCycleAlignment = planConfig.billing_cycle_alignment;
-        console.log(`[DEBUG] Plan ${clientContractLine.contract_line_id} - Fetched Plan Level Config: BaseRate=${planLevelBaseRate}, Proration=${planLevelEnableProration}, Alignment=${planLevelBillingCycleAlignment}`);
-      } else {
-        console.warn(`[DEBUG] Plan ${clientContractLine.contract_line_id} - Plan Level Fixed Config not found in contract_line_fixed_config. Cannot determine plan base rate or settings.`);
-        // If the config is missing, we cannot proceed with fixed plan calculation accurately.
-        // Return empty or throw error? Returning empty for now.
-        return [];
-      }
-
-      // Validate planLevelBaseRate
-      if (planLevelBaseRate === null || isNaN(planLevelBaseRate)) {
-          console.error(`[DEBUG] Invalid or missing base_rate in contract_line_fixed_config for plan ${clientContractLine.contract_line_id}. Value: ${planConfig?.base_rate}`);
-          return []; // Cannot proceed without a valid plan base rate
->>>>>>> ca0b3bbe
+        console.warn(`[DEBUG] Contract Line ${clientContractLine.contract_line_id} - Plan Level Fixed Config not found in contract_line_fixed_config. Will derive from service/service defaults if available.`);
       }
     }
     // --- End Fetch Plan-Level Fixed Config ---
@@ -771,33 +736,21 @@
           .andOn('service_catalog.tenant', '=', 'contract_line_service_configuration.tenant'); // Ensure tenant match on service_catalog
       })
       .where({
-<<<<<<< HEAD
-        'plan_service_configuration.plan_id': clientBillingPlan.plan_id, // Use plan_id directly
-        'plan_service_configuration.tenant': this.tenant, // Ensure tenant match on plan_service_configuration
-=======
         'contract_line_service_configuration.contract_line_id': clientContractLine.contract_line_id, // Use contract_line_id directly
         'contract_line_service_configuration.tenant': this.tenant, // Ensure tenant match on contract_line_service_configuration
         'contract_line_service_configuration.configuration_type': 'Fixed'
->>>>>>> ca0b3bbe
-      })
-      .whereRaw("LOWER(plan_service_configuration.configuration_type) = 'fixed'")
+      })
+      // ensure only Fixed configs
       .select(
         // Explicitly select needed columns to avoid name collisions
         'service_catalog.service_id',
         'service_catalog.service_name',
         'service_catalog.default_rate',
         'service_catalog.tax_rate_id', // Fetch the new ID
-<<<<<<< HEAD
-        'plan_service_configuration.quantity',
-        'plan_service_configuration.custom_rate', // This is plan-level custom rate
-        'plan_service_configuration.config_id',
-        'plan_service_fixed_config.base_rate as service_base_rate' // This is the fixed plan rate
-=======
         'contract_line_service_configuration.quantity',
         'contract_line_service_configuration.custom_rate', // This is plan-level custom rate
         'contract_line_service_configuration.config_id',
-        'contract_line_service_fixed_config.base_rate' // This is the fixed plan rate
->>>>>>> ca0b3bbe
+        'contract_line_service_fixed_config.base_rate as service_base_rate' // This is the fixed plan rate
       );
 
     if (planServices.length === 0) {
@@ -863,13 +816,8 @@
       console.log(`[DEBUG] Plan ${clientContractLine.contract_line_id} - Calculated totalFMVCents: ${totalFMVCents}`); // DEBUG LOG
 
       // If totalFMVCents is zero, we can't allocate properly
-<<<<<<< HEAD
-      if (totalFMVCents === 0) {
-        console.log(`Total FMV (cents) for services in plan ${clientBillingPlan.plan_id} is zero.`);
-=======
       if (totalFMVCents <= 0) {
         console.log(`Total FMV (cents) for services in plan ${clientContractLine.contract_line_id} is zero or negative`);
->>>>>>> ca0b3bbe
         return [];
       }
 
@@ -1016,7 +964,7 @@
           tax_region: (await this.getTaxInfoFromService(planService)).taxRegion ?? await getClientDefaultTaxRegionCode(client.client_id) ?? undefined, // Use derived region, fallback to client default lookup
           // planId: clientContractLine.contract_line_id, // Removed - planId not part of IFixedPriceCharge
           client_contract_line_id: clientContractLine.client_contract_line_id, // Link back to the plan assignment
-          
+
           // Add contract association information for all fixed charges when the plan is covered by a contract assignment
           client_contract_id: clientContractLine.client_contract_id || undefined,
           contract_name: clientContractLine.contract_name || undefined,
@@ -1145,19 +1093,11 @@
           .andOn('contract_line_service_hourly_config.tenant', '=', 'contract_line_service_configuration.tenant');
       })
       .where({
-<<<<<<< HEAD
-        'plan_service_configuration.plan_id': clientBillingPlan.plan_id,
-        'plan_service_configuration.tenant': tenant
-      })
-      .whereRaw("LOWER(plan_service_configuration.configuration_type) = 'hourly'")
-      .select('plan_service_configuration.*', 'plan_service_hourly_config.*');
-=======
         'contract_line_service_configuration.contract_line_id': clientContractLine.contract_line_id,
         'contract_line_service_configuration.configuration_type': 'Hourly',
         'contract_line_service_configuration.tenant': tenant
       })
       .select('contract_line_service_configuration.*', 'contract_line_service_hourly_config.*');
->>>>>>> ca0b3bbe
 
     // Create a map of service IDs to their hourly configurations
     const serviceConfigMap = new Map<string, {
@@ -1339,17 +1279,9 @@
         tax_region: effectiveTaxRegion, // Use derived region, fallback to client default lookup
         entryId: entry.entry_id,
         is_taxable: isTaxable, // Use derived value
-<<<<<<< HEAD
-        client_billing_plan_id: clientBillingPlan.client_billing_plan_id,
-        tenant: client.tenant,
-        // Add bundle information when the plan is part of a bundle
-        client_bundle_id: clientBillingPlan.client_bundle_id || undefined,
-        bundle_name: clientBillingPlan.bundle_name || undefined
-=======
         // Add contract association information when the plan is covered by a contract assignment
         client_contract_id: clientContractLine.client_contract_id || undefined,
         contract_name: clientContractLine.contract_name || undefined
->>>>>>> ca0b3bbe
       };
     });
 
@@ -1383,19 +1315,11 @@
           .andOn('contract_line_service_usage_config.tenant', '=', 'contract_line_service_configuration.tenant');
       })
       .where({
-<<<<<<< HEAD
-        'plan_service_configuration.plan_id': clientBillingPlan.plan_id,
-        'plan_service_configuration.tenant': tenant
-      })
-      .whereRaw("LOWER(plan_service_configuration.configuration_type) = 'usage'")
-      .select('plan_service_configuration.*', 'plan_service_usage_config.*');
-=======
         'contract_line_service_configuration.contract_line_id': clientContractLine.contract_line_id,
         'contract_line_service_configuration.configuration_type': 'Usage',
         'contract_line_service_configuration.tenant': tenant
       })
       .select('contract_line_service_configuration.*', 'contract_line_service_usage_config.*');
->>>>>>> ca0b3bbe
 
     // Create a map of service IDs to their usage configurations and rate tiers
     const serviceConfigMap = new Map<string, {
@@ -1705,16 +1629,10 @@
           .andOn('service_catalog.tenant', '=', 'contract_line_service_configuration.tenant');
       })
       .where({
-<<<<<<< HEAD
-        'plan_service_configuration.plan_id': billingPlan.plan_id,
-        'plan_service_configuration.tenant': client.tenant
-=======
         'contract_line_service_configuration.contract_line_id': contractLine.contract_line_id,
         'contract_line_service_configuration.configuration_type': 'Bucket',
         'contract_line_service_configuration.tenant': client.tenant
->>>>>>> ca0b3bbe
-      })
-      .whereRaw("LOWER(plan_service_configuration.configuration_type) = 'bucket'")
+      })
       .select(
         'contract_line_service_configuration.*',
         'contract_line_service_bucket_config.*',
@@ -1733,7 +1651,7 @@
         .where({
           tenant: client.tenant,
           client_id: clientId,
-          plan_id: billingPlan.plan_id,
+          contract_line_id: contractLine.contract_line_id,
           service_catalog_id: bucketConfig.service_id
         })
         .where('period_start', '>=', period.startDate)
@@ -1810,18 +1728,9 @@
           serviceId: bucketConfig.service_id, // Common field
           tax_amount: taxAmount,
           is_taxable: isTaxable,
-<<<<<<< HEAD
-          quantity: overageHours,
-          client_billing_plan_id: billingPlan.client_billing_plan_id,
-          tenant: client.tenant,
-          // Add bundle information when the plan is part of a bundle
-          client_bundle_id: billingPlan.client_bundle_id || undefined,
-          bundle_name: billingPlan.bundle_name || undefined
-=======
           // Add contract association information when the plan is covered by a contract assignment
           client_contract_id: contractLine.client_contract_id || undefined,
           contract_name: contractLine.contract_name || undefined
->>>>>>> ca0b3bbe
         };
         return charge;
       }
