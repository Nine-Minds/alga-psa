/**
 * @param { import("knex").Knex } knex
 * @returns { Promise<void> }
 */
exports.up = async function(knex) {
  // Check if display_order column exists, if not add it
  const hasDisplayOrderColumn = await knex.schema.hasColumn('standard_service_types', 'display_order');
  if (!hasDisplayOrderColumn) {
<<<<<<< HEAD
    // Add column as nullable first
    await knex.schema.alterTable('standard_service_types', function(table) {
      table.integer('display_order');
    });
    
    // Set sequential values
    const standardTypes = await knex('standard_service_types').orderBy('name');
    for (let i = 0; i < standardTypes.length; i++) {
      await knex('standard_service_types')
        .where('id', standardTypes[i].id)
        .update({ display_order: i + 1 });
    }
    
    // Skip the NOT NULL constraint for now - can be added manually later
  } else {
    // Column exists, ensure no duplicates
    const standardTypes = await knex('standard_service_types').orderBy('name');
    for (let i = 0; i < standardTypes.length; i++) {
      await knex('standard_service_types')
        .where('id', standardTypes[i].id)
        .update({ display_order: i + 1 });
    }
=======
    await knex.schema.alterTable('standard_service_types', function(table) {
      table.integer('display_order').notNullable().defaultTo(0);
    });
  }

  // Check if order_number column exists, if not add it
  const hasOrderNumberColumn = await knex.schema.hasColumn('service_types', 'order_number');
  if (!hasOrderNumberColumn) {
    await knex.schema.alterTable('service_types', function(table) {
      table.integer('order_number').notNullable().defaultTo(0);
    });
  }

  // Update existing standard_service_types with sequential order numbers BEFORE adding unique constraint
  const standardTypes = await knex('standard_service_types').orderBy('name');
  for (let i = 0; i < standardTypes.length; i++) {
    await knex('standard_service_types')
      .where('id', standardTypes[i].id)
      .update({ display_order: i + 1 });
>>>>>>> bbe6827c
  }

  // Check if order_number column exists, if not add it
  const hasOrderNumberColumn = await knex.schema.hasColumn('service_types', 'order_number');
  if (!hasOrderNumberColumn) {
    // Add column as nullable first
    await knex.schema.alterTable('service_types', function(table) {
      table.integer('order_number');
    });
    
    // Set sequential values per tenant
    const tenants = await knex('service_types').distinct('tenant').pluck('tenant');
    for (const tenantId of tenants) {
      const tenantTypes = await knex('service_types')
        .where('tenant', tenantId)
        .orderBy('name');
      
      for (let i = 0; i < tenantTypes.length; i++) {
        await knex('service_types')
          .where('id', tenantTypes[i].id)
          .update({ order_number: i + 1 });
      }
    }
    
    // Skip the NOT NULL constraint for now - can be added manually later
  } else {
    // Column exists, ensure no duplicates per tenant
    const tenants = await knex('service_types').distinct('tenant').pluck('tenant');
    for (const tenantId of tenants) {
      const tenantTypes = await knex('service_types')
        .where('tenant', tenantId)
        .orderBy('name');
      
      for (let i = 0; i < tenantTypes.length; i++) {
        await knex('service_types')
          .where('id', tenantTypes[i].id)
          .update({ order_number: i + 1 });
      }
    }
  }

  // Check if unique constraint already exists for standard_service_types before adding it
  const standardConstraintExists = await knex.raw(`
    SELECT constraint_name 
    FROM information_schema.table_constraints 
    WHERE table_name = 'standard_service_types' 
    AND constraint_name = 'standard_service_types_display_order_unique'
  `);

  if (standardConstraintExists.rows.length === 0) {
    await knex.schema.alterTable('standard_service_types', function(table) {
      table.unique(['display_order']);
    });
  }

  // Check if unique constraint already exists for service_types before adding it
  const serviceTypesConstraintExists = await knex.raw(`
    SELECT constraint_name 
    FROM information_schema.table_constraints 
    WHERE table_name = 'service_types' 
    AND constraint_name = 'service_types_tenant_order_number_unique'
  `);

  if (serviceTypesConstraintExists.rows.length === 0) {
    await knex.schema.alterTable('service_types', function(table) {
      table.unique(['tenant', 'order_number']);
    });
  }
};

/**
 * @param { import("knex").Knex } knex
 * @returns { Promise<void> }
 */
exports.down = async function(knex) {
  // Remove unique constraints first
  await knex.schema.alterTable('service_types', function(table) {
    table.dropUnique(['tenant', 'order_number']);
  });

  await knex.schema.alterTable('standard_service_types', function(table) {
    table.dropUnique(['display_order']);
  });

  // Remove columns
  await knex.schema.alterTable('service_types', function(table) {
    table.dropColumn('order_number');
  });

  await knex.schema.alterTable('standard_service_types', function(table) {
    table.dropColumn('display_order');
  });
};<|MERGE_RESOLUTION|>--- conflicted
+++ resolved
@@ -6,7 +6,6 @@
   // Check if display_order column exists, if not add it
   const hasDisplayOrderColumn = await knex.schema.hasColumn('standard_service_types', 'display_order');
   if (!hasDisplayOrderColumn) {
-<<<<<<< HEAD
     // Add column as nullable first
     await knex.schema.alterTable('standard_service_types', function(table) {
       table.integer('display_order');
@@ -29,27 +28,6 @@
         .where('id', standardTypes[i].id)
         .update({ display_order: i + 1 });
     }
-=======
-    await knex.schema.alterTable('standard_service_types', function(table) {
-      table.integer('display_order').notNullable().defaultTo(0);
-    });
-  }
-
-  // Check if order_number column exists, if not add it
-  const hasOrderNumberColumn = await knex.schema.hasColumn('service_types', 'order_number');
-  if (!hasOrderNumberColumn) {
-    await knex.schema.alterTable('service_types', function(table) {
-      table.integer('order_number').notNullable().defaultTo(0);
-    });
-  }
-
-  // Update existing standard_service_types with sequential order numbers BEFORE adding unique constraint
-  const standardTypes = await knex('standard_service_types').orderBy('name');
-  for (let i = 0; i < standardTypes.length; i++) {
-    await knex('standard_service_types')
-      .where('id', standardTypes[i].id)
-      .update({ display_order: i + 1 });
->>>>>>> bbe6827c
   }
 
   // Check if order_number column exists, if not add it
