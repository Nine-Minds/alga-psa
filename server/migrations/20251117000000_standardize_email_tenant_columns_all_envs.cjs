--- conflicted
+++ resolved
@@ -65,11 +65,7 @@
       }
 
       // Drop any unique constraints that reference tenant_id FIRST
-<<<<<<< HEAD
-      // (This will automatically drop the backing indexes)
-=======
       // (unique constraints create backing indexes that can't be dropped directly)
->>>>>>> 74dbd4cb
       const uniqueConstraints = await knex.raw(`
         SELECT con.conname
         FROM pg_constraint con
@@ -93,7 +89,6 @@
         console.log(`  - Dropped unique constraint ${constraint.conname} from ${tableName}`);
       }
 
-<<<<<<< HEAD
       // Drop indexes that reference tenant_id (but not those backed by constraints, which are already dropped)
       // Filter out indexes that are automatically created by constraints
       const indexes = await knex.raw(`
@@ -111,16 +106,6 @@
           AND con.conname = i.indexname
         )
       `, [tableName, tableName]);
-=======
-      // Drop indexes that reference tenant_id (after constraints are dropped)
-      const indexes = await knex.raw(`
-        SELECT indexname, indexdef
-        FROM pg_indexes
-        WHERE schemaname = 'public'
-        AND tablename = ?
-        AND indexdef LIKE '%tenant_id%'
-      `, [tableName]);
->>>>>>> 74dbd4cb
 
       for (const idx of indexes.rows) {
         await knex.raw(`DROP INDEX IF EXISTS ${idx.indexname}`);
