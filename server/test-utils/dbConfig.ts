import { Knex, knex } from 'knex';
import dotenv from 'dotenv';
import path from 'node:path';
import { fileURLToPath } from 'node:url';
import { getSecret } from '../src/lib/utils/getSecret';

dotenv.config();

const __filename = fileURLToPath(import.meta.url);
const __dirname = path.dirname(__filename);
const serverRoot = path.resolve(__dirname, '..');

const PRODUCTION_DB_NAMES = ['sebastian_prod', 'production', 'prod'];

/**
 * Verifies that the database name is safe for testing
 * @param dbName Database name to check
 * @throws Error if database name matches known production names
 */
export function verifyTestDatabase(dbName: string): void {
  if (PRODUCTION_DB_NAMES.includes(dbName.toLowerCase())) {
    throw new Error('Attempting to use production database for testing');
  }
}

/**
 * Creates a database connection for testing purposes
 * @returns Knex instance configured for testing
 */
export async function createTestDbConnection(): Promise<Knex> {
  const dbName = process.env.DB_NAME_SERVER || 'sebastian_test';
  verifyTestDatabase(dbName);

<<<<<<< HEAD
  // Always use port 5432 for tests to connect directly to PostgreSQL
  // This bypasses pgbouncer which may be on port 6432 in the .env file
  const testPort = 5432;

  const password = await getSecret('postgres_password', 'DB_PASSWORD_ADMIN', 'test_password');

  // First, connect to postgres database to check if test database exists
  const adminConfig: Knex.Config = {
    client: 'pg',
    connection: {
      host: process.env.DB_HOST || 'localhost',
      port: testPort,
      user: process.env.DB_USER_ADMIN || 'postgres',
      password,
      database: 'postgres',
    },
  };

  const adminDb = knex(adminConfig);

  try {
    // Check if test database exists
    const { rows } = await adminDb.raw(
      `SELECT 1 FROM pg_database WHERE datname = ?`,
      [dbName]
    );

    // Create database if it doesn't exist
    if (rows.length === 0) {
      console.log(`Creating test database: ${dbName}`);
      await adminDb.raw(`CREATE DATABASE ${dbName}`);
    }
  } finally {
    await adminDb.destroy();
  }

  // Now connect to the test database
  const config: Knex.Config = {
    client: 'pg',
    connection: {
      host: process.env.DB_HOST || 'localhost',
      port: testPort,
      user: process.env.DB_USER_ADMIN || 'postgres',
      password,
      database: dbName,
=======
  const baseConnection = await buildBaseConnectionConfig();
  await ensureTestDatabaseExists(dbName, baseConnection);

  return knex({
    client: 'pg',
    connection: {
      ...baseConnection,
      database: dbName
>>>>>>> ad7a240b
    },
    asyncStackTraces: true,
    pool: {
      min: 2,
      max: 20
    },
    migrations: {
      directory: path.join(serverRoot, 'migrations')
    },
    seeds: {
      directory: path.join(serverRoot, 'seeds', 'dev')
    }
  });
}

async function buildBaseConnectionConfig(): Promise<Knex.StaticConnectionConfig> {
  const directHost = process.env.DB_DIRECT_HOST || process.env.DB_HOST || 'localhost';
  const directPort = Number(process.env.DB_DIRECT_PORT || 5432);

  return {
    host: directHost,
    port: directPort,
    user: process.env.DB_USER_ADMIN || 'postgres',
    password: await getSecret('postgres_password', 'DB_PASSWORD_ADMIN', 'test_password')
  };
}

async function ensureTestDatabaseExists(
  databaseName: string,
  baseConnection: Knex.StaticConnectionConfig
): Promise<void> {
  const adminDb = knex({
    client: 'pg',
    connection: {
      ...baseConnection,
      database: 'postgres'
    },
    pool: {
      min: 1,
      max: 2
    }
  });

  try {
    const { rows } = await adminDb.raw('SELECT 1 FROM pg_database WHERE datname = ?', [databaseName]);
    if (!rows?.length) {
      const safeDbName = databaseName.replace(/"/g, '""');
      await adminDb.raw(`CREATE DATABASE "${safeDbName}"`);
    }
  } catch (error) {
    if (!/already exists/i.test(String(error))) {
      throw error;
    }
  } finally {
    await adminDb.destroy().catch(() => undefined);
  }
}

/**
 * Creates a database connection with tenant context for testing
 * @param tenant Tenant ID to set in session
 * @returns Knex instance configured with tenant context
 */
export async function createTestDbConnectionWithTenant(tenant: string): Promise<Knex> {
  const db = await createTestDbConnection();

  // With CitusDB, tenant isolation is handled automatically at the shard level
  // No need to set app.current_tenant session variable
  // The tenant should be included in all WHERE clauses as per CitusDB requirements
  
  return db;
}

/**
 * Validates UUID format of tenant ID
 * @param tenantId Tenant ID to validate
 * @returns boolean indicating if ID is valid
 */
export function isValidTenantId(tenantId: string): boolean {
  if (!tenantId) return true;
  if (tenantId === 'default') return true;
  return /^[0-9a-f]{8}-[0-9a-f]{4}-4[0-9a-f]{3}-[89ab][0-9a-f]{3}-[0-9a-f]{12}$/i.test(tenantId);
}<|MERGE_RESOLUTION|>--- conflicted
+++ resolved
@@ -31,53 +31,6 @@
   const dbName = process.env.DB_NAME_SERVER || 'sebastian_test';
   verifyTestDatabase(dbName);
 
-<<<<<<< HEAD
-  // Always use port 5432 for tests to connect directly to PostgreSQL
-  // This bypasses pgbouncer which may be on port 6432 in the .env file
-  const testPort = 5432;
-
-  const password = await getSecret('postgres_password', 'DB_PASSWORD_ADMIN', 'test_password');
-
-  // First, connect to postgres database to check if test database exists
-  const adminConfig: Knex.Config = {
-    client: 'pg',
-    connection: {
-      host: process.env.DB_HOST || 'localhost',
-      port: testPort,
-      user: process.env.DB_USER_ADMIN || 'postgres',
-      password,
-      database: 'postgres',
-    },
-  };
-
-  const adminDb = knex(adminConfig);
-
-  try {
-    // Check if test database exists
-    const { rows } = await adminDb.raw(
-      `SELECT 1 FROM pg_database WHERE datname = ?`,
-      [dbName]
-    );
-
-    // Create database if it doesn't exist
-    if (rows.length === 0) {
-      console.log(`Creating test database: ${dbName}`);
-      await adminDb.raw(`CREATE DATABASE ${dbName}`);
-    }
-  } finally {
-    await adminDb.destroy();
-  }
-
-  // Now connect to the test database
-  const config: Knex.Config = {
-    client: 'pg',
-    connection: {
-      host: process.env.DB_HOST || 'localhost',
-      port: testPort,
-      user: process.env.DB_USER_ADMIN || 'postgres',
-      password,
-      database: dbName,
-=======
   const baseConnection = await buildBaseConnectionConfig();
   await ensureTestDatabaseExists(dbName, baseConnection);
 
@@ -86,7 +39,6 @@
     connection: {
       ...baseConnection,
       database: dbName
->>>>>>> ad7a240b
     },
     asyncStackTraces: true,
     pool: {
