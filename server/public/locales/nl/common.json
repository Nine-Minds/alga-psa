{
  "nav": {
    "dashboard": "Dashboard",
    "tickets": "Tickets",
    "clients": "Klanten",
    "projects": "Projecten",
    "billing": "Facturatie",
    "reports": "Rapporten",
    "settings": "Instellingen",
    "profile": "Profiel",
    "logout": "Afmelden",
    "help": "Help"
  },
  "actions": {
    "save": "Opslaan",
    "cancel": "Annuleren",
    "delete": "Verwijderen",
    "edit": "Bewerken",
    "create": "Aanmaken",
    "update": "Bijwerken",
    "submit": "Indienen",
    "back": "Terug",
    "next": "Volgende",
    "previous": "Vorige",
    "search": "Zoeken",
    "filter": "Filteren",
    "export": "Exporteren",
    "import": "Importeren",
    "download": "Downloaden",
    "upload": "Uploaden",
    "refresh": "Vernieuwen",
    "close": "Sluiten",
    "confirm": "Bevestigen",
    "add": "Toevoegen",
    "remove": "Verwijderen",
    "clear": "Wissen",
    "reset": "Resetten",
    "view": "Bekijken",
    "copy": "Kopiëren",
    "duplicate": "Dupliceren",
    "openMenu": "Menu openen",
    "confirmDeletion": "Verwijderen bevestigen",
    "saving": "Opslaan..."
  },
  "status": {
    "loading": "Bezig met laden...",
    "saving": "Bezig met opslaan...",
    "success": "Gelukt",
    "error": "Fout",
    "warning": "Waarschuwing",
    "info": "Informatie",
    "pending": "In behandeling",
    "active": "Actief",
    "inactive": "Inactief",
    "completed": "Voltooid",
    "cancelled": "Geannuleerd",
    "processing": "Bezig..."
  },
  "messages": {
    "welcome": "Welkom",
    "confirmDelete": "Weet je zeker dat je dit item wilt verwijderen?",
    "saveSuccess": "Wijzigingen succesvol opgeslagen",
    "saveError": "Opslaan van wijzigingen is mislukt",
    "loadError": "Laden van gegevens is mislukt",
    "noData": "Geen gegevens beschikbaar",
    "required": "Dit veld is verplicht",
    "invalidEmail": "Ongeldig e-mailadres",
    "invalidPassword": "Ongeldig wachtwoord",
    "passwordMismatch": "Wachtwoorden komen niet overeen",
    "confirmDeletion": "Verwijderen bevestigen"
  },
  "errors": {
    "auth": {
      "notAuthenticated": "Niet geauthenticeerd",
      "accessDenied": "Toegang geweigerd",
      "clientPortalOnly": "Toegang geweigerd: acties in het klantenportaal zijn alleen toegestaan voor klantgebruikers",
      "insufficientPermissions": "Onvoldoende rechten",
      "userIdNotFound": "Gebruikers-ID niet gevonden in sessie",
      "tenantNotFound": "Tenant niet gevonden in sessie. Meld je af en weer aan.",
      "userNotFound": "Gebruiker niet gevonden",
      "contactNotFound": "Gebruiker is niet gekoppeld aan een contact",
      "clientNotFound": "Contact is niet gekoppeld aan een bedrijf"
    },
    "permissions": {
      "tickets": {
        "read": "Onvoldoende rechten om tickets te bekijken",
        "readDetails": "Onvoldoende rechten om ticketdetails te bekijken",
        "create": "Onvoldoende rechten om tickets aan te maken",
        "update": "Onvoldoende rechten om tickets bij te werken",
        "updateStatus": "Onvoldoende rechten om ticketstatus bij te werken",
        "addComments": "Onvoldoende rechten om opmerkingen toe te voegen",
        "updateComments": "Onvoldoende rechten om opmerkingen bij te werken",
        "deleteComments": "Onvoldoende rechten om opmerkingen te verwijderen"
      }
    }
  },
  "time": {
    "today": "Vandaag",
    "yesterday": "Gisteren",
    "tomorrow": "Morgen",
    "thisWeek": "Deze week",
    "lastWeek": "Vorige week",
    "thisMonth": "Deze maand",
    "lastMonth": "Vorige maand",
    "thisYear": "Dit jaar",
    "lastYear": "Vorig jaar",
    "seconds": "seconden",
    "minutes": "minuten",
    "hours": "uren",
    "days": "dagen",
    "weeks": "weken",
    "months": "maanden",
    "years": "jaren"
  },
  "language": {
    "selectLanguage": "Selecteer taal",
    "changeLanguage": "Taal wijzigen",
    "currentLanguage": "Huidige taal",
    "preference": {
      "label": "Taalvoorkeur",
      "helper": "Selecteer je voorkeurstaal voor de interface en e-mailmeldingen",
      "placeholder": "Selecteer een taal",
      "cleared": "Taalvoorkeur verwijderd. Standaardtaal wordt gebruikt...",
      "updating": "Taalvoorkeur wordt bijgewerkt...",
      "notSet": "Niet ingesteld",
      "notSetWithSource": "Niet ingesteld (gebruikt {{source}}: {{languageName}} - {{locale}})",
      "source": {
        "client": "bedrijfsstandaard",
        "tenant": "tenantstandaard",
        "system": "systeemstandaard"
      }
    }
  },
  "yes": "Ja",
  "no": "Nee",
  "clients": {
    "locations": {
      "sectionTitle": "Bedrijfslocaties",
      "manageButton": "Locaties beheren",
      "dialogTitle": "Locaties beheren - {{client}}",
      "managerLabel": "Beheerder bedrijfslocaties",
      "listTitle": "Locaties",
      "buttons": {
        "add": "Locatie toevoegen",
        "save": "Locatie opslaan"
      },
      "card": {
        "unnamed": "Naamloze locatie",
        "setDefault": "Als standaard instellen",
        "edit": "Locatie bewerken",
        "delete": "Locatie verwijderen",
        "addressLabel": "Adres",
        "addressHelper": "Volledig adres voor deze locatie",
        "phoneLabel": "Telefoon",
        "phoneHelper": "Telefoonnummer voor deze locatie",
        "phoneValue": "Telefoon: {{phone}}",
        "emailLabel": "E-mail",
        "emailHelper": "E-mailadres voor deze locatie",
        "emailValue": "E-mail: {{email}}",
        "billingTag": "Facturatie",
        "shippingTag": "Verzending",
        "notesLabel": "Notities",
        "notesHelper": "Aanvullende notities voor deze locatie"
      },
      "form": {
        "locationName": "Naam van de locatie",
        "locationNameHelper": "Naam voor deze locatie (bijv. Hoofdkantoor, Magazijn)",
        "addressLine1": "Adresregel 1",
        "addressLine1Helper": "Primaire adresregel (verplicht)",
        "addressLine2": "Adresregel 2",
        "addressLine2Helper": "Aanvullende adresinformatie (optioneel)",
        "addressLine3": "Adresregel 3",
        "city": "Stad",
        "cityHelper": "Naam van de stad (verplicht)",
        "stateProvince": "Staat/Provincie",
        "stateProvinceHelper": "Naam van de staat of provincie",
        "postalCode": "Postcode",
        "postalCodeHelper": "Postcode of ZIP",
        "country": "Land",
        "countryHelper": "Selecteer een land (verplicht)",
        "phone": "Telefoon",
        "phoneHelper": "Telefoonnummer voor deze locatie",
        "email": "E-mail",
        "emailHelper": "E-mailadres voor deze locatie",
        "taxRegion": "Belastingregio",
        "taxRegionHelper": "Selecteer de toepasselijke belastingregio",
        "notes": "Notities",
        "notesHelper": "Aanvullende notities over deze locatie",
        "defaultLocation": "Standaardlocatie",
        "defaultLocationHelper": "Markeer dit als standaardlocatie voor het bedrijf",
        "billingAddress": "Factuuradres",
        "billingAddressHelper": "Gebruik deze locatie als factuuradres",
        "shippingAddress": "Verzendadres",
        "shippingAddressHelper": "Gebruik deze locatie als verzendadres",
        "placeholder": {
          "locationName": "bijv. Hoofdkantoor, Magazijn",
          "addressLine1": "Voer adres in *",
          "city": "Voer stad in *",
          "country": "Selecteer land *",
          "loadingCountries": "Landen worden geladen...",
          "taxRegionOption": "Selecteer een belastingregio...",
          "taxRegion": "Selecteer een belastingregio..."
        }
      },
      "validation": {
        "title": "Vul de vereiste velden in:"
      },
      "errors": {
        "loadTaxRegions": "Belastingregio's laden is mislukt",
        "loadCountries": "Landen laden is mislukt",
        "loadLocations": "Bedrijfslocaties laden is mislukt",
        "save": "Locatie opslaan is mislukt",
        "delete": "Locatie verwijderen is mislukt",
        "setDefault": "Standaardlocatie instellen is mislukt"
      },
      "success": {
        "create": "Locatie succesvol gemaakt",
        "update": "Locatie succesvol bijgewerkt",
        "delete": "Locatie succesvol verwijderd",
        "setDefault": "Standaardlocatie bijgewerkt"
      },
      "dialog": {
        "addTitle": "Nieuwe locatie toevoegen",
        "editTitle": "Locatie bewerken",
        "deleteTitle": "Locatie verwijderen",
        "deleteMessage": "Weet je zeker dat je de locatie \"{{name}}\" wilt verwijderen? Deze actie kan niet ongedaan worden gemaakt."
      },
      "empty": {
        "title": "Nog geen locaties toegevoegd",
        "description": "Klik op \"Locatie toevoegen\" om te beginnen"
      }
    }
  },
  "pagination": {
    "previous": "Vorige",
    "next": "Volgende",
    "pageInfo": "Pagina {{current}} van {{total}} ({{count}} records in totaal)",
    "page": "Pagina",
    "of": "van",
    "showing": "Resultaten {{from}} tot {{to}} van {{total}}",
    "rowsPerPage": "Rijen per pagina",
    "first": "Eerste",
    "last": "Laatste",
    "itemsLabel": "elementen",
    "itemsPerPageOption": "{{count}} elementen/pagina",
    "itemsPerPagePlaceholder": "Elementen per pagina",
    "reflectionLabel": "Paginering",
    "range": "{{from}} - {{to}} van {{total}} {{itemLabel}}",
    "ariaLabel": "Paginering",
    "totalItems": "{{count}} {{itemLabel}} in totaal",
    "totalRecordsInline": "({{count}} records in totaal)",
    "pageOf": "Pagina {{current}} van {{total}}"
  },
  "documents": {
    "title": "Documenten",
    "noDocuments": "Geen documenten toegevoegd",
    "upload": "Document uploaden",
    "download": "Downloaden",
    "remove": "Verwijderen",
    "preview": "Voorbeeld",
    "linkDocuments": "Documenten koppelen",
    "editDocument": "Document bewerken",
    "viewDocument": "Document bekijken",
    "downloadToPlay": "Downloaden om af te spelen",
    "delete": "Verwijderen",
    "previewUnavailable": "Voorbeeld niet beschikbaar",
    "newDocument": "Nieuw document",
    "uploadFile": "Bestand uploaden",
    "deleteTitle": "Document verwijderen",
    "deleteMessage": "Weet je zeker dat je \"{{name}}\" wilt verwijderen? Deze actie kan niet ongedaan worden gemaakt.",
    "deleteVideoTitle": "Video verwijderen",
    "deleteVideoMessage": "Weet je zeker dat je de video \"{{name}}\" wilt verwijderen? Deze actie kan niet ongedaan worden gemaakt.",
    "removeTitle": "Document loskoppelen",
    "removeMessage": "Weet je zeker dat je \"{{name}}\" van dit item wilt loskoppelen? Het document blijft beschikbaar in de documentbibliotheek.",
    "removeVideoTitle": "Video loskoppelen",
    "removeVideoMessage": "Weet je zeker dat je de video \"{{name}}\" van dit item wilt loskoppelen? Het bestand blijft beschikbaar in de documentbibliotheek.",
    "downloadFile": "Bestand downloaden",
    "videoUnsupported": "Videoformaat ({{mimeType}}) wordt niet ondersteund voor weergave in de browser",
    "videoTagUnsupported": "Je browser ondersteunt de video-tag niet.",
    "unnamed": "Zonder titel",
    "videoDownloadInfo": "De video wordt gedownload en kan worden afgespeeld met de standaardvideospeler van je systeem.",
    "previewUnavailableNoId": "Voorbeeld niet beschikbaar (geen identificatie)",
    "previewLoadFailed": "Voorbeeld kon niet worden geladen",
    "videoCodecWarning": "Chrome ondersteunt deze videocodec mogelijk niet. Download het bestand of gebruik Safari/Edge.",
    "messages": {
      "fetchFailed": "Documenten konden niet worden opgehaald.",
      "folderCreated": "Map \"{{name}}\" is succesvol aangemaakt",
      "folderCreateFailed": "Map kon niet worden aangemaakt",
      "moveDocumentsSuccess_one": "{{count}} document is verplaatst naar {{destination}}",
      "moveDocumentsSuccess_other": "{{count}} documenten zijn verplaatst naar {{destination}}",
      "moveDocumentsFailed": "Documenten konden niet worden verplaatst",
      "deleteSuccess": "Document \"{{name}}\" is succesvol verwijderd",
      "deleteFailed": "Document kon niet worden verwijderd",
      "removeAssociationFailed": "Documentkoppeling kon niet worden verwijderd",
      "moveDocumentSuccess": "Document \"{{name}}\" is succesvol verplaatst",
      "moveDocumentFailed": "Document kon niet worden verplaatst",
      "createFailed": "Document kon niet worden aangemaakt",
      "saveFailed": "Document kon niet worden opgeslagen",
      "loadContentFailed": "Documentinhoud kon niet worden geladen",
      "downloadFailed": "Document kon niet worden gedownload",
      "bulkDeleteFailed": "Sommige documenten konden niet worden verwijderd",
      "bulkDeleteSuccess_one": "{{count}} document is succesvol verwijderd",
      "bulkDeleteSuccess_other": "{{count}} documenten zijn succesvol verwijderd"
    },
    "empty": {
      "default": "Geen documenten gevonden",
      "folder": "Geen documenten gevonden in deze map"
    },
    "validation": {
      "nameRequired": "Documentnaam is verplicht"
    },
    "bulkActions": {
      "selected_one": "{{count}} document geselecteerd",
      "selected_other": "{{count}} documenten geselecteerd",
      "moveToFolder": "Naar map verplaatsen",
      "deleteSelected": "Selectie verwijderen",
      "clearSelection": "Selectie wissen"
    },
    "prompts": {
      "confirmBulkDelete_one": "Weet je zeker dat je {{count}} document wilt verwijderen?",
      "confirmBulkDelete_other": "Weet je zeker dat je {{count}} documenten wilt verwijderen?"
    },
    "pagination": {
      "perPage": "{{count}} per pagina"
    },
    "folderSelector": {
      "defaultTitle": "Selecteer doelmap",
      "defaultDescription": "Kies waar dit document moet worden opgeslagen",
      "singleDescription": "Waar wil je \"{{fileName}}\" opslaan?",
      "multipleDescription": "Waar wil je deze {{count}} bestanden opslaan?",
      "newDocumentTitle": "Selecteer map voor nieuw document",
      "newDocumentDescription": "Kies waar dit nieuwe document moet worden opgeslagen",
      "moveTitle": "Document verplaatsen",
      "moveDescriptionWithName": "Selecteer de doelmap voor \"{{name}}\"",
      "moveDescription": "Selecteer de doelmap",
      "bulkMoveTitle": "Geselecteerde documenten verplaatsen",
      "bulkMoveDescription_one": "Selecteer de doelmap voor {{count}} document",
      "bulkMoveDescription_other": "Selecteer de doelmap voor {{count}} documenten",
      "errors": {
        "nameRequired": "Voer een mapnaam in",
        "invalidCharacters": "Mapnaam mag geen \"/\" bevatten",
        "createFailed": "Map kon niet worden aangemaakt"
      },
      "creating": "Bezig met maken...",
      "createButton": "Map maken",
      "newFolderButton": "Nieuwe map",
      "parentLabel": "Bovenliggende map: {{folder}}",
      "rootLabel": "/ (Hoofdmap)",
      "namePlaceholder": "Voer de mapnaam in",
      "loading": "Mappen laden...",
      "rootOption": "Hoofdmap (geen map)",
      "empty": "Geen mappen beschikbaar. Documenten worden in de hoofdmap opgeslagen."
    },
    "filters": {
      "searchLabel": "Documenten zoeken",
      "searchPlaceholder": "Zoek op documentnaam...",
      "typeLabel": "Documenttype",
      "entityTypeLabel": "Gerelateerd entiteitstype",
      "uploadedByLabel": "Geüpload door",
      "uploadedByPlaceholder": "Alle gebruikers",
      "updatedStartLabel": "Bijwerkdatum (van)",
      "updatedEndLabel": "Bijwerkdatum (tot)",
      "startDatePlaceholder": "Selecteer begindatum",
      "endDatePlaceholder": "Selecteer einddatum",
      "sortByLabel": "Sorteren op",
      "clear": "Filters wissen",
      "showAllDocuments": "Toon alle documenten",
      "typeOptions": {
        "all": "Alle documenttypen",
        "pdf": "PDF",
        "image": "Afbeeldingen",
        "text": "Documenten",
        "video": "Video",
        "other": "Overig"
      },
      "sortOptions": {
        "updated_at": "Datum",
        "document_name": "Documentnaam",
        "file_size": "Bestandsgrootte",
        "created_by_full_name": "Gemaakt door"
      },
      "sortOrder": {
        "default": {
          "asc": "Oplopend weergeven",
          "desc": "Aflopend weergeven"
        },
        "document_name": {
          "asc": "Toon van A tot Z",
          "desc": "Toon van Z tot A"
        },
        "updated_at": {
          "asc": "Toon oudste eerst",
          "desc": "Toon nieuwste eerst"
        },
        "file_size": {
          "asc": "Toon kleinste eerst",
          "desc": "Toon grootste eerst"
        },
        "created_by_full_name": {
          "asc": "Toon van A tot Z",
          "desc": "Toon van Z tot A"
        }
      }
    },
    "selector": {
      "title": "Documenten selecteren",
      "reflectionLabel": "Documentselector",
      "searchPlaceholder": "Documenten zoeken...",
      "foldersLabel": "Mappen",
      "folderHint": "in map \"{{folder}}\"",
      "saving": "Bezig met opslaan...",
      "selectDocument": "Document selecteren",
      "associateSelected": "Selectie koppelen",
      "errors": {
        "configuration": "Configuratiefout: entiteitsinformatie ontbreekt",
        "invalidData": "Ongeldige documentgegevens ontvangen",
        "load": "Documenten konden niet worden geladen",
        "save": "Documentselectie kon niet worden opgeslagen"
      },
      "configErrorTitle": "Configuratiefout",
      "configErrorMessage": "Vereiste configuratie ontbreekt. Neem contact op met support."
    },
    "uploadSection": {
      "reflectionLabel": "Documentupload",
      "dragDrop": "Sleep je bestanden hierheen of",
      "browse": "Bestanden zoeken",
      "uploading": "Bezig met uploaden...",
      "uploadingProgress": "{{current}} van {{total}} uploaden",
      "pending": "In behandeling",
      "error": "Document kon niet worden geüpload",
      "fileError": "Bestand kon niet worden geüpload"
    },
    "folders": {
      "root": "Hoofdmap",
      "loadFailed": "Mappenstructuur kon niet worden geladen",
      "deleteConfirm": "Weet je zeker dat je de map \"{{name}}\" wilt verwijderen? Dit werkt alleen als de map leeg is.",
      "deleteSuccess": "Map \"{{name}}\" is succesvol verwijderd",
      "deleteFailed": "Map kon niet worden verwijderd",
      "deleteAction": "Map verwijderen",
      "loading": "Mappen laden...",
      "title": "Mappen",
      "collapse": "Mappen samenvouwen",
      "allDocuments": "Alle documenten"
    },
    "folderManager": {
      "title": "Nieuwe map maken",
      "nameLabel": "Mapnaam",
      "namePlaceholder": "Voer de mapnaam in",
      "willCreateIn": "Wordt aangemaakt in: {{folder}}"
    },
    "notifications": {
      "viewAll": "Alle meldingen bekijken",
      "categories": {
        "Authentication": "Authenticatie",
        "Invoices": "Facturen",
        "Projects": "Projecten",
        "Tickets": "Tickets",
        "Time Entries": "Tijdregistraties"
      }
    }
  },
  "fields": {
    "notes": "Notities"
  },
<<<<<<< HEAD
  "surveys": {
    "common": {
      "loading": "Bezig met laden..."
    },
    "settings": {
      "tabLabel": "Enquêtes",
      "title": "Klanttevredenheidsenquêtes",
      "subtitle": "Configureer sjablonen, triggers en verzending om feedback te verzamelen nadat tickets zijn gesloten.",
      "tabs": {
        "templates": "Sjablonen",
        "triggers": "Triggers"
      },
      "templateList": {
        "title": "Enquêtemodellen",
        "description": "Beheer de berichten en beoordelingsschalen die naar klanten worden gestuurd.",
        "createButton": "Nieuw sjabloon",
        "emptyTitle": "Nog geen enquêtesjablonen",
        "emptyDescription": "Maak je eerste sjabloon om de tekst en schaal van de enquête vast te leggen.",
        "table": {
          "name": "Sjabloon",
          "rating": "Schaal",
          "status": "Status",
          "updated": "Bijgewerkt",
          "actions": "Acties"
        },
        "defaultBadge": "Standaard",
        "status": {
          "enabled": "Actief",
          "disabled": "Inactief"
        },
        "toasts": {
          "created": "Sjabloon gemaakt",
          "updated": "Sjabloon bijgewerkt",
          "deleted": "Sjabloon verwijderd",
          "setDefault": "Standaardsjabloon bijgewerkt",
          "error": "Sjabloon kon niet worden opgeslagen",
          "deleteError": "Sjabloon kon niet worden verwijderd"
        },
        "deleteConfirm": "Dit sjabloon verwijderen? Reeds verzonden uitnodigingen blijven beschikbaar.",
        "errors": {
          "load": "Kan de enquêtesjablonen niet laden."
        }
      },
      "templateForm": {
        "titleCreate": "Enquêtemodel maken",
        "titleEdit": "Enquêtemodel bewerken",
        "labels": {
          "name": "Naam van het sjabloon",
          "ratingType": "Beoordelingstype",
          "ratingScale": "Beoordelingsschaal",
          "ratingLabels": "Labels",
          "promptText": "Enquêtevraag",
          "commentPrompt": "Opmerkingsvraag",
          "thankYouText": "Bedankbericht",
          "isDefault": "Instellen als standaardsjabloon",
          "enabled": "Sjabloon actief"
        },
        "placeholders": {
          "ratingLabels": "Voorbeeld:\n1 = Zeer ontevreden\n2 = Ontevreden\n3 = Neutraal\n4 = Tevreden\n5 = Zeer tevreden"
        },
        "help": {
          "ratingLabels": "Geef per regel “waarde = label” op."
        },
        "ratingTypes": {
          "stars": "Sterren",
          "numbers": "Getallen",
          "emojis": "Emoji"
        },
        "actions": {
          "create": "Sjabloon maken",
          "save": "Wijzigingen opslaan",
          "delete": "Sjabloon verwijderen"
        }
      },
      "triggerList": {
        "title": "Enquêtedrivers",
        "description": "Stuur automatisch uitnodigingen wanneer tickets of projecten worden afgerond.",
        "createButton": "Nieuwe trigger",
        "emptyTitle": "Nog geen enquêtetriggers",
        "emptyDescription": "Maak een trigger om enquêtes te versturen zodra een ticket of project klaar is.",
        "table": {
          "template": "Sjabloon",
          "type": "Trigger",
          "conditions": "Voorwaarden",
          "status": "Status",
          "updated": "Bijgewerkt",
          "actions": "Acties"
        },
        "conditions": {
          "boards": "Borden",
          "statuses": "Statussen",
          "priorities": "Prioriteiten",
          "any": "Alle"
        },
        "status": {
          "enabled": "Actief",
          "disabled": "Inactief"
        },
        "toasts": {
          "created": "Trigger gemaakt",
          "updated": "Trigger bijgewerkt",
          "deleted": "Trigger verwijderd",
          "error": "Trigger kon niet worden opgeslagen",
          "deleteError": "Trigger kon niet worden verwijderd"
        },
        "deleteConfirm": "Deze trigger verwijderen? Reeds geplande uitnodigingen worden nog steeds verzonden.",
        "errors": {
          "load": "Kan de enquête-triggers niet laden."
        }
      },
      "triggerForm": {
        "titleCreate": "Enquêtetrigger maken",
        "titleEdit": "Enquêtetrigger bewerken",
        "labels": {
          "template": "Enquêtemodel",
          "triggerType": "Triggertype",
          "boardIds": "Board-ID's",
          "statusIds": "Status-ID's",
          "priorities": "Prioriteiten",
          "enabled": "Trigger actief"
        },
        "placeholders": {
          "boardIds": "Selecteer board",
          "statusIds": "Status toevoegen",
          "priorities": "Prioriteit toevoegen"
        },
        "help": {
          "conditions": "Laat een veld leeg om elke waarde toe te staan."
        },
        "actions": {
          "create": "Trigger maken",
          "save": "Wijzigingen opslaan",
          "delete": "Trigger verwijderen"
        },
        "triggerTypes": {
          "ticket_closed": "Ticket afgesloten",
          "project_completed": "Project afgerond"
        },
        "errors": {
          "reference": "De triggeropties konden niet worden geladen. Probeer het opnieuw."
        },
        "noTemplates": "Maak eerst een enquêtemal voordat u triggers toevoegt.",
        "prioritiesMixed": "De geselecteerde boards gebruiken verschillende prioriteitstypen. Alle prioriteiten worden getoond."
      },
      "response": {
        "invalidTitle": "Enquête niet beschikbaar",
        "invalidMessage": "Deze feedbacklink is niet meer geldig of is al gebruikt.",
        "ratingPrompt": "Hoe was je ervaring?",
        "ratingAssistive": "Kies een score van 1 tot {{scale}}",
        "commentLabel": "Extra opmerkingen (optioneel)",
        "submitButton": "Feedback verzenden",
        "submitting": "Bezig met verzenden…",
        "submittedTitle": "Bedankt voor je terugkoppeling!",
        "submittedMessage": "{{thankYouText}}",
        "retryButton": "Opnieuw proberen",
        "ratingSubmitted": "Feedback verzonden",
        "errorMessage": "Je feedback kon niet worden opgeslagen. Probeer het opnieuw.",
        "selectRatingError": "Kies een score voordat je verzendt.",
        "supportMessage": "Neem contact op met je technicus als je vragen hebt."
      }
    },
    "response": {
      "pageTitle": "Klanttevredenheidsonderzoek"
=======
  "notifications": {
    "viewAll": "Alle meldingen bekijken",
    "categories": {
      "Authentication": "Authenticatie",
      "Invoices": "Facturen",
      "Projects": "Projecten",
      "Tickets": "Tickets",
      "Time Entries": "Tijdregistraties"
>>>>>>> e719b409
    }
  }
}<|MERGE_RESOLUTION|>--- conflicted
+++ resolved
@@ -462,7 +462,6 @@
   "fields": {
     "notes": "Notities"
   },
-<<<<<<< HEAD
   "surveys": {
     "common": {
       "loading": "Bezig met laden..."
@@ -626,7 +625,8 @@
     },
     "response": {
       "pageTitle": "Klanttevredenheidsonderzoek"
-=======
+    }
+  },
   "notifications": {
     "viewAll": "Alle meldingen bekijken",
     "categories": {
@@ -635,7 +635,6 @@
       "Projects": "Projecten",
       "Tickets": "Tickets",
       "Time Entries": "Tijdregistraties"
->>>>>>> e719b409
     }
   }
 }