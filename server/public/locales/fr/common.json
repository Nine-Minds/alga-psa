{
  "nav": {
    "dashboard": "Tableau de bord",
    "tickets": "Tickets",
    "clients": "Clients",
    "projects": "Projets",
    "billing": "Facturation",
    "reports": "Rapports",
    "settings": "Paramètres",
    "profile": "Profil",
    "logout": "Déconnexion",
    "help": "Aide"
  },
  "actions": {
    "save": "Enregistrer",
    "cancel": "Annuler",
    "delete": "Supprimer",
    "edit": "Modifier",
    "create": "Créer",
    "update": "Mettre à jour",
    "submit": "Envoyer",
    "back": "Retour",
    "next": "Suivant",
    "previous": "Précédent",
    "search": "Rechercher",
    "filter": "Filtrer",
    "export": "Exporter",
    "import": "Importer",
    "download": "Télécharger",
    "upload": "Téléverser",
    "refresh": "Actualiser",
    "close": "Fermer",
    "confirm": "Confirmer",
    "add": "Ajouter",
    "remove": "Retirer",
    "clear": "Effacer",
    "reset": "Réinitialiser",
    "view": "Afficher",
    "copy": "Copier",
    "duplicate": "Dupliquer",
    "openMenu": "Ouvrir le menu",
    "confirmDeletion": "Confirmer la suppression",
    "saving": "Enregistrement..."
  },
  "status": {
    "loading": "Chargement...",
    "saving": "Enregistrement...",
    "success": "Succès",
    "error": "Erreur",
    "warning": "Avertissement",
    "info": "Information",
    "pending": "En attente",
    "active": "Actif",
    "inactive": "Inactif",
    "completed": "Terminé",
    "cancelled": "Annulé",
    "processing": "Traitement en cours..."
  },
  "messages": {
    "welcome": "Bienvenue",
    "confirmDelete": "Voulez-vous vraiment supprimer cet élément ?",
    "saveSuccess": "Modifications enregistrées avec succès",
    "saveError": "Échec de l'enregistrement des modifications",
    "loadError": "Échec du chargement des données",
    "noData": "Aucune donnée disponible",
    "required": "Ce champ est obligatoire",
    "invalidEmail": "Adresse e-mail invalide",
    "invalidPassword": "Mot de passe invalide",
    "passwordMismatch": "Les mots de passe ne correspondent pas",
    "confirmDeletion": "Confirmer la suppression"
  },
  "errors": {
    "auth": {
      "notAuthenticated": "Non authentifié",
      "accessDenied": "Accès refusé",
      "clientPortalOnly": "Accès refusé : Les actions du portail client sont réservées aux utilisateurs clients",
      "insufficientPermissions": "Permissions insuffisantes",
      "userIdNotFound": "ID d'utilisateur non trouvé dans la session",
      "tenantNotFound": "Locataire non trouvé dans la session. Veuillez vous déconnecter et vous reconnecter.",
      "userNotFound": "Utilisateur non trouvé",
      "contactNotFound": "Utilisateur non associé à un contact",
      "clientNotFound": "Contact non associé à une entreprise"
    },
    "permissions": {
      "tickets": {
        "read": "Permissions insuffisantes pour afficher les tickets",
        "readDetails": "Permissions insuffisantes pour afficher les détails du ticket",
        "create": "Permissions insuffisantes pour créer des tickets",
        "update": "Permissions insuffisantes pour mettre à jour les tickets",
        "updateStatus": "Permissions insuffisantes pour mettre à jour le statut du ticket",
        "addComments": "Permissions insuffisantes pour ajouter des commentaires",
        "updateComments": "Permissions insuffisantes pour modifier les commentaires",
        "deleteComments": "Permissions insuffisantes pour supprimer les commentaires"
      }
    }
  },
  "time": {
    "today": "Aujourd'hui",
    "yesterday": "Hier",
    "tomorrow": "Demain",
    "thisWeek": "Cette semaine",
    "lastWeek": "La semaine dernière",
    "thisMonth": "Ce mois-ci",
    "lastMonth": "Le mois dernier",
    "thisYear": "Cette année",
    "lastYear": "L'année dernière",
    "seconds": "secondes",
    "minutes": "minutes",
    "hours": "heures",
    "days": "jours",
    "weeks": "semaines",
    "months": "mois",
    "years": "années"
  },
  "language": {
    "selectLanguage": "Sélectionner une langue",
    "changeLanguage": "Changer de langue",
    "currentLanguage": "Langue actuelle",
    "preference": {
      "label": "Préférence de langue",
      "helper": "Sélectionnez votre langue préférée pour l'interface et les notifications par e-mail",
      "placeholder": "Sélectionnez une langue",
      "cleared": "Préférence de langue réinitialisée. Langue par défaut utilisée...",
      "updating": "Mise à jour de la préférence de langue...",
      "notSet": "Non défini",
      "notSetWithSource": "Non défini (Paramètre par défaut du {{source}} : {{languageName}} - {{locale}})",
      "source": {
        "client": "paramètre par défaut de l'entreprise",
        "tenant": "paramètre par défaut du locataire",
        "system": "paramètre par défaut du système"
      }
    }
  },
  "yes": "Oui",
  "no": "Non",
  "clients": {
    "locations": {
      "sectionTitle": "Emplacements de l'entreprise",
      "manageButton": "Gérer les emplacements",
      "dialogTitle": "Gérer les emplacements - {{client}}",
      "managerLabel": "Gestion des emplacements de l'entreprise",
      "listTitle": "Emplacements",
      "buttons": {
        "add": "Ajouter un emplacement",
        "save": "Enregistrer l'emplacement"
      },
      "card": {
        "unnamed": "Emplacement sans nom",
        "setDefault": "Définir par défaut",
        "edit": "Modifier l'emplacement",
        "delete": "Supprimer l'emplacement",
        "addressLabel": "Adresse",
        "addressHelper": "Adresse complète de cet emplacement",
        "phoneLabel": "Téléphone",
        "phoneHelper": "Numéro de téléphone de cet emplacement",
        "phoneValue": "Téléphone : {{phone}}",
        "emailLabel": "E-mail",
        "emailHelper": "Adresse e-mail de cet emplacement",
        "emailValue": "E-mail : {{email}}",
        "billingTag": "Facturation",
        "shippingTag": "Expédition",
        "notesLabel": "Notes",
        "notesHelper": "Notes supplémentaires pour cet emplacement"
      },
      "form": {
        "locationName": "Nom de l'emplacement",
        "locationNameHelper": "Nom de cet emplacement (ex. : siège, entrepôt)",
        "addressLine1": "Adresse (ligne 1)",
        "addressLine1Helper": "Première ligne d'adresse (obligatoire)",
        "addressLine2": "Adresse (ligne 2)",
        "addressLine2Helper": "Informations d'adresse supplémentaires (facultatif)",
        "addressLine3": "Adresse (ligne 3)",
        "city": "Ville",
        "cityHelper": "Nom de la ville (obligatoire)",
        "stateProvince": "État/Province",
        "stateProvinceHelper": "Nom de l'état ou de la province",
        "postalCode": "Code postal",
        "postalCodeHelper": "Code postal ou ZIP",
        "country": "Pays",
        "countryHelper": "Sélectionnez un pays (obligatoire)",
        "phone": "Téléphone",
        "phoneHelper": "Numéro de téléphone pour cet emplacement",
        "email": "E-mail",
        "emailHelper": "Adresse e-mail pour cet emplacement",
        "taxRegion": "Région fiscale",
        "taxRegionHelper": "Sélectionnez la région fiscale applicable",
        "notes": "Notes",
        "notesHelper": "Notes supplémentaires sur cet emplacement",
        "defaultLocation": "Emplacement par défaut",
        "defaultLocationHelper": "Définir cet emplacement comme emplacement par défaut de l'entreprise",
        "billingAddress": "Adresse de facturation",
        "billingAddressHelper": "Utiliser cet emplacement comme adresse de facturation",
        "shippingAddress": "Adresse de livraison",
        "shippingAddressHelper": "Utiliser cet emplacement comme adresse de livraison",
        "placeholder": {
          "locationName": "ex. : siège, entrepôt",
          "addressLine1": "Saisissez l'adresse *",
          "city": "Saisissez la ville *",
          "country": "Sélectionnez un pays *",
          "loadingCountries": "Chargement des pays...",
          "taxRegionOption": "Sélectionnez une région fiscale...",
          "taxRegion": "Sélectionnez une région fiscale..."
        }
      },
      "validation": {
        "title": "Veuillez renseigner les champs obligatoires :"
      },
      "errors": {
        "loadTaxRegions": "Échec du chargement des régions fiscales",
        "loadCountries": "Échec du chargement des pays",
        "loadLocations": "Échec du chargement des emplacements de l'entreprise",
        "save": "Échec de l'enregistrement de l'emplacement",
        "delete": "Échec de la suppression de l'emplacement",
        "setDefault": "Échec de la définition de l'emplacement par défaut"
      },
      "success": {
        "create": "Emplacement créé avec succès",
        "update": "Emplacement mis à jour avec succès",
        "delete": "Emplacement supprimé avec succès",
        "setDefault": "Emplacement par défaut mis à jour"
      },
      "dialog": {
        "addTitle": "Ajouter un nouvel emplacement",
        "editTitle": "Modifier l'emplacement",
        "deleteTitle": "Supprimer l'emplacement",
        "deleteMessage": "Voulez-vous vraiment supprimer l'emplacement \"{{name}}\" ? Cette action est irréversible."
      },
      "empty": {
        "title": "Aucun emplacement ajouté pour le moment",
        "description": "Cliquez sur \"Ajouter un emplacement\" pour commencer"
      }
    }
  },
  "pagination": {
    "previous": "Précédent",
    "next": "Suivant",
    "pageInfo": "Page {{current}} sur {{total}} ({{count}} enregistrements au total)",
    "page": "Page",
    "of": "sur",
    "showing": "Affichage de {{from}} à {{to}} sur {{total}} résultats",
    "rowsPerPage": "Lignes par page",
    "first": "Première",
    "last": "Dernière",
    "itemsLabel": "éléments",
    "itemsPerPageOption": "{{count}} éléments/page",
    "itemsPerPagePlaceholder": "Éléments par page",
    "reflectionLabel": "Pagination",
    "range": "{{from}} - {{to}} sur {{total}} {{itemLabel}}",
    "ariaLabel": "Pagination",
    "totalItems": "{{count}} {{itemLabel}} au total",
    "totalRecordsInline": "({{count}} enregistrements au total)",
    "pageOf": "Page {{current}} sur {{total}}"
  },
  "documents": {
    "title": "Documents",
    "noDocuments": "Aucun document joint",
    "upload": "Téléverser un document",
    "download": "Télécharger",
    "remove": "Retirer",
    "preview": "Aperçu",
    "linkDocuments": "Lier des documents",
    "editDocument": "Modifier le document",
    "viewDocument": "Voir le document",
    "downloadToPlay": "Télécharger pour lire",
    "delete": "Supprimer",
    "previewUnavailable": "Aperçu non disponible",
    "newDocument": "Nouveau document",
    "uploadFile": "Téléverser un fichier",
    "deleteTitle": "Supprimer le document",
    "deleteMessage": "Voulez-vous vraiment supprimer \"{{name}}\" ? Cette action est irréversible.",
    "deleteVideoTitle": "Supprimer la vidéo",
    "deleteVideoMessage": "Voulez-vous vraiment supprimer la vidéo \"{{name}}\" ? Cette action est irréversible.",
    "removeTitle": "Retirer le document",
    "removeMessage": "Voulez-vous vraiment retirer \"{{name}}\" de cet élément ? Le document restera disponible dans la bibliothèque de documents.",
    "removeVideoTitle": "Retirer la vidéo",
    "removeVideoMessage": "Voulez-vous vraiment retirer la vidéo \"{{name}}\" de cet élément ? Le fichier restera disponible dans la bibliothèque de documents.",
    "downloadFile": "Télécharger le fichier",
    "videoUnsupported": "Format vidéo ({{mimeType}}) non pris en charge pour la lecture dans le navigateur",
    "videoTagUnsupported": "Votre navigateur ne prend pas en charge la balise vidéo.",
    "unnamed": "Sans titre",
    "videoDownloadInfo": "La vidéo sera téléchargée et pourra être lue avec le lecteur vidéo par défaut de votre système.",
    "previewUnavailableNoId": "Aperçu indisponible (aucun identifiant)",
    "previewLoadFailed": "Échec du chargement de l'aperçu",
    "videoCodecWarning": "Chrome peut ne pas prendre en charge ce codec vidéo. Essayez de télécharger le fichier ou utilisez Safari/Edge.",
    "messages": {
      "fetchFailed": "Impossible de récupérer les documents.",
      "folderCreated": "Le dossier \"{{name}}\" a été créé avec succès",
      "folderCreateFailed": "Échec de la création du dossier",
      "moveDocumentsSuccess_one": "{{count}} document a été déplacé vers {{destination}}",
      "moveDocumentsSuccess_other": "{{count}} documents ont été déplacés vers {{destination}}",
      "moveDocumentsFailed": "Impossible de déplacer les documents",
      "deleteSuccess": "Le document \"{{name}}\" a été supprimé avec succès",
      "deleteFailed": "Impossible de supprimer le document",
      "removeAssociationFailed": "Impossible de supprimer l'association du document",
      "moveDocumentSuccess": "Le document \"{{name}}\" a été déplacé avec succès",
      "moveDocumentFailed": "Impossible de déplacer le document",
      "createFailed": "Impossible de créer le document",
      "saveFailed": "Impossible d'enregistrer le document",
      "loadContentFailed": "Impossible de charger le contenu du document",
      "downloadFailed": "Impossible de télécharger le document",
      "bulkDeleteFailed": "Impossible de supprimer certains documents",
      "bulkDeleteSuccess_one": "{{count}} document a été supprimé avec succès",
      "bulkDeleteSuccess_other": "{{count}} documents ont été supprimés avec succès"
    },
    "empty": {
      "default": "Aucun document trouvé",
      "folder": "Aucun document trouvé dans ce dossier"
    },
    "validation": {
      "nameRequired": "Le nom du document est obligatoire"
    },
    "bulkActions": {
      "selected_one": "{{count}} document sélectionné",
      "selected_other": "{{count}} documents sélectionnés",
      "moveToFolder": "Déplacer vers un dossier",
      "deleteSelected": "Supprimer la sélection",
      "clearSelection": "Effacer la sélection"
    },
    "prompts": {
      "confirmBulkDelete_one": "Voulez-vous vraiment supprimer {{count}} document ?",
      "confirmBulkDelete_other": "Voulez-vous vraiment supprimer {{count}} documents ?"
    },
    "pagination": {
      "perPage": "{{count}} par page"
    },
    "folderSelector": {
      "defaultTitle": "Sélectionner le dossier de destination",
      "defaultDescription": "Choisissez où enregistrer ce document",
      "singleDescription": "Où souhaitez-vous enregistrer \"{{fileName}}\" ?",
      "multipleDescription": "Où souhaitez-vous enregistrer ces {{count}} fichiers ?",
      "newDocumentTitle": "Sélectionner le dossier du nouveau document",
      "newDocumentDescription": "Choisissez où enregistrer ce nouveau document",
      "moveTitle": "Déplacer le document",
      "moveDescriptionWithName": "Sélectionnez le dossier de destination pour \"{{name}}\"",
      "moveDescription": "Sélectionnez le dossier de destination",
      "bulkMoveTitle": "Déplacer les documents sélectionnés",
      "bulkMoveDescription_one": "Sélectionnez le dossier de destination pour {{count}} document",
      "bulkMoveDescription_other": "Sélectionnez le dossier de destination pour {{count}} documents",
      "errors": {
        "nameRequired": "Veuillez saisir un nom de dossier",
        "invalidCharacters": "Le nom du dossier ne peut pas contenir \"/\"",
        "createFailed": "Échec de la création du dossier"
      },
      "creating": "Création en cours...",
      "createButton": "Créer un dossier",
      "newFolderButton": "Nouveau dossier",
      "parentLabel": "Dossier parent : {{folder}}",
      "rootLabel": "/ (Racine)",
      "namePlaceholder": "Saisissez le nom du dossier",
      "loading": "Chargement des dossiers...",
      "rootOption": "Racine (aucun dossier)",
      "empty": "Aucun dossier disponible. Les documents seront enregistrés à la racine."
    },
    "filters": {
      "searchLabel": "Rechercher des documents",
      "searchPlaceholder": "Rechercher par nom de document...",
      "typeLabel": "Type de document",
      "entityTypeLabel": "Type d'entité associé",
      "uploadedByLabel": "Téléversé par",
      "uploadedByPlaceholder": "Tous les utilisateurs",
      "updatedStartLabel": "Date de mise à jour (début)",
      "updatedEndLabel": "Date de mise à jour (fin)",
      "startDatePlaceholder": "Sélectionnez la date de début",
      "endDatePlaceholder": "Sélectionnez la date de fin",
      "sortByLabel": "Trier par",
      "clear": "Réinitialiser les filtres",
      "showAllDocuments": "Afficher tous les documents",
      "typeOptions": {
        "all": "Tous les types de document",
        "pdf": "PDF",
        "image": "Images",
        "text": "Documents",
        "video": "Vidéo",
        "other": "Autre"
      },
      "sortOptions": {
        "updated_at": "Date",
        "document_name": "Nom du document",
        "file_size": "Taille du fichier",
        "created_by_full_name": "Créé par"
      },
      "sortOrder": {
        "default": {
          "asc": "Afficher par ordre croissant",
          "desc": "Afficher par ordre décroissant"
        },
        "document_name": {
          "asc": "Afficher de A à Z",
          "desc": "Afficher de Z à A"
        },
        "updated_at": {
          "asc": "Afficher les plus anciens en premier",
          "desc": "Afficher les plus récents en premier"
        },
        "file_size": {
          "asc": "Afficher les plus petits en premier",
          "desc": "Afficher les plus grands en premier"
        },
        "created_by_full_name": {
          "asc": "Afficher de A à Z",
          "desc": "Afficher de Z à A"
        }
      }
    },
    "selector": {
      "title": "Sélectionner des documents",
      "reflectionLabel": "Sélecteur de documents",
      "searchPlaceholder": "Rechercher des documents...",
      "foldersLabel": "Dossiers",
      "folderHint": "dans le dossier \"{{folder}}\"",
      "saving": "Enregistrement...",
      "selectDocument": "Sélectionner un document",
      "associateSelected": "Associer la sélection",
      "errors": {
        "configuration": "Erreur de configuration : informations d'entité manquantes",
        "invalidData": "Données de document invalides reçues",
        "load": "Impossible de charger les documents",
        "save": "Impossible d'enregistrer la sélection de documents"
      },
      "configErrorTitle": "Erreur de configuration",
      "configErrorMessage": "La configuration requise est manquante. Veuillez contacter le support."
    },
    "uploadSection": {
      "reflectionLabel": "Téléversement de documents",
      "dragDrop": "Glissez-déposez vos fichiers ici ou",
      "browse": "Parcourir les fichiers",
      "uploading": "Téléversement...",
      "uploadingProgress": "Téléversement de {{current}} sur {{total}}",
      "pending": "En attente",
      "error": "Impossible de téléverser le document",
      "fileError": "Impossible de téléverser le fichier"
    },
    "folders": {
      "root": "Racine",
      "loadFailed": "Impossible de charger l'arborescence des dossiers",
      "deleteConfirm": "Voulez-vous vraiment supprimer le dossier \"{{name}}\" ? Cela ne fonctionnera que si le dossier est vide.",
      "deleteSuccess": "Le dossier \"{{name}}\" a été supprimé avec succès",
      "deleteFailed": "Impossible de supprimer le dossier",
      "deleteAction": "Supprimer le dossier",
      "loading": "Chargement des dossiers...",
      "title": "Dossiers",
      "collapse": "Replier les dossiers",
      "allDocuments": "Tous les documents"
    },
    "folderManager": {
      "title": "Créer un nouveau dossier",
      "nameLabel": "Nom du dossier",
      "namePlaceholder": "Saisissez le nom du dossier",
      "willCreateIn": "Sera créé dans : {{folder}}"
    },
    "notifications": {
      "viewAll": "Voir toutes les notifications",
      "categories": {
        "Authentication": "Authentification",
        "Invoices": "Factures",
        "Projects": "Projets",
        "Tickets": "Tickets",
        "Time Entries": "Entrées de temps"
      }
    }
  },
  "fields": {
    "notes": "Notes"
  },
<<<<<<< HEAD
  "surveys": {
    "common": {
      "loading": "Chargement..."
    },
    "settings": {
      "tabLabel": "Enquêtes",
      "title": "Enquêtes de satisfaction client",
      "subtitle": "Configurez les modèles, les déclencheurs et l’envoi pour collecter les retours après la clôture des tickets.",
      "tabs": {
        "templates": "Modèles",
        "triggers": "Déclencheurs"
      },
      "templateList": {
        "title": "Modèles d’enquête",
        "description": "Gérez les invites et les échelles de notation envoyées à vos clients.",
        "createButton": "Nouveau modèle",
        "emptyTitle": "Aucun modèle d’enquête pour le moment",
        "emptyDescription": "Créez votre premier modèle pour définir le contenu et l’échelle de l’enquête.",
        "table": {
          "name": "Modèle",
          "rating": "Échelle",
          "status": "Statut",
          "updated": "Mis à jour",
          "actions": "Actions"
        },
        "defaultBadge": "Par défaut",
        "status": {
          "enabled": "Activé",
          "disabled": "Désactivé"
        },
        "toasts": {
          "created": "Modèle créé",
          "updated": "Modèle mis à jour",
          "deleted": "Modèle supprimé",
          "setDefault": "Modèle par défaut mis à jour",
          "error": "Impossible d’enregistrer le modèle",
          "deleteError": "Impossible de supprimer le modèle"
        },
        "deleteConfirm": "Supprimer ce modèle ? Les invitations déjà envoyées ne seront pas affectées.",
        "errors": {
          "load": "Impossible de charger les modèles d’enquête."
        }
      },
      "templateForm": {
        "titleCreate": "Créer un modèle d’enquête",
        "titleEdit": "Modifier le modèle d’enquête",
        "labels": {
          "name": "Nom du modèle",
          "ratingType": "Type d’échelle",
          "ratingScale": "Échelle de notation",
          "ratingLabels": "Libellés des notes",
          "promptText": "Invite de l’enquête",
          "commentPrompt": "Invite de commentaire",
          "thankYouText": "Message de remerciement",
          "isDefault": "Définir comme modèle par défaut",
          "enabled": "Modèle actif"
        },
        "placeholders": {
          "ratingLabels": "Exemple :\n1 = Très insatisfait\n2 = Insatisfait\n3 = Neutre\n4 = Satisfait\n5 = Très satisfait"
        },
        "help": {
          "ratingLabels": "Indiquez un libellé par note en utilisant « valeur = libellé » sur des lignes séparées."
        },
        "ratingTypes": {
          "stars": "Étoiles",
          "numbers": "Nombres",
          "emojis": "Émojis"
        },
        "actions": {
          "create": "Créer le modèle",
          "save": "Enregistrer",
          "delete": "Supprimer le modèle"
        }
      },
      "triggerList": {
        "title": "Déclencheurs d’enquête",
        "description": "Envoyez automatiquement des invitations lorsque vos tickets ou projets se terminent.",
        "createButton": "Nouveau déclencheur",
        "emptyTitle": "Aucun déclencheur d’enquête configuré",
        "emptyDescription": "Créez un déclencheur pour envoyer une enquête à la clôture d’un ticket ou d’un projet.",
        "table": {
          "template": "Modèle",
          "type": "Déclencheur",
          "conditions": "Conditions",
          "status": "Statut",
          "updated": "Mis à jour",
          "actions": "Actions"
        },
        "conditions": {
          "boards": "Tableaux",
          "statuses": "Statuts",
          "priorities": "Priorités",
          "any": "Tous"
        },
        "status": {
          "enabled": "Activé",
          "disabled": "Désactivé"
        },
        "toasts": {
          "created": "Déclencheur créé",
          "updated": "Déclencheur mis à jour",
          "deleted": "Déclencheur supprimé",
          "error": "Impossible d’enregistrer le déclencheur",
          "deleteError": "Impossible de supprimer le déclencheur"
        },
        "deleteConfirm": "Supprimer ce déclencheur ? Les invitations déjà en file d’attente seront toujours envoyées.",
        "errors": {
          "load": "Impossible de charger les déclencheurs d’enquête."
        }
      },
      "triggerForm": {
        "titleCreate": "Créer un déclencheur d’enquête",
        "titleEdit": "Modifier le déclencheur d’enquête",
        "labels": {
          "template": "Modèle d’enquête",
          "triggerType": "Type de déclencheur",
          "boardIds": "Identifiants de tableau",
          "statusIds": "Identifiants de statut",
          "priorities": "Priorités",
          "enabled": "Déclencheur actif"
        },
        "placeholders": {
          "boardIds": "Sélectionner un tableau",
          "statusIds": "Ajouter un statut",
          "priorities": "Ajouter une priorité"
        },
        "help": {
          "conditions": "Laissez un champ vide pour accepter toutes les valeurs."
        },
        "actions": {
          "create": "Créer le déclencheur",
          "save": "Enregistrer",
          "delete": "Supprimer le déclencheur"
        },
        "triggerTypes": {
          "ticket_closed": "Ticket clôturé",
          "project_completed": "Projet terminé"
        },
        "errors": {
          "reference": "Impossible de charger les options du déclencheur. Veuillez réessayer."
        },
        "noTemplates": "Créez un modèle d’enquête avant d’ajouter des déclencheurs.",
        "prioritiesMixed": "Les tableaux sélectionnés utilisent différents types de priorité. Toutes les priorités sont affichées."
      },
      "response": {
        "invalidTitle": "Sondage indisponible",
        "invalidMessage": "Ce lien de feedback n’est plus valide ou a déjà été utilisé.",
        "ratingPrompt": "Comment s’est passée votre expérience ?",
        "ratingAssistive": "Sélectionnez une note de 1 à {{scale}}",
        "commentLabel": "Commentaires supplémentaires (facultatif)",
        "submitButton": "Envoyer le retour",
        "submitting": "Envoi du retour…",
        "submittedTitle": "Merci pour votre réponse !",
        "submittedMessage": "{{thankYouText}}",
        "retryButton": "Réessayer",
        "ratingSubmitted": "Retour envoyé",
        "errorMessage": "Impossible d’enregistrer votre retour. Merci de réessayer.",
        "selectRatingError": "Sélectionnez une note avant d’envoyer.",
        "supportMessage": "Pour toute question, contactez votre technicien."
      }
    },
    "response": {
      "pageTitle": "Sondage de satisfaction client"
=======
  "notifications": {
    "viewAll": "Voir toutes les notifications",
    "categories": {
      "Authentication": "Authentification",
      "Invoices": "Factures",
      "Projects": "Projets",
      "Tickets": "Tickets",
      "Time Entries": "Saisies de temps"
>>>>>>> e719b409
    }
  }
}<|MERGE_RESOLUTION|>--- conflicted
+++ resolved
@@ -462,7 +462,6 @@
   "fields": {
     "notes": "Notes"
   },
-<<<<<<< HEAD
   "surveys": {
     "common": {
       "loading": "Chargement..."
@@ -626,7 +625,8 @@
     },
     "response": {
       "pageTitle": "Sondage de satisfaction client"
-=======
+    }
+  },
   "notifications": {
     "viewAll": "Voir toutes les notifications",
     "categories": {
@@ -635,7 +635,6 @@
       "Projects": "Projets",
       "Tickets": "Tickets",
       "Time Entries": "Saisies de temps"
->>>>>>> e719b409
     }
   }
 }