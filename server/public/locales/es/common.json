{
  "nav": {
    "dashboard": "Panel",
    "tickets": "Tickets",
    "clients": "Clientes",
    "projects": "Proyectos",
    "billing": "Facturación",
    "reports": "Informes",
    "settings": "Configuración",
    "profile": "Perfil",
    "logout": "Cerrar sesión",
    "help": "Ayuda"
  },
  "actions": {
    "save": "Guardar",
    "cancel": "Cancelar",
    "delete": "Eliminar",
    "edit": "Editar",
    "create": "Crear",
    "update": "Actualizar",
    "submit": "Enviar",
    "back": "Atrás",
    "next": "Siguiente",
    "previous": "Anterior",
    "search": "Buscar",
    "filter": "Filtrar",
    "export": "Exportar",
    "import": "Importar",
    "download": "Descargar",
    "upload": "Subir",
    "refresh": "Actualizar",
    "close": "Cerrar",
    "confirm": "Confirmar",
    "add": "Agregar",
    "remove": "Quitar",
    "clear": "Limpiar",
    "reset": "Restablecer",
    "view": "Ver",
    "copy": "Copiar",
    "duplicate": "Duplicar",
    "openMenu": "Abrir menú",
    "confirmDeletion": "Confirmar eliminación",
    "saving": "Guardando..."
  },
  "status": {
    "loading": "Cargando...",
    "saving": "Guardando...",
    "processing": "Procesando...",
    "success": "Éxito",
    "error": "Error",
    "warning": "Advertencia",
    "info": "Información",
    "pending": "Pendiente",
    "active": "Activo",
    "inactive": "Inactivo",
    "completed": "Completado",
    "cancelled": "Cancelado"
  },
  "messages": {
    "welcome": "Bienvenido",
    "confirmDelete": "¿Seguro que deseas eliminar este elemento?",
    "confirmDeletion": "Confirmar eliminación",
    "saveSuccess": "Cambios guardados correctamente",
    "saveError": "No se pudieron guardar los cambios",
    "loadError": "No se pudieron cargar los datos",
    "noData": "No hay datos disponibles",
    "required": "Este campo es obligatorio",
    "invalidEmail": "Correo electrónico no válido",
    "invalidPassword": "Contraseña inválida",
    "passwordMismatch": "Las contraseñas no coinciden"
  },
  "fields": {
    "notes": "Notas"
  },
  "errors": {
    "auth": {
      "notAuthenticated": "No autenticado",
      "accessDenied": "Acceso denegado",
      "clientPortalOnly": "Acceso denegado: las acciones del portal del cliente están restringidas a usuarios cliente",
      "insufficientPermissions": "Permisos insuficientes",
      "userIdNotFound": "ID de usuario no encontrada en la sesión",
      "tenantNotFound": "Inquilino no encontrado en la sesión. Cierra sesión y vuelve a entrar.",
      "userNotFound": "Usuario no encontrado",
      "contactNotFound": "Usuario no asociado a un contacto",
      "clientNotFound": "El contacto no está asociado a una empresa"
    },
    "permissions": {
      "tickets": {
        "read": "Permisos insuficientes para ver los tickets",
        "readDetails": "Permisos insuficientes para ver los detalles del ticket",
        "create": "Permisos insuficientes para crear tickets",
        "update": "Permisos insuficientes para actualizar tickets",
        "updateStatus": "Permisos insuficientes para actualizar el estado del ticket",
        "addComments": "Permisos insuficientes para agregar comentarios",
        "updateComments": "Permisos insuficientes para actualizar comentarios",
        "deleteComments": "Permisos insuficientes para eliminar comentarios"
      }
    }
  },
  "time": {
    "today": "Hoy",
    "yesterday": "Ayer",
    "tomorrow": "Mañana",
    "thisWeek": "Esta semana",
    "lastWeek": "La semana pasada",
    "thisMonth": "Este mes",
    "lastMonth": "El mes pasado",
    "thisYear": "Este año",
    "lastYear": "El año pasado",
    "seconds": "segundos",
    "minutes": "minutos",
    "hours": "horas",
    "days": "días",
    "weeks": "semanas",
    "months": "meses",
    "years": "años"
  },
  "language": {
    "selectLanguage": "Seleccionar idioma",
    "changeLanguage": "Cambiar idioma",
    "currentLanguage": "Idioma actual",
    "preference": {
      "label": "Preferencia de idioma",
      "helper": "Selecciona tu idioma preferido para la interfaz y las notificaciones por correo electrónico",
      "placeholder": "Selecciona un idioma",
      "cleared": "Preferencia de idioma eliminada. Usando el idioma predeterminado...",
      "updating": "Actualizando preferencia de idioma...",
      "notSet": "Sin definir",
      "notSetWithSource": "Sin definir (Usa {{source}}: {{languageName}} - {{locale}})",
      "source": {
        "client": "predeterminado de la empresa",
        "tenant": "predeterminado del inquilino",
        "system": "predeterminado del sistema"
      }
    }
  },
  "yes": "Sí",
  "no": "No",
  "clients": {
    "locations": {
      "sectionTitle": "Ubicaciones de la empresa",
      "manageButton": "Gestionar ubicaciones",
      "dialogTitle": "Gestionar ubicaciones - {{client}}",
      "managerLabel": "Gestor de ubicaciones de la empresa",
      "listTitle": "Ubicaciones",
      "buttons": {
        "add": "Agregar ubicación",
        "save": "Guardar ubicación"
      },
      "card": {
        "unnamed": "Ubicación sin nombre",
        "setDefault": "Establecer como predeterminada",
        "edit": "Editar ubicación",
        "delete": "Eliminar ubicación",
        "addressLabel": "Dirección",
        "addressHelper": "Dirección completa de esta ubicación",
        "phoneLabel": "Teléfono",
        "phoneHelper": "Número telefónico de esta ubicación",
        "phoneValue": "Teléfono: {{phone}}",
        "emailLabel": "Correo electrónico",
        "emailHelper": "Correo electrónico de esta ubicación",
        "emailValue": "Correo: {{email}}",
        "billingTag": "Facturación",
        "shippingTag": "Envío",
        "notesLabel": "Notas",
        "notesHelper": "Notas adicionales para esta ubicación"
      },
      "form": {
        "locationName": "Nombre de la ubicación",
        "locationNameHelper": "Nombre para esta ubicación (p. ej., Oficina principal, Almacén)",
        "addressLine1": "Dirección línea 1",
        "addressLine1Helper": "Línea de dirección principal (obligatorio)",
        "addressLine2": "Dirección línea 2",
        "addressLine2Helper": "Información adicional de dirección (opcional)",
        "addressLine3": "Dirección línea 3",
        "city": "Ciudad",
        "cityHelper": "Nombre de la ciudad (obligatorio)",
        "stateProvince": "Estado/Provincia",
        "stateProvinceHelper": "Nombre del estado o provincia",
        "postalCode": "Código postal",
        "postalCodeHelper": "Código postal o ZIP",
        "country": "País",
        "countryHelper": "Selecciona un país (obligatorio)",
        "phone": "Teléfono",
        "phoneHelper": "Número telefónico de esta ubicación",
        "email": "Correo electrónico",
        "emailHelper": "Correo electrónico de esta ubicación",
        "taxRegion": "Región fiscal",
        "taxRegionHelper": "Selecciona la región fiscal aplicable",
        "notes": "Notas",
        "notesHelper": "Notas adicionales sobre esta ubicación",
        "defaultLocation": "Ubicación predeterminada",
        "defaultLocationHelper": "Marcar como ubicación predeterminada de la empresa",
        "billingAddress": "Dirección de facturación",
        "billingAddressHelper": "Usar esta ubicación como dirección de facturación",
        "shippingAddress": "Dirección de envío",
        "shippingAddressHelper": "Usar esta ubicación como dirección de envío",
        "placeholder": {
          "locationName": "p. ej., Oficina principal, Almacén",
          "addressLine1": "Ingresa la dirección *",
          "city": "Ingresa la ciudad *",
          "country": "Selecciona un país *",
          "loadingCountries": "Cargando países...",
          "taxRegionOption": "Selecciona una región fiscal...",
          "taxRegion": "Selecciona una región fiscal..."
        }
      },
      "validation": {
        "title": "Completa los campos obligatorios:"
      },
      "errors": {
        "loadTaxRegions": "No se pudieron cargar las regiones fiscales",
        "loadCountries": "No se pudieron cargar los países",
        "loadLocations": "No se pudieron cargar las ubicaciones de la empresa",
        "save": "No se pudo guardar la ubicación",
        "delete": "No se pudo eliminar la ubicación",
        "setDefault": "No se pudo establecer la ubicación predeterminada"
      },
      "success": {
        "create": "Ubicación creada correctamente",
        "update": "Ubicación actualizada correctamente",
        "delete": "Ubicación eliminada correctamente",
        "setDefault": "Ubicación predeterminada actualizada"
      },
      "dialog": {
        "addTitle": "Agregar nueva ubicación",
        "editTitle": "Editar ubicación",
        "deleteTitle": "Eliminar ubicación",
        "deleteMessage": "¿Seguro que deseas eliminar la ubicación \"{{name}}\"? Esta acción no se puede deshacer."
      },
      "empty": {
        "title": "Aún no hay ubicaciones",
        "description": "Haz clic en \"Agregar ubicación\" para comenzar"
      }
    }
  },
  "pagination": {
    "previous": "Anterior",
    "next": "Siguiente",
    "pageInfo": "Página {{current}} de {{total}} ({{count}} registros en total)",
    "page": "Página",
    "of": "de",
    "showing": "Mostrando {{from}} a {{to}} de {{total}} resultados",
    "rowsPerPage": "Filas por página",
    "first": "Primera",
    "last": "Última",
    "itemsLabel": "elementos",
    "itemsPerPageOption": "{{count}} elementos/página",
    "itemsPerPagePlaceholder": "Elementos por página",
    "reflectionLabel": "Paginación",
    "range": "{{from}} - {{to}} de {{total}} {{itemLabel}}",
    "ariaLabel": "Paginación",
    "totalItems": "{{count}} {{itemLabel}} en total",
    "totalRecordsInline": "({{count}} registros en total)",
    "pageOf": "Página {{current}} de {{total}}"
  },
  "documents": {
    "title": "Documentos",
    "noDocuments": "No hay documentos adjuntos",
    "upload": "Subir documento",
    "download": "Descargar",
    "remove": "Quitar",
    "preview": "Vista previa",
    "linkDocuments": "Vincular documentos",
    "editDocument": "Editar documento",
    "viewDocument": "Ver documento",
    "downloadToPlay": "Descargar para reproducir",
    "delete": "Eliminar",
    "previewUnavailable": "Vista previa no disponible",
    "newDocument": "Nuevo documento",
    "uploadFile": "Subir archivo",
    "deleteTitle": "Eliminar documento",
    "deleteMessage": "¿Seguro que deseas eliminar \"{{name}}\"? Esta acción no se puede deshacer.",
    "deleteVideoTitle": "Eliminar video",
    "deleteVideoMessage": "¿Seguro que deseas eliminar el video \"{{name}}\"? Esta acción no se puede deshacer.",
    "removeTitle": "Quitar documento",
    "removeMessage": "¿Seguro que deseas quitar \"{{name}}\" de este elemento? El documento seguirá disponible en la biblioteca de documentos.",
    "removeVideoTitle": "Quitar video",
    "removeVideoMessage": "¿Seguro que deseas quitar el video \"{{name}}\" de este elemento? El archivo seguirá disponible en la biblioteca de documentos.",
    "downloadFile": "Descargar archivo",
    "videoUnsupported": "Formato de video ({{mimeType}}) no compatible para la reproducción en el navegador",
    "videoTagUnsupported": "Tu navegador no admite la etiqueta de video.",
    "unnamed": "Sin título",
    "videoDownloadInfo": "El video se descargará y podrá reproducirse con el reproductor predeterminado de tu sistema.",
    "previewUnavailableNoId": "Vista previa no disponible (sin identificador)",
    "previewLoadFailed": "No se pudo cargar la vista previa",
    "videoCodecWarning": "Es posible que Chrome no admita este códec de video. Intenta descargarlo o usa Safari/Edge.",
    "messages": {
      "fetchFailed": "No se pudieron obtener los documentos.",
      "folderCreated": "La carpeta \"{{name}}\" se creó correctamente",
      "folderCreateFailed": "No se pudo crear la carpeta",
      "moveDocumentsSuccess_one": "Se movió {{count}} documento a {{destination}}",
      "moveDocumentsSuccess_other": "Se movieron {{count}} documentos a {{destination}}",
      "moveDocumentsFailed": "No se pudieron mover los documentos",
      "deleteSuccess": "El documento \"{{name}}\" se eliminó correctamente",
      "deleteFailed": "No se pudo eliminar el documento",
      "removeAssociationFailed": "No se pudo quitar la asociación del documento",
      "moveDocumentSuccess": "El documento \"{{name}}\" se movió correctamente",
      "moveDocumentFailed": "No se pudo mover el documento",
      "createFailed": "No se pudo crear el documento",
      "saveFailed": "No se pudo guardar el documento",
      "loadContentFailed": "No se pudo cargar el contenido del documento",
      "downloadFailed": "No se pudo descargar el documento",
      "bulkDeleteFailed": "No se pudieron eliminar algunos documentos",
      "bulkDeleteSuccess_one": "Se eliminó correctamente {{count}} documento",
      "bulkDeleteSuccess_other": "Se eliminaron correctamente {{count}} documentos"
    },
    "empty": {
      "default": "No se encontraron documentos",
      "folder": "No se encontraron documentos en esta carpeta"
    },
    "validation": {
      "nameRequired": "El nombre del documento es obligatorio"
    },
    "bulkActions": {
      "selected_one": "{{count}} documento seleccionado",
      "selected_other": "{{count}} documentos seleccionados",
      "moveToFolder": "Mover a carpeta",
      "deleteSelected": "Eliminar seleccionados",
      "clearSelection": "Borrar selección"
    },
    "prompts": {
      "confirmBulkDelete_one": "¿Seguro que deseas eliminar {{count}} documento?",
      "confirmBulkDelete_other": "¿Seguro que deseas eliminar {{count}} documentos?"
    },
    "pagination": {
      "perPage": "{{count}} por página"
    },
    "folderSelector": {
      "defaultTitle": "Selecciona la carpeta de destino",
      "defaultDescription": "Elige dónde guardar este documento",
      "singleDescription": "¿Dónde te gustaría guardar \"{{fileName}}\"?",
      "multipleDescription": "¿Dónde te gustaría guardar estos {{count}} archivos?",
      "newDocumentTitle": "Selecciona la carpeta para el nuevo documento",
      "newDocumentDescription": "Elige dónde guardar este nuevo documento",
      "moveTitle": "Mover documento",
      "moveDescriptionWithName": "Selecciona la carpeta de destino para \"{{name}}\"",
      "moveDescription": "Selecciona la carpeta de destino",
      "bulkMoveTitle": "Mover documentos seleccionados",
      "bulkMoveDescription_one": "Selecciona la carpeta de destino para {{count}} documento",
      "bulkMoveDescription_other": "Selecciona la carpeta de destino para {{count}} documentos",
      "errors": {
        "nameRequired": "Ingresa un nombre de carpeta",
        "invalidCharacters": "El nombre de la carpeta no puede contener \"/\"",
        "createFailed": "No se pudo crear la carpeta"
      },
      "creating": "Creando...",
      "createButton": "Crear carpeta",
      "newFolderButton": "Nueva carpeta",
      "parentLabel": "Carpeta principal: {{folder}}",
      "rootLabel": "/ (Raíz)",
      "namePlaceholder": "Ingresa el nombre de la carpeta",
      "loading": "Cargando carpetas...",
      "rootOption": "Raíz (sin carpeta)",
      "empty": "No hay carpetas disponibles. Los documentos se guardarán en la raíz."
    },
    "filters": {
      "searchLabel": "Buscar documentos",
      "searchPlaceholder": "Buscar por nombre de documento...",
      "typeLabel": "Tipo de documento",
      "entityTypeLabel": "Tipo de entidad asociada",
      "uploadedByLabel": "Subido por",
      "uploadedByPlaceholder": "Todos los usuarios",
      "updatedStartLabel": "Fecha de actualización (inicio)",
      "updatedEndLabel": "Fecha de actualización (fin)",
      "startDatePlaceholder": "Selecciona la fecha inicial",
      "endDatePlaceholder": "Selecciona la fecha final",
      "sortByLabel": "Ordenar por",
      "clear": "Borrar filtros",
      "showAllDocuments": "Mostrar todos los documentos",
      "typeOptions": {
        "all": "Todos los tipos de documento",
        "pdf": "PDF",
        "image": "Imágenes",
        "text": "Documentos",
        "video": "Video",
        "other": "Otros"
      },
      "sortOptions": {
        "updated_at": "Fecha",
        "document_name": "Nombre del documento",
        "file_size": "Tamaño de archivo",
        "created_by_full_name": "Creado por"
      },
      "sortOrder": {
        "default": {
          "asc": "Mostrar en orden ascendente",
          "desc": "Mostrar en orden descendente"
        },
        "document_name": {
          "asc": "Mostrar de A a Z",
          "desc": "Mostrar de Z a A"
        },
        "updated_at": {
          "asc": "Mostrar los más antiguos primero",
          "desc": "Mostrar los más recientes primero"
        },
        "file_size": {
          "asc": "Mostrar los más pequeños primero",
          "desc": "Mostrar los más grandes primero"
        },
        "created_by_full_name": {
          "asc": "Mostrar de A a Z",
          "desc": "Mostrar de Z a A"
        }
      }
    },
    "selector": {
      "title": "Seleccionar documentos",
      "reflectionLabel": "Selector de documentos",
      "searchPlaceholder": "Buscar documentos...",
      "foldersLabel": "Carpetas",
      "folderHint": "en la carpeta \"{{folder}}\"",
      "saving": "Guardando...",
      "selectDocument": "Seleccionar documento",
      "associateSelected": "Asociar selección",
      "errors": {
        "configuration": "Error de configuración: faltan datos de la entidad",
        "invalidData": "Datos de documento no válidos recibidos",
        "load": "No se pudieron cargar los documentos",
        "save": "No se pudo guardar la selección de documentos"
      },
      "configErrorTitle": "Error de configuración",
      "configErrorMessage": "Falta la configuración necesaria. Ponte en contacto con soporte."
    },
    "uploadSection": {
      "reflectionLabel": "Carga de documentos",
      "dragDrop": "Arrastra y suelta tus archivos aquí o",
      "browse": "Buscar archivos",
      "uploading": "Subiendo...",
      "uploadingProgress": "Subiendo {{current}} de {{total}}",
      "pending": "Pendiente",
      "error": "No se pudo subir el documento",
      "fileError": "No se pudo subir el archivo"
    },
    "folders": {
      "root": "Raíz",
      "loadFailed": "No se pudo cargar el árbol de carpetas",
      "deleteConfirm": "¿Seguro que deseas eliminar la carpeta \"{{name}}\"? Solo funcionará si la carpeta está vacía.",
      "deleteSuccess": "La carpeta \"{{name}}\" se eliminó correctamente",
      "deleteFailed": "No se pudo eliminar la carpeta",
      "deleteAction": "Eliminar carpeta",
      "loading": "Cargando carpetas...",
      "title": "Carpetas",
      "collapse": "Contraer carpetas",
      "allDocuments": "Todos los documentos"
    },
    "folderManager": {
      "title": "Crear nueva carpeta",
      "nameLabel": "Nombre de la carpeta",
      "namePlaceholder": "Ingresa el nombre de la carpeta",
      "willCreateIn": "Se creará en: {{folder}}"
    },
    "notifications": {
      "viewAll": "Ver todas las notificaciones",
      "categories": {
        "Authentication": "Autenticación",
        "Invoices": "Facturas",
        "Projects": "Proyectos",
        "Tickets": "Tickets",
        "Time Entries": "Registros de tiempo"
      }
    }
  },
  "notifications": {
    "viewAll": "Ver todas las notificaciones",
    "categories": {
      "Authentication": "Autenticación",
      "Invoices": "Facturas",
      "Projects": "Proyectos",
      "Tickets": "Tickets",
      "Time Entries": "Entradas de tiempo"
    }
  },
<<<<<<< HEAD
  "availability": {
    "settings": {
      "title": "Configuración de disponibilidad",
      "description": "Configure reglas de disponibilidad y horarios para citas"
    },
    "tabs": {
      "general": "Configuración general",
      "userHours": "Horarios de usuarios",
      "serviceRules": "Reglas de servicio",
      "exceptions": "Excepciones"
    },
    "general": {
      "advanceBookingDays": "Días de reserva anticipada",
      "advanceBookingDaysHelper": "Con cuánta anticipación los clientes pueden reservar citas",
      "minimumNoticeHours": "Horas mínimas de aviso",
      "minimumNoticeHoursHelper": "Tiempo mínimo requerido antes de una cita",
      "defaultBufferBefore": "Margen predeterminado antes (minutos)",
      "defaultBufferAfter": "Margen predeterminado después (minutos)",
      "bufferHelper": "Margen de tiempo entre citas"
    },
    "userHours": {
      "selectUser": "Seleccionar usuario",
      "dayOfWeek": "Día de la semana",
      "startTime": "Hora de inicio",
      "endTime": "Hora de finalización",
      "available": "Disponible",
      "cloneSettings": "Clonar a otros usuarios",
      "maxAppointmentsPerDay": "Máximo de citas por día"
    },
    "serviceRules": {
      "selectService": "Seleccionar servicio",
      "allowWithoutContract": "Permitir sin contrato",
      "advanceBooking": "Días de reserva anticipada",
      "maxAppointments": "Máximo de citas por día"
    },
    "exceptions": {
      "addException": "Agregar excepción",
      "date": "Fecha",
      "reason": "Motivo",
      "userSpecific": "Específico del usuario",
      "companyWide": "Para toda la empresa"
    },
    "messages": {
      "saveSuccess": "Configuración de disponibilidad guardada correctamente",
      "saveFailed": "Error al guardar la configuración de disponibilidad",
      "loadFailed": "Error al cargar la configuración de disponibilidad"
    }
  },
  "appointments": {
    "requests": {
      "title": "Solicitudes de citas",
      "approve": "Aprobar y programar",
      "decline": "Rechazar",
      "assignTech": "Asignar técnico",
      "internalNotes": "Notas internas",
      "viewAll": "Ver todas las solicitudes",
      "pendingCount": "{{count}} solicitudes pendientes",
      "filterByStatus": "Filtrar por estado",
      "filterByService": "Filtrar por servicio",
      "filterByDate": "Filtrar por fecha"
    },
    "panel": {
      "title": "Solicitudes de citas",
      "description": "Revisar y gestionar solicitudes de citas de clientes",
      "noRequests": "No se encontraron solicitudes de citas",
      "loadingRequests": "Cargando solicitudes..."
    },
    "card": {
      "requesterName": "Solicitante",
      "companyName": "Empresa",
      "service": "Servicio",
      "requestedDateTime": "Fecha y hora solicitadas",
      "duration": "Duración",
      "preferredTechnician": "Técnico preferido",
      "linkedTicket": "Ticket vinculado",
      "actions": "Acciones"
    },
    "approvalModal": {
      "title": "Aprobar solicitud de cita",
      "confirmDateTime": "Confirmar fecha y hora",
      "modifyDateTime": "Modificar fecha y hora",
      "assignedUser": "Técnico asignado",
      "linkToTicket": "Vincular a ticket",
      "internalNotes": "Notas internas",
      "approve": "Aprobar y crear entrada de programación",
      "approving": "Aprobando..."
    },
    "declineModal": {
      "title": "Rechazar solicitud de cita",
      "reason": "Motivo del rechazo",
      "reasonRequired": "Por favor proporcione un motivo",
      "reasonPlaceholder": "Explique por qué se rechaza esta solicitud...",
      "decline": "Rechazar solicitud",
      "declining": "Rechazando..."
    },
    "detailsModal": {
      "title": "Detalles de la solicitud",
      "requesterInfo": "Información del solicitante",
      "requestInfo": "Información de la solicitud",
      "status": "Estado",
      "createdAt": "Solicitada el",
      "approvedAt": "Aprobada el",
      "approvedBy": "Aprobada por",
      "declinedReason": "Motivo del rechazo"
    },
    "status": {
      "pending": "Pendiente",
      "approved": "Aprobada",
      "declined": "Rechazada",
      "cancelled": "Cancelada"
    },
    "messages": {
      "approveSuccess": "Solicitud de cita aprobada correctamente",
      "approveFailed": "Error al aprobar la solicitud de cita",
      "declineSuccess": "Solicitud de cita rechazada",
      "declineFailed": "Error al rechazar la solicitud de cita",
      "loadFailed": "Error al cargar solicitudes de citas",
      "scheduleEntryCreated": "Entrada de programación creada correctamente"
    }
  },
=======
>>>>>>> 2ca4b813
  "surveys": {
    "common": {
      "loading": "Cargando..."
    },
    "settings": {
      "tabLabel": "Encuestas",
      "title": "Encuestas de satisfacción del cliente",
      "subtitle": "Configura modelos, desencadenadores y envíos para recopilar comentarios tras el cierre de los tickets.",
      "tabs": {
        "templates": "Modelos",
        "triggers": "Desencadenadores"
      },
      "templateList": {
        "title": "Modelos de encuesta",
        "description": "Gestiona los mensajes y las escalas que se envían a tus clientes.",
        "createButton": "Nuevo modelo",
        "emptyTitle": "Todavía no hay modelos de encuesta",
        "emptyDescription": "Crea tu primer modelo para definir el texto y la escala de la encuesta.",
        "table": {
          "name": "Modelo",
          "rating": "Escala",
          "status": "Estado",
          "updated": "Actualizado",
          "actions": "Acciones"
        },
        "defaultBadge": "Predeterminado",
        "status": {
          "enabled": "Activo",
          "disabled": "Inactivo"
        },
        "toasts": {
          "created": "Modelo creado",
          "updated": "Modelo actualizado",
          "deleted": "Modelo eliminado",
          "setDefault": "Modelo predeterminado actualizado",
          "error": "No se pudo guardar el modelo",
          "deleteError": "No se pudo eliminar el modelo"
        },
        "deleteConfirm": "¿Eliminar este modelo? Las invitaciones ya enviadas no se verán afectadas.",
        "errors": {
          "load": "No se pudieron cargar las plantillas de encuestas."
        }
      },
      "templateForm": {
        "titleCreate": "Crear modelo de encuesta",
        "titleEdit": "Editar modelo de encuesta",
        "labels": {
          "name": "Nombre del modelo",
          "ratingType": "Tipo de escala",
          "ratingScale": "Escala de puntuación",
          "ratingLabels": "Etiquetas de la escala",
          "promptText": "Pregunta de la encuesta",
          "commentPrompt": "Pregunta de comentarios",
          "thankYouText": "Mensaje de agradecimiento",
          "isDefault": "Definir como modelo predeterminado",
          "enabled": "Modelo activo"
        },
        "placeholders": {
          "ratingLabels": "Ejemplo:\n1 = Muy insatisfecho\n2 = Insatisfecho\n3 = Neutral\n4 = Satisfecho\n5 = Muy satisfecho"
        },
        "help": {
          "ratingLabels": "Indica una etiqueta por puntuación usando «valor = etiqueta» en líneas separadas."
        },
        "ratingTypes": {
          "stars": "Estrellas",
          "numbers": "Números",
          "emojis": "Emojis"
        },
        "actions": {
          "create": "Crear modelo",
          "save": "Guardar cambios",
          "delete": "Eliminar modelo"
        }
      },
      "triggerList": {
        "title": "Desencadenadores de encuesta",
        "description": "Envía invitaciones automáticamente cuando los tickets o proyectos finalicen.",
        "createButton": "Nuevo desencadenador",
        "emptyTitle": "No hay desencadenadores configurados",
        "emptyDescription": "Crea un desencadenador para enviar encuestas al cerrar tickets o proyectos.",
        "table": {
          "template": "Modelo",
          "type": "Desencadenador",
          "conditions": "Condiciones",
          "status": "Estado",
          "updated": "Actualizado",
          "actions": "Acciones"
        },
        "conditions": {
          "boards": "Tableros",
          "statuses": "Estados",
          "priorities": "Prioridades",
          "any": "Cualquiera"
        },
        "status": {
          "enabled": "Activo",
          "disabled": "Inactivo"
        },
        "toasts": {
          "created": "Desencadenador creado",
          "updated": "Desencadenador actualizado",
          "deleted": "Desencadenador eliminado",
          "error": "No se pudo guardar el desencadenador",
          "deleteError": "No se pudo eliminar el desencadenador"
        },
        "deleteConfirm": "¿Eliminar este desencadenador? Las invitaciones ya programadas seguirán enviándose.",
        "errors": {
          "load": "No se pudieron cargar los desencadenadores de encuestas."
        }
      },
      "triggerForm": {
        "titleCreate": "Crear desencadenador de encuesta",
        "titleEdit": "Editar desencadenador de encuesta",
        "labels": {
          "template": "Modelo de encuesta",
          "triggerType": "Tipo de desencadenador",
          "boardIds": "ID de tableros",
          "statusIds": "ID de estados",
          "priorities": "Prioridades",
          "enabled": "Desencadenador activo"
        },
        "placeholders": {
          "boardIds": "Seleccionar tablero",
          "statusIds": "Agregar estado",
          "priorities": "Agregar prioridad"
        },
        "help": {
          "conditions": "Deja un campo vacío para aceptar cualquier valor."
        },
        "actions": {
          "create": "Crear desencadenador",
          "save": "Guardar cambios",
          "delete": "Eliminar desencadenador"
        },
        "triggerTypes": {
          "ticket_closed": "Ticket cerrado",
          "project_completed": "Proyecto finalizado"
        },
        "errors": {
          "reference": "No se pudieron cargar las opciones del desencadenador. Vuelve a intentarlo."
        },
        "noTemplates": "Crea una plantilla de encuesta antes de agregar desencadenadores.",
        "prioritiesMixed": "Los tableros seleccionados usan diferentes tipos de prioridad. Se muestran todas las prioridades."
      },
      "response": {
        "invalidTitle": "Encuesta no disponible",
        "invalidMessage": "Este enlace de comentarios ya no es válido o ya se ha utilizado.",
        "ratingPrompt": "¿Cómo fue tu experiencia?",
        "ratingAssistive": "Selecciona una puntuación del 1 al {{scale}}",
        "commentLabel": "Comentarios adicionales (opcional)",
        "submitButton": "Enviar comentarios",
        "submitting": "Enviando comentarios…",
        "submittedTitle": "¡Gracias por tu respuesta!",
        "submittedMessage": "{{thankYouText}}",
        "retryButton": "Intentar de nuevo",
        "ratingSubmitted": "Comentarios enviados",
        "errorMessage": "No pudimos registrar tus comentarios. Inténtalo de nuevo.",
        "selectRatingError": "Selecciona una puntuación antes de enviar.",
        "supportMessage": "Si tienes preguntas, ponte en contacto con tu técnico."
      }
    },
    "response": {
      "pageTitle": "Encuesta de satisfacción del cliente"
    }
  }
}<|MERGE_RESOLUTION|>--- conflicted
+++ resolved
@@ -39,6 +39,8 @@
     "copy": "Copiar",
     "duplicate": "Duplicar",
     "openMenu": "Abrir menú",
+    "confirmDeletion": "Confirmar eliminación",
+    "saving": "Guardando..."
     "confirmDeletion": "Confirmar eliminación",
     "saving": "Guardando..."
   },
@@ -472,129 +474,6 @@
       "Time Entries": "Entradas de tiempo"
     }
   },
-<<<<<<< HEAD
-  "availability": {
-    "settings": {
-      "title": "Configuración de disponibilidad",
-      "description": "Configure reglas de disponibilidad y horarios para citas"
-    },
-    "tabs": {
-      "general": "Configuración general",
-      "userHours": "Horarios de usuarios",
-      "serviceRules": "Reglas de servicio",
-      "exceptions": "Excepciones"
-    },
-    "general": {
-      "advanceBookingDays": "Días de reserva anticipada",
-      "advanceBookingDaysHelper": "Con cuánta anticipación los clientes pueden reservar citas",
-      "minimumNoticeHours": "Horas mínimas de aviso",
-      "minimumNoticeHoursHelper": "Tiempo mínimo requerido antes de una cita",
-      "defaultBufferBefore": "Margen predeterminado antes (minutos)",
-      "defaultBufferAfter": "Margen predeterminado después (minutos)",
-      "bufferHelper": "Margen de tiempo entre citas"
-    },
-    "userHours": {
-      "selectUser": "Seleccionar usuario",
-      "dayOfWeek": "Día de la semana",
-      "startTime": "Hora de inicio",
-      "endTime": "Hora de finalización",
-      "available": "Disponible",
-      "cloneSettings": "Clonar a otros usuarios",
-      "maxAppointmentsPerDay": "Máximo de citas por día"
-    },
-    "serviceRules": {
-      "selectService": "Seleccionar servicio",
-      "allowWithoutContract": "Permitir sin contrato",
-      "advanceBooking": "Días de reserva anticipada",
-      "maxAppointments": "Máximo de citas por día"
-    },
-    "exceptions": {
-      "addException": "Agregar excepción",
-      "date": "Fecha",
-      "reason": "Motivo",
-      "userSpecific": "Específico del usuario",
-      "companyWide": "Para toda la empresa"
-    },
-    "messages": {
-      "saveSuccess": "Configuración de disponibilidad guardada correctamente",
-      "saveFailed": "Error al guardar la configuración de disponibilidad",
-      "loadFailed": "Error al cargar la configuración de disponibilidad"
-    }
-  },
-  "appointments": {
-    "requests": {
-      "title": "Solicitudes de citas",
-      "approve": "Aprobar y programar",
-      "decline": "Rechazar",
-      "assignTech": "Asignar técnico",
-      "internalNotes": "Notas internas",
-      "viewAll": "Ver todas las solicitudes",
-      "pendingCount": "{{count}} solicitudes pendientes",
-      "filterByStatus": "Filtrar por estado",
-      "filterByService": "Filtrar por servicio",
-      "filterByDate": "Filtrar por fecha"
-    },
-    "panel": {
-      "title": "Solicitudes de citas",
-      "description": "Revisar y gestionar solicitudes de citas de clientes",
-      "noRequests": "No se encontraron solicitudes de citas",
-      "loadingRequests": "Cargando solicitudes..."
-    },
-    "card": {
-      "requesterName": "Solicitante",
-      "companyName": "Empresa",
-      "service": "Servicio",
-      "requestedDateTime": "Fecha y hora solicitadas",
-      "duration": "Duración",
-      "preferredTechnician": "Técnico preferido",
-      "linkedTicket": "Ticket vinculado",
-      "actions": "Acciones"
-    },
-    "approvalModal": {
-      "title": "Aprobar solicitud de cita",
-      "confirmDateTime": "Confirmar fecha y hora",
-      "modifyDateTime": "Modificar fecha y hora",
-      "assignedUser": "Técnico asignado",
-      "linkToTicket": "Vincular a ticket",
-      "internalNotes": "Notas internas",
-      "approve": "Aprobar y crear entrada de programación",
-      "approving": "Aprobando..."
-    },
-    "declineModal": {
-      "title": "Rechazar solicitud de cita",
-      "reason": "Motivo del rechazo",
-      "reasonRequired": "Por favor proporcione un motivo",
-      "reasonPlaceholder": "Explique por qué se rechaza esta solicitud...",
-      "decline": "Rechazar solicitud",
-      "declining": "Rechazando..."
-    },
-    "detailsModal": {
-      "title": "Detalles de la solicitud",
-      "requesterInfo": "Información del solicitante",
-      "requestInfo": "Información de la solicitud",
-      "status": "Estado",
-      "createdAt": "Solicitada el",
-      "approvedAt": "Aprobada el",
-      "approvedBy": "Aprobada por",
-      "declinedReason": "Motivo del rechazo"
-    },
-    "status": {
-      "pending": "Pendiente",
-      "approved": "Aprobada",
-      "declined": "Rechazada",
-      "cancelled": "Cancelada"
-    },
-    "messages": {
-      "approveSuccess": "Solicitud de cita aprobada correctamente",
-      "approveFailed": "Error al aprobar la solicitud de cita",
-      "declineSuccess": "Solicitud de cita rechazada",
-      "declineFailed": "Error al rechazar la solicitud de cita",
-      "loadFailed": "Error al cargar solicitudes de citas",
-      "scheduleEntryCreated": "Entrada de programación creada correctamente"
-    }
-  },
-=======
->>>>>>> 2ca4b813
   "surveys": {
     "common": {
       "loading": "Cargando..."
@@ -759,5 +638,290 @@
     "response": {
       "pageTitle": "Encuesta de satisfacción del cliente"
     }
+  },
+  "availability": {
+    "settings": {
+      "title": "Configuración de disponibilidad",
+      "description": "Configure reglas de disponibilidad y horarios para citas"
+    },
+    "tabs": {
+      "general": "Configuración general",
+      "userHours": "Horarios de usuarios",
+      "serviceRules": "Reglas de servicio",
+      "exceptions": "Excepciones"
+    },
+    "general": {
+      "advanceBookingDays": "Días de reserva anticipada",
+      "advanceBookingDaysHelper": "Con cuánta anticipación los clientes pueden reservar citas",
+      "minimumNoticeHours": "Horas mínimas de aviso",
+      "minimumNoticeHoursHelper": "Tiempo mínimo requerido antes de una cita",
+      "defaultBufferBefore": "Margen predeterminado antes (minutos)",
+      "defaultBufferAfter": "Margen predeterminado después (minutos)",
+      "bufferHelper": "Margen de tiempo entre citas"
+    },
+    "userHours": {
+      "selectUser": "Seleccionar usuario",
+      "dayOfWeek": "Día de la semana",
+      "startTime": "Hora de inicio",
+      "endTime": "Hora de finalización",
+      "available": "Disponible",
+      "cloneSettings": "Clonar a otros usuarios",
+      "maxAppointmentsPerDay": "Máximo de citas por día"
+    },
+    "serviceRules": {
+      "selectService": "Seleccionar servicio",
+      "allowWithoutContract": "Permitir sin contrato",
+      "advanceBooking": "Días de reserva anticipada",
+      "maxAppointments": "Máximo de citas por día"
+    },
+    "exceptions": {
+      "addException": "Agregar excepción",
+      "date": "Fecha",
+      "reason": "Motivo",
+      "userSpecific": "Específico del usuario",
+      "companyWide": "Para toda la empresa"
+    },
+    "messages": {
+      "saveSuccess": "Configuración de disponibilidad guardada correctamente",
+      "saveFailed": "Error al guardar la configuración de disponibilidad",
+      "loadFailed": "Error al cargar la configuración de disponibilidad"
+    }
+  },
+  "appointments": {
+    "requests": {
+      "title": "Solicitudes de citas",
+      "approve": "Aprobar y programar",
+      "decline": "Rechazar",
+      "assignTech": "Asignar técnico",
+      "internalNotes": "Notas internas",
+      "viewAll": "Ver todas las solicitudes",
+      "pendingCount": "{{count}} solicitudes pendientes",
+      "filterByStatus": "Filtrar por estado",
+      "filterByService": "Filtrar por servicio",
+      "filterByDate": "Filtrar por fecha"
+    },
+    "panel": {
+      "title": "Solicitudes de citas",
+      "description": "Revisar y gestionar solicitudes de citas de clientes",
+      "noRequests": "No se encontraron solicitudes de citas",
+      "loadingRequests": "Cargando solicitudes..."
+    },
+    "card": {
+      "requesterName": "Solicitante",
+      "companyName": "Empresa",
+      "service": "Servicio",
+      "requestedDateTime": "Fecha y hora solicitadas",
+      "duration": "Duración",
+      "preferredTechnician": "Técnico preferido",
+      "linkedTicket": "Ticket vinculado",
+      "actions": "Acciones"
+    },
+    "approvalModal": {
+      "title": "Aprobar solicitud de cita",
+      "confirmDateTime": "Confirmar fecha y hora",
+      "modifyDateTime": "Modificar fecha y hora",
+      "assignedUser": "Técnico asignado",
+      "linkToTicket": "Vincular a ticket",
+      "internalNotes": "Notas internas",
+      "approve": "Aprobar y crear entrada de programación",
+      "approving": "Aprobando..."
+    },
+    "declineModal": {
+      "title": "Rechazar solicitud de cita",
+      "reason": "Motivo del rechazo",
+      "reasonRequired": "Por favor proporcione un motivo",
+      "reasonPlaceholder": "Explique por qué se rechaza esta solicitud...",
+      "decline": "Rechazar solicitud",
+      "declining": "Rechazando..."
+    },
+    "detailsModal": {
+      "title": "Detalles de la solicitud",
+      "requesterInfo": "Información del solicitante",
+      "requestInfo": "Información de la solicitud",
+      "status": "Estado",
+      "createdAt": "Solicitada el",
+      "approvedAt": "Aprobada el",
+      "approvedBy": "Aprobada por",
+      "declinedReason": "Motivo del rechazo"
+    },
+    "status": {
+      "pending": "Pendiente",
+      "approved": "Aprobada",
+      "declined": "Rechazada",
+      "cancelled": "Cancelada"
+    },
+    "messages": {
+      "approveSuccess": "Solicitud de cita aprobada correctamente",
+      "approveFailed": "Error al aprobar la solicitud de cita",
+      "declineSuccess": "Solicitud de cita rechazada",
+      "declineFailed": "Error al rechazar la solicitud de cita",
+      "loadFailed": "Error al cargar solicitudes de citas",
+      "scheduleEntryCreated": "Entrada de programación creada correctamente"
+    }
+  },
+  "surveys": {
+    "common": {
+      "loading": "Cargando..."
+    },
+    "settings": {
+      "tabLabel": "Encuestas",
+      "title": "Encuestas de satisfacción del cliente",
+      "subtitle": "Configura modelos, desencadenadores y envíos para recopilar comentarios tras el cierre de los tickets.",
+      "tabs": {
+        "templates": "Modelos",
+        "triggers": "Desencadenadores"
+      },
+      "templateList": {
+        "title": "Modelos de encuesta",
+        "description": "Gestiona los mensajes y las escalas que se envían a tus clientes.",
+        "createButton": "Nuevo modelo",
+        "emptyTitle": "Todavía no hay modelos de encuesta",
+        "emptyDescription": "Crea tu primer modelo para definir el texto y la escala de la encuesta.",
+        "table": {
+          "name": "Modelo",
+          "rating": "Escala",
+          "status": "Estado",
+          "updated": "Actualizado",
+          "actions": "Acciones"
+        },
+        "defaultBadge": "Predeterminado",
+        "status": {
+          "enabled": "Activo",
+          "disabled": "Inactivo"
+        },
+        "toasts": {
+          "created": "Modelo creado",
+          "updated": "Modelo actualizado",
+          "deleted": "Modelo eliminado",
+          "setDefault": "Modelo predeterminado actualizado",
+          "error": "No se pudo guardar el modelo",
+          "deleteError": "No se pudo eliminar el modelo"
+        },
+        "deleteConfirm": "¿Eliminar este modelo? Las invitaciones ya enviadas no se verán afectadas.",
+        "errors": {
+          "load": "No se pudieron cargar las plantillas de encuestas."
+        }
+      },
+      "templateForm": {
+        "titleCreate": "Crear modelo de encuesta",
+        "titleEdit": "Editar modelo de encuesta",
+        "labels": {
+          "name": "Nombre del modelo",
+          "ratingType": "Tipo de escala",
+          "ratingScale": "Escala de puntuación",
+          "ratingLabels": "Etiquetas de la escala",
+          "promptText": "Pregunta de la encuesta",
+          "commentPrompt": "Pregunta de comentarios",
+          "thankYouText": "Mensaje de agradecimiento",
+          "isDefault": "Definir como modelo predeterminado",
+          "enabled": "Modelo activo"
+        },
+        "placeholders": {
+          "ratingLabels": "Ejemplo:\n1 = Muy insatisfecho\n2 = Insatisfecho\n3 = Neutral\n4 = Satisfecho\n5 = Muy satisfecho"
+        },
+        "help": {
+          "ratingLabels": "Indica una etiqueta por puntuación usando «valor = etiqueta» en líneas separadas."
+        },
+        "ratingTypes": {
+          "stars": "Estrellas",
+          "numbers": "Números",
+          "emojis": "Emojis"
+        },
+        "actions": {
+          "create": "Crear modelo",
+          "save": "Guardar cambios",
+          "delete": "Eliminar modelo"
+        }
+      },
+      "triggerList": {
+        "title": "Desencadenadores de encuesta",
+        "description": "Envía invitaciones automáticamente cuando los tickets o proyectos finalicen.",
+        "createButton": "Nuevo desencadenador",
+        "emptyTitle": "No hay desencadenadores configurados",
+        "emptyDescription": "Crea un desencadenador para enviar encuestas al cerrar tickets o proyectos.",
+        "table": {
+          "template": "Modelo",
+          "type": "Desencadenador",
+          "conditions": "Condiciones",
+          "status": "Estado",
+          "updated": "Actualizado",
+          "actions": "Acciones"
+        },
+        "conditions": {
+          "boards": "Tableros",
+          "statuses": "Estados",
+          "priorities": "Prioridades",
+          "any": "Cualquiera"
+        },
+        "status": {
+          "enabled": "Activo",
+          "disabled": "Inactivo"
+        },
+        "toasts": {
+          "created": "Desencadenador creado",
+          "updated": "Desencadenador actualizado",
+          "deleted": "Desencadenador eliminado",
+          "error": "No se pudo guardar el desencadenador",
+          "deleteError": "No se pudo eliminar el desencadenador"
+        },
+        "deleteConfirm": "¿Eliminar este desencadenador? Las invitaciones ya programadas seguirán enviándose.",
+        "errors": {
+          "load": "No se pudieron cargar los desencadenadores de encuestas."
+        }
+      },
+      "triggerForm": {
+        "titleCreate": "Crear desencadenador de encuesta",
+        "titleEdit": "Editar desencadenador de encuesta",
+        "labels": {
+          "template": "Modelo de encuesta",
+          "triggerType": "Tipo de desencadenador",
+          "boardIds": "ID de tableros",
+          "statusIds": "ID de estados",
+          "priorities": "Prioridades",
+          "enabled": "Desencadenador activo"
+        },
+        "placeholders": {
+          "boardIds": "Seleccionar tablero",
+          "statusIds": "Agregar estado",
+          "priorities": "Agregar prioridad"
+        },
+        "help": {
+          "conditions": "Deja un campo vacío para aceptar cualquier valor."
+        },
+        "actions": {
+          "create": "Crear desencadenador",
+          "save": "Guardar cambios",
+          "delete": "Eliminar desencadenador"
+        },
+        "triggerTypes": {
+          "ticket_closed": "Ticket cerrado",
+          "project_completed": "Proyecto finalizado"
+        },
+        "errors": {
+          "reference": "No se pudieron cargar las opciones del desencadenador. Vuelve a intentarlo."
+        },
+        "noTemplates": "Crea una plantilla de encuesta antes de agregar desencadenadores.",
+        "prioritiesMixed": "Los tableros seleccionados usan diferentes tipos de prioridad. Se muestran todas las prioridades."
+      },
+      "response": {
+        "invalidTitle": "Encuesta no disponible",
+        "invalidMessage": "Este enlace de comentarios ya no es válido o ya se ha utilizado.",
+        "ratingPrompt": "¿Cómo fue tu experiencia?",
+        "ratingAssistive": "Selecciona una puntuación del 1 al {{scale}}",
+        "commentLabel": "Comentarios adicionales (opcional)",
+        "submitButton": "Enviar comentarios",
+        "submitting": "Enviando comentarios…",
+        "submittedTitle": "¡Gracias por tu respuesta!",
+        "submittedMessage": "{{thankYouText}}",
+        "retryButton": "Intentar de nuevo",
+        "ratingSubmitted": "Comentarios enviados",
+        "errorMessage": "No pudimos registrar tus comentarios. Inténtalo de nuevo.",
+        "selectRatingError": "Selecciona una puntuación antes de enviar.",
+        "supportMessage": "Si tienes preguntas, ponte en contacto con tu técnico."
+      }
+    },
+    "response": {
+      "pageTitle": "Encuesta de satisfacción del cliente"
+    }
   }
 }