--- conflicted
+++ resolved
@@ -462,7 +462,6 @@
   "fields": {
     "notes": "Notizen"
   },
-<<<<<<< HEAD
   "surveys": {
     "common": {
       "loading": "Wird geladen..."
@@ -624,7 +623,8 @@
       "errorMessage": "Ihr Feedback konnte nicht gespeichert werden. Bitte versuchen Sie es erneut.",
       "selectRatingError": "Wählen Sie vor dem Absenden eine Bewertung aus.",
       "supportMessage": "Bei Fragen wenden Sie sich bitte an Ihren Techniker."
-=======
+    }
+  },
   "notifications": {
     "viewAll": "Alle Benachrichtigungen anzeigen",
     "categories": {
@@ -633,7 +633,6 @@
       "Projects": "Projekte",
       "Tickets": "Tickets",
       "Time Entries": "Zeiteinträge"
->>>>>>> e719b409
     }
   }
 }