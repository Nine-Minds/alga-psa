--- conflicted
+++ resolved
@@ -96,7 +96,6 @@
     const existing = await knex('categories')
       .where('tenant', tenant.tenant)
       .where('category_name', stdCategory.category_name)
-<<<<<<< HEAD
       .modify(qb => {
         if (parentColumn === 'parent_category_uuid') {
           qb.whereNull('parent_category_uuid');
@@ -104,10 +103,6 @@
           qb.whereNull('parent_category');
         }
       })
-=======
-      .whereNull('parent_category')
-      .where('channel_id', defaultChannel.channel_id)
->>>>>>> ad7a240b
       .first();
 
     if (!existing) {
@@ -115,7 +110,6 @@
         category_id: newId,
         tenant: tenant.tenant,
         category_name: stdCategory.category_name,
-<<<<<<< HEAD
         display_order: stdCategory.display_order,
         is_from_itil_standard: true,
         created_by: createdByUser.user_id,
@@ -139,25 +133,6 @@
       await knex('categories').insert(insertData);
 
       parentIdMap[stdCategory.id] = newId;
-=======
-        parent_category: null,
-        channel_id: defaultChannel.channel_id,
-        display_order: stdCategory.display_order,
-        is_from_itil_standard: true,
-        created_by: createdByUser.user_id,
-        created_at: knex.fn.now(),
-      });
-
-      // Get the inserted ID for mapping
-      const inserted = await knex('categories')
-        .where('tenant', tenant.tenant)
-        .where('category_name', stdCategory.category_name)
-        .whereNull('parent_category')
-        .where('channel_id', defaultChannel.channel_id)
-        .first();
-
-      parentIdMap[stdCategory.id] = inserted.category_id;
->>>>>>> ad7a240b
     } else {
       parentIdMap[stdCategory.id] = existing.category_id;
 
@@ -186,7 +161,6 @@
     const existing = await knex('categories')
       .where('tenant', tenant.tenant)
       .where('category_name', stdCategory.category_name)
-<<<<<<< HEAD
       .modify(qb => {
         if (parentColumn === 'parent_category_uuid') {
           qb.where('parent_category_uuid', parentId);
@@ -194,10 +168,6 @@
           qb.where('parent_category', parentId);
         }
       })
-=======
-      .where('parent_category', parentId)
-      .where('channel_id', defaultChannel.channel_id)
->>>>>>> ad7a240b
       .first();
 
     if (!existing) {
@@ -205,7 +175,6 @@
         category_id: randomUUID(),
         tenant: tenant.tenant,
         category_name: stdCategory.category_name,
-<<<<<<< HEAD
         display_order: stdCategory.display_order,
         is_from_itil_standard: true,
         created_by: createdByUser.user_id,
@@ -227,21 +196,6 @@
       }
 
       await knex('categories').insert(insertData);
-=======
-        parent_category: parentId,
-        channel_id: defaultChannel.channel_id,
-        display_order: stdCategory.display_order,
-        is_from_itil_standard: true,
-        created_by: createdByUser.user_id,
-        created_at: knex.fn.now(),
-      });
-    } else if (!existing.is_from_itil_standard) {
-      await knex('categories')
-        .where('category_id', existing.category_id)
-        .update({
-          is_from_itil_standard: true
-        });
->>>>>>> ad7a240b
     }
   }
 
