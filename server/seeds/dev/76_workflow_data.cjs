--- conflicted
+++ resolved
@@ -91,286 +91,4 @@
 ];
 
 exports.seed = async function(knex) {
-<<<<<<< HEAD
-  // Clean up existing data
-  await knex('workflow_event_processing').del();
-  await knex('workflow_action_results').del();
-  await knex('workflow_events').del();
-  await knex('workflow_executions').del();
-  
-  // Get the tenant ID from the tenants table
-  const tenantRecord = await knex('tenants').select('tenant').first();
-  if (!tenantRecord) {
-    console.error('No tenant found in the database. Please run the tenant seed first.');
-    return;
-  }
-  
-  // Use the tenant ID from the database
-  const tenant = tenantRecord.tenant;
-  
-  // Check if there's a registration version for InvoiceApproval
-  let invoiceApprovalVersionId = null;
-  const registration = await knex('workflow_registrations')
-    .where('tenant', tenant)
-    .where('name', 'InvoiceApproval')
-    .first();
-    
-  if (registration) {
-    const versionRecord = await knex('workflow_registration_versions')
-      .where('tenant', tenant)
-      .where('registration_id', registration.registration_id)
-      .where('is_current', true)
-      .first();
-      
-    if (versionRecord) {
-      invoiceApprovalVersionId = versionRecord.version_id;
-    }
-  }
-  
-  // Create workflow executions
-  const workflowExecutions = [];
-  const workflowEvents = [];
-  const workflowActionResults = [];
-  
-  // 1. Invoice Approval Workflows
-  for (let i = 0; i < 10; i++) {
-    const status = i < 6 ? 'completed' : (i < 9 ? 'active' : 'failed');
-    const createdAt = randomRecentDate();
-    
-    // Determine current state based on status and progress
-    let currentState;
-    if (status === 'completed') {
-      currentState = 'paid';
-    } else if (status === 'failed') {
-      currentState = 'rejected';
-    } else {
-      // For active workflows, pick a random state
-      const activeStates = ['draft', 'submitted', 'approved'];
-      currentState = activeStates[Math.floor(Math.random() * activeStates.length)];
-    }
-    
-    // Create workflow execution
-    const execution = createWorkflowExecution(tenant, 'InvoiceApproval', status, createdAt, currentState, invoiceApprovalVersionId);
-    workflowExecutions.push(execution);
-    
-    // Create initial context data
-    const invoiceId = `INV-${1000 + i}`;
-    const invoiceAmount = Math.floor(Math.random() * 5000) + 500;
-    const submitter = wonderlandCharacters[Math.floor(Math.random() * wonderlandCharacters.length)];
-    
-    // Update context data with invoice information
-    const contextData = JSON.parse(execution.context_data);
-    contextData.data.invoice = {
-      id: invoiceId,
-      amount: invoiceAmount,
-      submitter: submitter,
-      status: 'draft'
-    };
-    execution.context_data = JSON.stringify(contextData);
-    
-    // Create initial state event
-    const initialEvent = createWorkflowEvent(
-      execution.execution_id,
-      tenant,
-      'workflow.started',
-      'none',
-      'draft',
-      createdAt,
-      {
-        workflow_name: 'InvoiceApproval',
-        initial_data: {
-          invoice: {
-            id: invoiceId,
-            amount: invoiceAmount,
-            submitter: submitter,
-            status: 'draft'
-          }
-        }
-      }
-    );
-    workflowEvents.push(initialEvent);
-    
-    // Add Submit event for all workflows
-    if (currentState !== 'draft' || status !== 'active') {
-      const submitEventTime = randomLaterDate(createdAt, 60);
-      
-      const submitEvent = createWorkflowEvent(
-        execution.execution_id,
-        tenant,
-        'Submit',
-        'draft',
-        'submitted',
-        submitEventTime,
-        {
-          submittedBy: submitter
-        }
-      );
-      workflowEvents.push(submitEvent);
-      
-      // Create action results for the submit event
-      workflowActionResults.push(
-        createWorkflowActionResult(
-          execution.execution_id,
-          tenant,
-          'send_notification',
-          submitEvent.event_id,
-          true,
-          randomLaterDate(submitEventTime, 1)
-        )
-      );
-      
-      workflowActionResults.push(
-        createWorkflowActionResult(
-          execution.execution_id,
-          tenant,
-          'log_audit_event',
-          submitEvent.event_id,
-          true,
-          randomLaterDate(submitEventTime, 2)
-        )
-      );
-      
-      // Add Approve/Reject event for workflows past submission
-      if (currentState !== 'submitted' || status !== 'active') {
-        const decisionEventTime = randomLaterDate(submitEventTime, 120);
-        const decisionEvent = status === 'failed' ? 'Reject' : 'Approve';
-        const nextState = status === 'failed' ? 'rejected' : 'approved';
-        const approver = wonderlandCharacters[Math.floor(Math.random() * wonderlandCharacters.length)];
-        
-        const decisionEventObj = createWorkflowEvent(
-          execution.execution_id,
-          tenant,
-          decisionEvent,
-          'submitted',
-          nextState,
-          decisionEventTime,
-          {
-            approver: approver
-          }
-        );
-        workflowEvents.push(decisionEventObj);
-        
-        // Create action results for the decision event
-        if (decisionEvent === 'Approve') {
-          // For approval
-          workflowActionResults.push(
-            createWorkflowActionResult(
-              execution.execution_id,
-              tenant,
-              'get_user_role',
-              decisionEventObj.event_id,
-              true,
-              randomLaterDate(decisionEventTime, 1)
-            )
-          );
-          
-          workflowActionResults.push(
-            createWorkflowActionResult(
-              execution.execution_id,
-              tenant,
-              'send_notification',
-              decisionEventObj.event_id,
-              true,
-              randomLaterDate(decisionEventTime, 2)
-            )
-          );
-          
-          workflowActionResults.push(
-            createWorkflowActionResult(
-              execution.execution_id,
-              tenant,
-              'update_invoice_status',
-              decisionEventObj.event_id,
-              true,
-              randomLaterDate(decisionEventTime, 3)
-            )
-          );
-          
-          // Add Pay event for completed workflows
-          if (status === 'completed') {
-            const payEventTime = randomLaterDate(decisionEventTime, 240);
-            
-            const payEvent = createWorkflowEvent(
-              execution.execution_id,
-              tenant,
-              'Pay',
-              'approved',
-              'paid',
-              payEventTime,
-              {}
-            );
-            workflowEvents.push(payEvent);
-            
-            // Create action results for the pay event
-            workflowActionResults.push(
-              createWorkflowActionResult(
-                execution.execution_id,
-                tenant,
-                'generate_payment',
-                payEvent.event_id,
-                true,
-                randomLaterDate(payEventTime, 1)
-              )
-            );
-            
-            workflowActionResults.push(
-              createWorkflowActionResult(
-                execution.execution_id,
-                tenant,
-                'record_payment',
-                payEvent.event_id,
-                true,
-                randomLaterDate(payEventTime, 2)
-              )
-            );
-            
-            workflowActionResults.push(
-              createWorkflowActionResult(
-                execution.execution_id,
-                tenant,
-                'send_receipt',
-                payEvent.event_id,
-                true,
-                randomLaterDate(payEventTime, 3)
-              )
-            );
-          }
-        } else {
-          // For rejection
-          workflowActionResults.push(
-            createWorkflowActionResult(
-              execution.execution_id,
-              tenant,
-              'send_notification',
-              decisionEventObj.event_id,
-              true,
-              randomLaterDate(decisionEventTime, 1)
-            )
-          );
-          
-          workflowActionResults.push(
-            createWorkflowActionResult(
-              execution.execution_id,
-              tenant,
-              'update_invoice_status',
-              decisionEventObj.event_id,
-              true,
-              randomLaterDate(decisionEventTime, 2)
-            )
-          );
-        }
-      }
-    }
-  }
-  
-  // Insert all the data
-  await knex('workflow_executions').insert(workflowExecutions);
-  await knex('workflow_events').insert(workflowEvents);
-  await knex('workflow_action_results').insert(workflowActionResults);
-  
-  console.log(`Inserted ${workflowExecutions.length} workflow executions`);
-  console.log(`Inserted ${workflowEvents.length} workflow events`);
-  console.log(`Inserted ${workflowActionResults.length} workflow action results`);
-=======
->>>>>>> 12eddfc1
 };