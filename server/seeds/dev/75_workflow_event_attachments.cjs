--- conflicted
+++ resolved
@@ -6,73 +6,4 @@
 const { v4: uuidv4 } = require('uuid');
 
 exports.seed = async function(knex) {
-<<<<<<< HEAD
-  // Get the tenant ID from the tenants table
-  const tenantRecord = await knex('tenants').select('tenant').first();
-  if (!tenantRecord) {
-    console.error('No tenant found in the database. Please run the tenant seed first.');
-    return;
-  }
-  
-  // Use the tenant ID from the database
-  const tenant = tenantRecord.tenant;
-  
-  // Get the InvoiceApproval workflow registration
-  const registration = await knex('workflow_registrations')
-    .where('tenant', tenant)
-    .where('name', 'InvoiceApproval')
-    .first();
-    
-  if (!registration) {
-    console.error('InvoiceApproval workflow registration not found. Please run the workflow_registrations seed first.');
-    return;
-  }
-  
-  // Check if event attachments already exist for this workflow
-  const existingAttachments = await knex('workflow_event_attachments')
-    .where('tenant', tenant)
-    .where('workflow_id', registration.registration_id)
-    .count('attachment_id as count')
-    .first();
-    
-  if (existingAttachments.count > 0) {
-    console.log('Event attachments for InvoiceApproval workflow already exist, skipping seed');
-    return;
-  }
-  
-  // Get the event IDs from the event_catalog table
-  const eventNames = ['Submit', 'Approve', 'Reject', 'Pay'];
-  const events = await knex('event_catalog')
-    .select('event_id', 'event_type')
-    .whereIn('event_type', eventNames)
-    .where('tenant', tenant);
-    
-  if (events.length === 0) {
-    console.error('No events found in the event catalog. Please run the event catalog seed first.');
-    return;
-  }
-  
-  console.log(`Found ${events.length} events in the event catalog`);
-  
-  // Create event attachments
-  const attachments = [];
-  
-  for (const event of events) {
-    attachments.push({
-      attachment_id: uuidv4(),
-      tenant: tenant,
-      workflow_id: registration.registration_id,
-      event_id: event.event_id,
-      is_active: true,
-      created_at: new Date().toISOString(),
-      updated_at: new Date().toISOString()
-    });
-  }
-  
-  // Insert the event attachments
-  await knex('workflow_event_attachments').insert(attachments);
-  
-  console.log(`Created ${attachments.length} event attachments for InvoiceApproval workflow`);
-=======
->>>>>>> 12eddfc1
 };