import { v4 as uuidv4 } from 'uuid';
import os from 'os';
import {
  getRedisStreamClient,
  RedisStreamClient
} from '@shared/workflow/streams/redisStreamClient.js';
import { WorkflowEventBase, WorkflowEventBaseSchema } from '@shared/workflow/streams/workflowEventSchema.js';
import { TypeScriptWorkflowRuntime } from '@shared/workflow/core/index.js';
import { createClient } from 'redis';
import logger from '@shared/core/logger.js';
import { getSecret } from '@shared/core/getSecret.js';
import { getAdminConnection } from '@shared/db/admin.js';
import { withAdminTransaction } from '@shared/db/index.js';
import { Knex } from 'knex';

// TODO: These utilities would need to be properly implemented or moved
// Currently they are in server/src/lib/workflow/util
const withRetry = async (fn: Function, options: any) => {
  return await fn();
};

const classifyError = (error: any, attempts?: number, options?: any) => {
  return {
    category: 'TRANSIENT',
    strategy: 'RETRY_IMMEDIATE',
    description: error instanceof Error ? error.message : String(error),
    isRetryable: true
  };
};

enum RecoveryStrategy {
  RETRY_IMMEDIATE = 'RETRY_IMMEDIATE',
  RETRY_WITH_BACKOFF = 'RETRY_WITH_BACKOFF',
  MANUAL_INTERVENTION = 'MANUAL_INTERVENTION'
}

enum ErrorCategory {
  TRANSIENT = 'TRANSIENT',
  RECOVERABLE = 'RECOVERABLE',
  PERMANENT = 'PERMANENT'
}

/**
 * Configuration options for the workflow worker
 */
export interface WorkflowWorkerConfig {
  pollIntervalMs: number;
  idleTimeoutMs: number;
  batchSize: number;
  maxRetries: number;
  healthCheckIntervalMs: number;
  metricsReportingIntervalMs: number;
  concurrencyLimit: number;
  shutdownTimeoutMs: number;
}

/**
 * Default configuration for workflow worker
 */
const DEFAULT_CONFIG: WorkflowWorkerConfig = {
  pollIntervalMs: 300000, // Poll every 5 minutes (300 seconds)
  idleTimeoutMs: 60000,
  batchSize: 10,
  maxRetries: 3,
  healthCheckIntervalMs: 300000, // Health check every 5 minutes
  metricsReportingIntervalMs: 300000, // Metrics every 5 minutes
  concurrencyLimit: 5,
  shutdownTimeoutMs: 30000
};

/**
 * Health status of the worker
 */
export interface WorkerHealth {
  status: 'healthy' | 'degraded' | 'unhealthy';
  workerId: string;
  uptime: number;
  eventsProcessed: number;
  eventsSucceeded: number;
  eventsFailed: number;
  lastError?: string;
  lastErrorTime?: string;
  activeEventCount: number;
  memoryUsage: {
    rss: number;
    heapTotal: number;
    heapUsed: number;
    external: number;
  };
}

/**
 * Worker service that processes workflow events from Redis Streams
 */
export class WorkflowWorker {
  private static createdConsumerGroups: Set<string> = new Set<string>();
  private running: boolean = false;
  private workerId: string;
  private redisStreamClient = getRedisStreamClient({
    consumerGroup: 'workflow-workers'
  });
  private workflowRuntime: TypeScriptWorkflowRuntime;
  private config: WorkflowWorkerConfig;
  private startTime: number = Date.now();
  private activeEventCount: number = 0;
  private healthCheckInterval?: NodeJS.Timeout;
  private metricsReportingInterval?: NodeJS.Timeout;
  private activePromises: Set<Promise<void>> = new Set();
  
  // Metrics
  private eventsProcessed: number = 0;
  private eventsSucceeded: number = 0;
  private eventsFailed: number = 0;
  private lastError?: Error;
  private lastErrorTime?: Date;
  private processingTimes: number[] = [];
  
  /**
   * Create a new workflow worker
   * @param workflowRuntime Workflow runtime instance
   * @param config Worker configuration
   */
  constructor(workflowRuntime: TypeScriptWorkflowRuntime, config: Partial<WorkflowWorkerConfig> = {}) {
    this.workflowRuntime = workflowRuntime;
    this.config = { ...DEFAULT_CONFIG, ...config };
    
    // Generate a unique worker ID based on hostname, process ID, and a random UUID
    this.workerId = `${os.hostname()}-${process.pid}-${uuidv4().substring(0, 8)}`;
    
    logger.info(`[WorkflowWorker] Created worker with ID: ${this.workerId}`);
  }
  
  /**
   * Start the worker
   */
  async start(): Promise<void> {
    if (this.running) {
      logger.info(`[WorkflowWorker] Worker ${this.workerId} is already running`);
      return;
    }
    
    this.running = true;
    this.startTime = Date.now();
    logger.info(`[WorkflowWorker] Starting worker ${this.workerId}`);
    
    try {
      // Initialize Redis Stream client
      await this.redisStreamClient.initialize();
      
      // Set up signal handlers for graceful shutdown
      this.setupSignalHandlers();
      
      // Start health check interval
      this.startHealthCheck();
      
      // Start metrics reporting interval
      this.startMetricsReporting();
      
      // Start processing events from Redis Streams
      await this.startEventProcessing();
      
      // Log that we're listening to the global event stream
      logger.info(`[WorkflowWorker] Listening to global event stream: workflow:events:global (registered as 'global')`);
      
      logger.info(`[WorkflowWorker] Worker ${this.workerId} started successfully`);
    } catch (error) {
      logger.error(`[WorkflowWorker] Failed to start worker ${this.workerId}:`, error);
      this.running = false;
      throw error;
    }
  }
  
  /**
   * Stop the worker
   */
  async stop(): Promise<void> {
    if (!this.running) {
      logger.info(`[WorkflowWorker] Worker ${this.workerId} is already stopped`);
      return;
    }
    
    logger.info(`[WorkflowWorker] Stopping worker ${this.workerId}`);
    this.running = false;
    
    // Stop health check interval
    if (this.healthCheckInterval) {
      clearInterval(this.healthCheckInterval);
      this.healthCheckInterval = undefined;
    }
    
    // Stop metrics reporting interval
    if (this.metricsReportingInterval) {
      clearInterval(this.metricsReportingInterval);
      this.metricsReportingInterval = undefined;
    }
    
    // Wait for active event processing to complete with timeout
    if (this.activePromises.size > 0) {
      logger.info(`[WorkflowWorker] Waiting for ${this.activePromises.size} active events to complete`);
      
      try {
        const timeoutPromise = new Promise<void>((_, reject) => {
          setTimeout(() => reject(new Error('Shutdown timeout exceeded')), this.config.shutdownTimeoutMs);
        });
        
        const allPromises = Promise.all(Array.from(this.activePromises));
        await Promise.race([allPromises, timeoutPromise]);
        
        logger.info(`[WorkflowWorker] All active events completed successfully`);
      } catch (error) {
        logger.warn(`[WorkflowWorker] Shutdown timeout exceeded, some events may not have completed processing`);
      }
    }
    
    // Stop the Redis Stream client consumer
    this.redisStreamClient.stopConsumer();
    
    // Close Redis connection
    // Stop event processing
    await this.stopEventProcessing();
    
    // Close Redis connection
    await this.redisStreamClient.close();
    
    logger.info(`[WorkflowWorker] Worker ${this.workerId} stopped`);
  }
  
  /**
   * Get the health status of the worker
   */
  getHealth(): WorkerHealth {
    const memoryUsage = process.memoryUsage();
    const uptime = Date.now() - this.startTime;
    
    let status: 'healthy' | 'degraded' | 'unhealthy' = 'healthy';
    
    // Determine health status based on metrics
    if (this.lastError && Date.now() - (this.lastErrorTime?.getTime() || 0) < 5 * 60 * 1000) {
      // Error in the last 5 minutes
      status = 'degraded';
    }
    
    if (this.activeEventCount >= this.config.concurrencyLimit) {
      // Worker is at capacity
      status = 'degraded';
    }
    
    if (!this.running) {
      status = 'unhealthy';
    }
    
    return {
      status,
      workerId: this.workerId,
      uptime,
      eventsProcessed: this.eventsProcessed,
      eventsSucceeded: this.eventsSucceeded,
      eventsFailed: this.eventsFailed,
      lastError: this.lastError?.message,
      lastErrorTime: this.lastErrorTime?.toISOString(),
      activeEventCount: this.activeEventCount,
      memoryUsage: {
        rss: memoryUsage.rss,
        heapTotal: memoryUsage.heapTotal,
        heapUsed: memoryUsage.heapUsed,
        external: memoryUsage.external
      }
    };
  }
  
  /**
   * Start the health check interval
   */
  private startHealthCheck(): void {
    this.healthCheckInterval = setInterval(() => {
      try {
        const health = this.getHealth();
        
        logger.debug(`[WorkflowWorker] Health check: ${health.status}`);
        
        // If health is degraded or unhealthy, log at a higher level
        if (health.status !== 'healthy') {
          logger.warn(`[WorkflowWorker] Worker health degraded: ${health.status}`);
        }
      } catch (error) {
        logger.error(`[WorkflowWorker] Error in health check:`, error);
      }
    }, this.config.healthCheckIntervalMs);
  }
  
  /**
   * Start the metrics reporting interval
   */
  private startMetricsReporting(): void {
    this.metricsReportingInterval = setInterval(() => {
      try {
        // Calculate average processing time
        const avgProcessingTime = this.processingTimes.length > 0
          ? this.processingTimes.reduce((sum, time) => sum + time, 0) / this.processingTimes.length
          : 0;
        
        // Reset processing times array to avoid unbounded growth
        this.processingTimes = [];
        
        logger.info(`[WorkflowWorker] Metrics report`, {
          workerId: this.workerId,
          eventsProcessed: this.eventsProcessed,
          eventsSucceeded: this.eventsSucceeded,
          eventsFailed: this.eventsFailed,
          activeEventCount: this.activeEventCount,
          avgProcessingTimeMs: avgProcessingTime,
          uptime: Date.now() - this.startTime
        });
      } catch (error) {
        logger.error(`[WorkflowWorker] Error in metrics reporting:`, error);
      }
    }, this.config.metricsReportingIntervalMs);
  }
  
  /**
   * Set up signal handlers for graceful shutdown
   */
  private setupSignalHandlers(): void {
    const signals = ['SIGINT', 'SIGTERM', 'SIGHUP'];
    
    for (const signal of signals) {
      process.on(signal, async () => {
        logger.info(`[WorkflowWorker] Received ${signal}, shutting down gracefully...`);
        await this.stop();
      });
    }
  }
  /**
   * Start processing events from Redis Streams
   * This method sets up event processing from Redis Streams and database
   */
  private async startEventProcessing(): Promise<void> {
    logger.info(`[WorkflowWorker] Starting event processing`);
    
    try {
      // Subscribe to the global event stream for new events
      await this.subscribeToGlobalEventStream();
      
<<<<<<< HEAD
      // Schedule periodic check for pending events (as a safety net)
      // This runs less frequently since Redis streams are the primary mechanism
      setInterval(() => this.processPendingEvents(), this.config.pollIntervalMs);
=======
      // Process any pending events from the database
      // Temporarily commented out to avoid connection pool issues during startup
      // await this.processPendingEvents();
>>>>>>> 5ed1e744
      
      logger.info(`[WorkflowWorker] Event processing started successfully`);
      logger.info(`[WorkflowWorker] Listening to global event stream: workflow:events:global`);
    } catch (error) {
      logger.error(`[WorkflowWorker] Failed to start event processing:`, error);
      throw error;
    }
  }
  
  /**
   * Stop event processing
   */
  private async stopEventProcessing(): Promise<void> {
    logger.info(`[WorkflowWorker] Stopping event processing`);
    
    // Unsubscribe from all event streams
    // The Redis client will handle this when closed
  }
  
  /**
   * Subscribe to the global event stream
   * This stream contains all events that need to be processed by workflows
   */
  private async subscribeToGlobalEventStream(): Promise<void> {
    // Use 'global' as the stream name - the RedisStreamClient will add the 'workflow:events:' prefix
    const streamName = 'global';
    // Use the same consumer group as configured in RedisStreamClient
    const consumerGroup = 'workflow-processors';
    
    try {
      // Create a stream name for the consumer group
      // Note: We don't add the prefix here because the RedisStreamClient will add it
      const streamKey = streamName;
      
      try {
        // Try to create the consumer group
        // Since getClient is private in RedisStreamClient, we'll use a workaround
        // by initializing the client first and then using Redis commands directly
        await this.redisStreamClient.initialize();
        
        // Use the Redis client through a custom method
        await this.createConsumerGroup(streamKey, consumerGroup);
        logger.info(`[WorkflowWorker] Created consumer group for stream: ${streamKey}`);
      } catch (err: any) {
        if (err.message && err.message.includes('BUSYGROUP')) {
          logger.info(`[WorkflowWorker] Consumer group already exists for stream: ${streamKey}`);
        } else {
          logger.error(`[WorkflowWorker] Error creating consumer group:`, err);
          throw err;
        }
      }
      
      // Register a consumer for the global event stream
      this.redisStreamClient.registerConsumer(
        streamName,
        this.processGlobalEvent.bind(this)
      );
      
      logger.info(`[WorkflowWorker] Subscribed to global event stream: ${streamName}`);
    } catch (error) {
      logger.error(`[WorkflowWorker] Failed to subscribe to global event stream:`, error);
      throw error;
    }
  }
  
  /**
   * Process a global event from Redis Streams
   * This method is called when a new event is received from the global event stream
   *
   * @param event The workflow event to process
   */
  private async processGlobalEvent(event: WorkflowEventBase): Promise<void> {
    try {
      logger.info(`[WorkflowWorker] Processing global event from Redis:`, {
        eventId: event.event_id,
        eventType: event.event_type,
        tenant: event.tenant
      });
      
      // The event is already parsed by the RedisStreamClient
      const eventData = event;
      
      // Validate the event against the WorkflowEventBaseSchema
      try {
        WorkflowEventBaseSchema.parse(eventData);
      } catch (validationError) {
        logger.error(`[WorkflowWorker] Invalid event format:`, validationError);
        throw new Error(`Invalid event format: ${validationError instanceof Error ? validationError.message : String(validationError)}`);
      }
      
      // Now we know the event has the correct structure
      logger.info(`[WorkflowWorker] Processing global event of type ${eventData.event_type}`, {
        eventId: eventData.event_id,
        eventType: eventData.event_type,
        payload: eventData.payload
      });
      
      console.log(`[TENANT-DEBUG] WorkflowWorker received global event: tenant=${eventData.tenant}, eventType=${eventData.event_type}, eventId=${eventData.event_id}`);
      
      // Extract tenant from the event
      const tenant = eventData.tenant;
      if (!tenant) {
        logger.error(`[WorkflowWorker] Event is missing tenant ID, cannot process`);
        console.log(`[TENANT-DEBUG] WorkflowWorker ERROR: Event missing tenant ID: eventId=${eventData.event_id}, eventType=${eventData.event_type}`);
        return;
      }
      
      console.log(`[TENANT-DEBUG] WorkflowWorker extracted tenant from event: tenant=${tenant}, eventType=${eventData.event_type}`);
      
      // Check if this is a test event with a specific version_id in the payload
      // If so, we can directly start the workflow with that version_id
      const versionId = eventData.payload?.versionId;
      const workflowId = eventData.payload?.workflowId;
      const isTestEvent = eventData.payload?.isTestEvent === true;
      
      if (versionId && workflowId && isTestEvent) {
        logger.info(`[WorkflowWorker] Test event detected with specific version_id: ${versionId}`, {
          workflowId,
          versionId,
          eventType: eventData.event_type
        });
        
        // Use transaction for test event processing
        await withAdminTransaction(async (trx) => {
          // Get the workflow registration directly by ID and version
          const registration = await trx('workflow_registrations as wr')
            .join('workflow_registration_versions as wrv', function() {
              this.on('wrv.registration_id', '=', 'wr.registration_id')
                  .andOn('wrv.tenant', '=', 'wr.tenant');
            })
            .where({
              'wr.registration_id': workflowId,
              'wr.tenant': tenant,
              'wrv.version_id': versionId
            })
            .select(
              'wr.registration_id',
              'wr.name',
              'wr.description',
              'wr.tags',
              'wr.status',
              'wrv.version_id',
              'wrv.version',
              'wrv.definition'
            )
            .first();
          
          if (registration) {
            logger.info(`[WorkflowWorker] Starting test workflow with specific version`, {
              workflowId,
              versionId,
              name: registration.name
            });
            
            // Start the workflow using the version ID
            const result = await this.workflowRuntime.startWorkflowByVersionId(trx, {
              tenant: eventData.tenant,
              initialData: {
                eventId: eventData.event_id,
                eventType: eventData.event_type,
                eventName: eventData.event_name,
                eventPayload: eventData.payload || {},
                triggerEvent: eventData
              },
              userId: eventData.user_id,
              versionId: versionId as string,
              isSystemManaged: false // For this test event path, the preceding query only fetches tenant workflows
            });
            
            // Submit the original event to the workflow
            await this.workflowRuntime.submitEvent(trx, {
              execution_id: result.executionId,
              event_name: eventData.event_name,
              payload: eventData.payload,
              user_id: eventData.user_id,
              tenant: eventData.tenant
            });
          } else {
            logger.error(`[WorkflowWorker] Test workflow with ID ${workflowId} and version ${versionId} not found`);
          }
        });
        
        return; // Skip the normal workflow attachment lookup
      }
      
      // eventData is WorkflowEventBase, already parsed by RedisStreamClient's consumer handler
      // before calling this.processGlobalEvent

      // Determine if the event is for an existing execution or a trigger for a new one.
      // Instance events typically have event_type 'workflow' and a defined execution_id.
      if (eventData.execution_id && eventData.event_type === 'workflow') {
        logger.info(`[WorkflowWorker] Global event ${eventData.event_id} is for existing execution ${eventData.execution_id}. Routing to processQueuedEvent.`, { eventName: eventData.event_name });
        
        await withAdminTransaction(async (trx) => {
          // Find the processing_id from the workflow_event_processing table.
          // This record should have been created by TypeScriptWorkflowRuntime.enqueueEvent.
          const processingRecord = await trx('workflow_event_processing')
            .where({
              event_id: eventData.event_id,
              execution_id: eventData.execution_id, // Ensure we get the right one if event_id isn't globally unique
              tenant: eventData.tenant
            })
            .first();

          if (processingRecord) {
            // Call processQueuedEvent with all necessary parameters.
            // processQueuedEvent will handle updating the processingRecord's status,
            // loading the full execution state, applying the event, and notifying listeners.
            await this.workflowRuntime.processQueuedEvent(trx, {
              eventId: eventData.event_id,
              executionId: eventData.execution_id || '',
              processingId: processingRecord.processing_id, // Crucial: use the ID from the DB record
              workerId: this.workerId,
              tenant: eventData.tenant
            });
            logger.info(`[WorkflowWorker] Routed event ${eventData.event_id} to processQueuedEvent for execution ${eventData.execution_id}.`);
          } else {
            // This case should be rare if enqueueEvent always creates a processing record.
            // It might happen if an event is published to global stream bypassing enqueueEvent's DB operations,
            // or if there's a race condition/delay in DB commit vs Redis publish.
            logger.error(`[WorkflowWorker] Could not find processing record for event ${eventData.event_id} (execution: ${eventData.execution_id}) from global stream. Event may not be processed correctly by this path.`);
            // Consider if fallback to processPendingEvents is sufficient or if specific error handling is needed.
          }
        });
      } else {
        // Event is treated as a trigger for new workflows.
        logger.info(`[WorkflowWorker] Global event ${eventData.event_id} (type: ${eventData.event_type}, execution_id: ${eventData.execution_id || 'N/A'}) treated as a trigger for new workflows.`);
        
        // Special logging for INBOUND_EMAIL_RECEIVED events
        if (eventData.event_type === 'INBOUND_EMAIL_RECEIVED') {
          console.log(`[TENANT-DEBUG] WorkflowWorker processing INBOUND_EMAIL_RECEIVED event: tenant=${tenant}, eventId=${eventData.event_id}, payload=${JSON.stringify(eventData.payload)}`);
        }
        
        await withAdminTransaction(async (trx) => {
          const attachedWorkflows = await this.findAttachedWorkflows(eventData.event_type, tenant, trx);
        
          if (attachedWorkflows.length === 0) {
            logger.info(`[WorkflowWorker] No workflows attached to event type ${eventData.event_type} for new workflow instantiation.`);
            return;
          }
          
          for (const attachment of attachedWorkflows) {
            // Pass the full eventData object to startWorkflowFromEvent with transaction
            await this.startWorkflowFromEvent(attachment.workflow_id, attachment.isSystemManaged, eventData, trx);
          }
        });
      }
    } catch (error) {
      logger.error(`[WorkflowWorker] Error processing global event:`, error);
      // Don't rethrow the error to allow processing to continue
    }
  }
  
  /**
   * Find workflows attached to an event type
   *
   * @param eventType The event type
   * @param tenant The tenant ID
   * @param trx Optional transaction to use
   * @returns Array of workflow IDs
   */
  private async findAttachedWorkflows(eventType: string, tenant: string, trx?: Knex.Transaction): Promise<{ workflow_id: string; isSystemManaged: boolean }[]> { // Updated return type
    try {
      logger.info(`[WorkflowWorker] Finding workflows attached to event type ${eventType} for tenant ${tenant}`);
      console.log(`[TENANT-DEBUG] WorkflowWorker finding attached workflows: tenant=${tenant}, eventType=${eventType}`);
      
      return await withAdminTransaction(async (txn) => {
        const transaction = trx || txn;
        const results: { workflow_id: string; isSystemManaged: boolean }[] = [];

        logger.info(`[WorkflowWorker] Searching for tenant workflow attachments...`);

        // Step 1: Query tenant-specific workflow_event_attachments for the given eventType and tenant
        const tenantAttachments = await transaction('workflow_event_attachments as wea')
          .where({
            'wea.event_type': eventType,
            'wea.tenant': tenant,
            'wea.is_active': true
          })
          .select('wea.workflow_id as workflow_id');

<<<<<<< HEAD
        // Step 1b: Also query system_workflow_event_attachments for system workflows
        // First, find the event_id from system_event_catalog
        const systemEvent = await trx('system_event_catalog')
          .where('event_type', eventType)
          .first();
          
        let systemAttachments = [];
        if (systemEvent) {
          systemAttachments = await trx('system_workflow_event_attachments as swea')
            .where({
              'swea.event_id': systemEvent.event_id,
              'swea.is_active': true
            })
            .select('swea.workflow_id as workflow_id');
        }

        if (attachments.length === 0 && systemAttachments.length === 0) {
          logger.info(`[WorkflowWorker] No attachments found in workflow_event_attachments or system_workflow_event_attachments for event type ${eventType}`);
          return [];
=======
        logger.info(`[WorkflowWorker] Found ${tenantAttachments.length} tenant workflow attachments for event type ${eventType}`);

        // Add tenant workflows (they are not system managed)
        for (const attachment of tenantAttachments) {
          results.push({
            workflow_id: attachment.workflow_id,
            isSystemManaged: false
          });
>>>>>>> 5ed1e744
        }
        
        // Combine both tenant and system attachments
        const allAttachments = [...attachments, ...systemAttachments];

<<<<<<< HEAD
        const workflowIds = allAttachments.map(att => att.workflow_id);
=======
        // Step 2: Query system workflow attachments by looking up the event in system_event_catalog
        // and then finding attachments via system_workflow_event_attachments
        const systemEvent = await transaction('system_event_catalog')
          .where({ event_type: eventType })
          .first();
>>>>>>> 5ed1e744

        if (systemEvent) {
          logger.info(`[WorkflowWorker] Found system event ${systemEvent.event_id} for event type ${eventType}`);
          
          const systemAttachments = await transaction('system_workflow_event_attachments as swea')
            .where({
              'swea.event_id': systemEvent.event_id,
              'swea.is_active': true
            })
            .select('swea.workflow_id as workflow_id');

          logger.info(`[WorkflowWorker] Found ${systemAttachments.length} system workflow attachments for event type ${eventType}`);

<<<<<<< HEAD
        // Step 3: Construct the results with the correct isSystemManaged flag
        // If a workflow_id from workflow_event_attachments is found in system_workflow_registrations,
        // then isSystemManaged is true. Otherwise, it's false.
        const results = allAttachments.map(attachment => ({
          workflow_id: attachment.workflow_id,
          isSystemManaged: systemWorkflowIds.has(attachment.workflow_id)
        }));
=======
          // Add system workflows (they are system managed)
          for (const attachment of systemAttachments) {
            results.push({
              workflow_id: attachment.workflow_id,
              isSystemManaged: true
            });
          }
        } else {
          logger.info(`[WorkflowWorker] No system event found for event type ${eventType}`);
        }
>>>>>>> 5ed1e744

        logger.info(`[WorkflowWorker] Found ${results.length} total workflows attached to event type ${eventType}`, {
          tenantWorkflows: tenantAttachments.length,
          systemWorkflows: results.filter(r => r.isSystemManaged).length,
          eventType,
          tenant
        });
        
        console.log(`[TENANT-DEBUG] WorkflowWorker found attached workflows: tenant=${tenant}, eventType=${eventType}, totalWorkflows=${results.length}`);

        return results;
      }, trx);
    } catch (error) {
      logger.error(`[WorkflowWorker] Error finding attached workflows for event type ${eventType}:`, error);
      return [];
    }
  }
  
  /**
   * Start a workflow from an event
   *
   * @param workflowId The workflow registration ID
   * @param isSystemManaged Flag indicating if it's a system workflow
   * @param event The event that triggered the workflow
   */
   private async startWorkflowFromEvent(
    workflowId: string,
    isSystemManaged: boolean, // Added parameter
    event: any,
    trx?: Knex.Transaction
  ): Promise<void> {
    try {
      logger.info(`[WorkflowWorker] Starting ${isSystemManaged ? 'system' : 'tenant'} workflow ${workflowId} from event`, {
        workflowId,
        isSystemManaged, // Log the flag
        eventId: event.event_id,
        eventType: event.event_type,
        tenant: event.tenant
      });
      
      console.log(`[TENANT-DEBUG] WorkflowWorker starting workflow from event: tenant=${event.tenant}, workflowId=${workflowId}, eventType=${event.event_type}`);
      
      // Get the workflow registration, passing the system flag and transaction connection
      const workflow = await this.getWorkflowRegistration(workflowId, event.tenant, isSystemManaged, trx);

      if (!workflow) {
        logger.error(`[WorkflowWorker] Workflow ${workflowId} not found`);
        return;
      }
      
      // Log the workflow details for debugging
      logger.info(`[WorkflowWorker] Found workflow registration:`, {
        workflowId,
        name: workflow.name,
        definition: workflow.definition ? 'present' : 'missing'
      });
      
      // Use the existing transaction or create a new one
      await withAdminTransaction(async (txn) => {
        const transaction = trx || txn;
        // Log the workflow details
        logger.info(`[WorkflowWorker] Starting workflow by version ID: ${workflow.version_id}`, {
          workflowId,
          workflowName: workflow.name,
          version_id: workflow.version_id,
          definitionMetadata: workflow.definition?.metadata
        });
        
        // Start the workflow using the version ID
        console.log(`[TENANT-DEBUG] WorkflowWorker about to start workflow: tenant=${event.tenant}, workflowId=${workflowId}, versionId=${workflow.version_id}`);
        
        const result = await this.workflowRuntime.startWorkflowByVersionId(transaction, {
          tenant: event.tenant,
          initialData: {
            eventId: event.event_id,
            eventType: event.event_type,
            eventName: event.event_name,
            eventPayload: event.payload || {},
            triggerEvent: event
          },
          userId: event.user_id,
          versionId: workflow.version_id, // Pass the version_id
          isSystemManaged: isSystemManaged // Pass the isSystemManaged flag
        });
        
        console.log(`[TENANT-DEBUG] WorkflowWorker started workflow: tenant=${event.tenant}, executionId=${result.executionId}, workflowId=${workflowId}`);
        
        logger.info(`[WorkflowWorker] Started workflow ${workflow.name} with execution ID ${result.executionId}`, {
          workflowId,
          workflowName: workflow.name,
          executionId: result.executionId,
          eventId: event.event_id
        });
        
        // Submit the original event to the workflow
        console.log(`[TENANT-DEBUG] WorkflowWorker about to submit event to workflow: tenant=${event.tenant}, executionId=${result.executionId}, eventName=${event.event_name}`);
        
        await this.workflowRuntime.submitEvent(transaction, {
          execution_id: result.executionId,
          event_name: event.event_name,
          payload: event.payload,
          user_id: event.user_id,
          tenant: event.tenant
        });
        
        console.log(`[TENANT-DEBUG] WorkflowWorker submitted event to workflow: tenant=${event.tenant}, executionId=${result.executionId}, eventName=${event.event_name}`);
        
        logger.info(`[WorkflowWorker] Submitted event ${event.event_name} to workflow execution ${result.executionId}`);
      }, trx);
    } catch (error) {
      logger.error(`[WorkflowWorker] Error starting workflow ${workflowId} from event:`, error);
    }
  }
  
  /**
   * Get a workflow registration by ID
   *
   * @param workflowId The workflow ID
   * @param tenant The tenant ID
   * @returns The workflow registration or null if not found
   */
  private async getWorkflowRegistration(
    workflowId: string,
    tenant: string,
    isSystemManaged: boolean, // Added parameter
    knexConnection?: Knex | Knex.Transaction
  ): Promise<any> { // Consider defining a specific return type
    try {
      // Use provided connection or get a new one
      const db = knexConnection || await getAdminConnection();

      const registrationTable = isSystemManaged ? 'system_workflow_registrations' : 'workflow_registrations';
      const versionTable = isSystemManaged ? 'system_workflow_registration_versions' : 'workflow_registration_versions';
      const tenantFilter = isSystemManaged ? {} : { 'wr.tenant': tenant };

      // Query the appropriate tables based on isSystemManaged
      const registration = await db(`${registrationTable} as wr`)
        .join(`${versionTable} as wrv`, function() {
          this.on('wrv.registration_id', '=', 'wr.registration_id');
          // No tenant join needed for system tables or version table here
          // if (!isSystemManaged) {
          //   // Only join on tenant for tenant workflows - Redundant due to where clause?
          //   // this.andOn('wrv.tenant', '=', 'wr.tenant');
          // }
          this.andOn('wrv.is_current', '=', db.raw('true'));
        })
        .where({
          'wr.registration_id': workflowId,
          ...tenantFilter // Apply tenant filter only if not system managed
        })
        .select(
          'wr.registration_id',
          'wr.name',
          'wr.description',
          'wr.tags',
          'wr.status',
          'wrv.version_id', // Need version_id to start the workflow
          'wrv.version',
          'wrv.code as definition' // Use 'code' column and alias as 'definition'
          // Add other fields if needed
        )
        .first();

      if (registration) {
        logger.info(`[WorkflowWorker] Found ${isSystemManaged ? 'system' : 'tenant'} workflow registration:`, {
          workflowId,
          name: registration.name,
          version_id: registration.version_id,
          isSystemManaged
        });
        
        console.log(`[TENANT-DEBUG] WorkflowWorker found workflow registration: tenant=${tenant}, workflowId=${workflowId}, name=${registration.name}, isSystemManaged=${isSystemManaged}`);
      } else {
         logger.warn(`[WorkflowWorker] ${isSystemManaged ? 'System' : 'Tenant'} workflow registration not found:`, {
          workflowId,
          tenant: isSystemManaged ? undefined : tenant,
          isSystemManaged
        });
        
        console.log(`[TENANT-DEBUG] WorkflowWorker workflow registration NOT FOUND: tenant=${tenant}, workflowId=${workflowId}, isSystemManaged=${isSystemManaged}`);
      }

      return registration; // Return the fetched registration or null
    } catch (error) {
      logger.error(`[WorkflowWorker] Error getting ${isSystemManaged ? 'system' : 'tenant'} workflow registration ${workflowId}:`, error);
      console.log(`[TENANT-DEBUG] WorkflowWorker ERROR getting workflow registration: tenant=${tenant}, workflowId=${workflowId}, error=${error.message}`);
      return null;
    }
  }
  
  /**
   * Process pending events from the database
   * This method processes events that were persisted but not yet processed
   */
  private async processPendingEvents(): Promise<void> {
    logger.info(`[WorkflowWorker] 🔥 HOT RELOAD TEST: File change detected at ${new Date().toISOString()}! 🔥`);
    logger.info(`[WorkflowWorker] 🔥 WORKFLOW-WORKER SOURCE CHANGE: This should trigger hot reload! 🔥`);
    logger.info(`[WorkflowWorker] 🔧 ADMIN CONNECTION DEBUG: Testing detailed transaction logging`);
    try {
      await withAdminTransaction(async (trx) => {
        // Query for pending events
        const pendingEvents = await trx('workflow_event_processing')
          .where('status', 'pending')
          .orWhere('status', 'published')
          .orderBy('created_at', 'asc')
          .limit(this.config.batchSize);
        
        if (pendingEvents.length === 0) {
          logger.debug(`[WorkflowWorker] No pending events to process`);
          return;
        }
        
        logger.info(`[WorkflowWorker] Found ${pendingEvents.length} pending events to process`);
        
        // Process each pending event
        for (const processingRecord of pendingEvents) {
          try {
            // Process the event
            await this.workflowRuntime.processQueuedEvent(trx, {
              eventId: processingRecord.event_id,
              executionId: processingRecord.execution_id,
              processingId: processingRecord.processing_id,
              workerId: this.workerId,
              tenant: processingRecord.tenant
            });
            
            logger.info(`[WorkflowWorker] Successfully processed event ${processingRecord.event_id}`);
          } catch (error) {
            logger.error(`[WorkflowWorker] Error processing event ${processingRecord.event_id}:`, error);
            
            // Update the processing record to mark it as failed within the same transaction
            await trx('workflow_event_processing')
              .where({
                processing_id: processingRecord.processing_id,
                tenant: processingRecord.tenant
              })
              .update({
                status: 'failed',
                error_message: error instanceof Error ? error.message : String(error),
                attempt_count: trx.raw('attempt_count + 1'),
                last_attempt: new Date().toISOString(),
                updated_at: new Date().toISOString()
              });
          }
        }
      });
<<<<<<< HEAD
    } catch (error) {
      logger.error(`[WorkflowWorker] Error processing pending events:`, error);
=======
      
      // Only process pending events once at startup - new events come via Redis streams
      logger.debug(`[WorkflowWorker] Startup pending events processing complete. New events will be processed via Redis streams.`);
    } catch (error) {
      logger.error(`[WorkflowWorker] Error processing pending events:`, error);
      
      // Do not retry automatically - this is startup processing only
      logger.error(`[WorkflowWorker] Failed to process startup pending events. Manual intervention may be required.`);
>>>>>>> 5ed1e744
    }
  }
  
  /**
   * Create a consumer group for a stream
   * This is a workaround for the private getClient method in RedisStreamClient
   *
   * @param streamKey The stream key
   * @param consumerGroup The consumer group name
   */
  private async createConsumerGroup(streamKey: string, consumerGroup: string): Promise<void> {
    // Add the prefix to the stream key since we're using Redis directly here
    const prefixedStreamKey = `workflow:events:${streamKey}`;
    
    // Check if we've already created this consumer group
    if (WorkflowWorker.createdConsumerGroups.has(prefixedStreamKey)) {
      // logger.debug(`[WorkflowWorker] Consumer group already ensured for stream: ${prefixedStreamKey}`);
      return;
    }
    
    try {
      // Use the Redis client through the Node.js redis client directly
      // This is a workaround since we can't access the private getClient method
      const password = await getSecret('redis_password', 'REDIS_PASSWORD');
      if (!password) {
        logger.warn('[WorkflowWorker] No Redis password configured - this is not recommended for production');
      }

      const client = createClient({
        url: `redis://${process.env.REDIS_HOST || 'localhost'}:${process.env.REDIS_PORT || '6379'}`,
        password
      });
      
      await client.connect();
      
      try {
        logger.info(`[WorkflowWorker] Creating consumer group ${consumerGroup} for stream: ${prefixedStreamKey}`);
        await client.xGroupCreate(prefixedStreamKey, consumerGroup, '0', {
          MKSTREAM: true
        });
        logger.info(`[WorkflowWorker] Successfully created consumer group ${consumerGroup} for stream: ${prefixedStreamKey}`);
        // Add to the set of created consumer groups
        WorkflowWorker.createdConsumerGroups.add(prefixedStreamKey);
      } catch (err: any) {
        if (err.message && err.message.includes('BUSYGROUP')) {
          logger.info(`[WorkflowWorker] Consumer group ${consumerGroup} already exists for stream: ${prefixedStreamKey}`);
          // Add to the set of created consumer groups even if it already existed
          WorkflowWorker.createdConsumerGroups.add(prefixedStreamKey);
        } else {
          logger.error(`[WorkflowWorker] Error in xGroupCreate:`, err);
          throw err;
        }
      } finally {
        await client.quit();
      }
    } catch (error) {
      logger.error(`[WorkflowWorker] Error creating consumer group:`, error);
      throw error;
    }
  }
}<|MERGE_RESOLUTION|>--- conflicted
+++ resolved
@@ -341,15 +341,9 @@
       // Subscribe to the global event stream for new events
       await this.subscribeToGlobalEventStream();
       
-<<<<<<< HEAD
       // Schedule periodic check for pending events (as a safety net)
       // This runs less frequently since Redis streams are the primary mechanism
       setInterval(() => this.processPendingEvents(), this.config.pollIntervalMs);
-=======
-      // Process any pending events from the database
-      // Temporarily commented out to avoid connection pool issues during startup
-      // await this.processPendingEvents();
->>>>>>> 5ed1e744
       
       logger.info(`[WorkflowWorker] Event processing started successfully`);
       logger.info(`[WorkflowWorker] Listening to global event stream: workflow:events:global`);
@@ -631,27 +625,6 @@
           })
           .select('wea.workflow_id as workflow_id');
 
-<<<<<<< HEAD
-        // Step 1b: Also query system_workflow_event_attachments for system workflows
-        // First, find the event_id from system_event_catalog
-        const systemEvent = await trx('system_event_catalog')
-          .where('event_type', eventType)
-          .first();
-          
-        let systemAttachments = [];
-        if (systemEvent) {
-          systemAttachments = await trx('system_workflow_event_attachments as swea')
-            .where({
-              'swea.event_id': systemEvent.event_id,
-              'swea.is_active': true
-            })
-            .select('swea.workflow_id as workflow_id');
-        }
-
-        if (attachments.length === 0 && systemAttachments.length === 0) {
-          logger.info(`[WorkflowWorker] No attachments found in workflow_event_attachments or system_workflow_event_attachments for event type ${eventType}`);
-          return [];
-=======
         logger.info(`[WorkflowWorker] Found ${tenantAttachments.length} tenant workflow attachments for event type ${eventType}`);
 
         // Add tenant workflows (they are not system managed)
@@ -660,21 +633,13 @@
             workflow_id: attachment.workflow_id,
             isSystemManaged: false
           });
->>>>>>> 5ed1e744
         }
-        
-        // Combine both tenant and system attachments
-        const allAttachments = [...attachments, ...systemAttachments];
-
-<<<<<<< HEAD
-        const workflowIds = allAttachments.map(att => att.workflow_id);
-=======
+
         // Step 2: Query system workflow attachments by looking up the event in system_event_catalog
         // and then finding attachments via system_workflow_event_attachments
         const systemEvent = await transaction('system_event_catalog')
           .where({ event_type: eventType })
           .first();
->>>>>>> 5ed1e744
 
         if (systemEvent) {
           logger.info(`[WorkflowWorker] Found system event ${systemEvent.event_id} for event type ${eventType}`);
@@ -688,15 +653,6 @@
 
           logger.info(`[WorkflowWorker] Found ${systemAttachments.length} system workflow attachments for event type ${eventType}`);
 
-<<<<<<< HEAD
-        // Step 3: Construct the results with the correct isSystemManaged flag
-        // If a workflow_id from workflow_event_attachments is found in system_workflow_registrations,
-        // then isSystemManaged is true. Otherwise, it's false.
-        const results = allAttachments.map(attachment => ({
-          workflow_id: attachment.workflow_id,
-          isSystemManaged: systemWorkflowIds.has(attachment.workflow_id)
-        }));
-=======
           // Add system workflows (they are system managed)
           for (const attachment of systemAttachments) {
             results.push({
@@ -707,7 +663,6 @@
         } else {
           logger.info(`[WorkflowWorker] No system event found for event type ${eventType}`);
         }
->>>>>>> 5ed1e744
 
         logger.info(`[WorkflowWorker] Found ${results.length} total workflows attached to event type ${eventType}`, {
           tenantWorkflows: tenantAttachments.length,
@@ -954,10 +909,6 @@
           }
         }
       });
-<<<<<<< HEAD
-    } catch (error) {
-      logger.error(`[WorkflowWorker] Error processing pending events:`, error);
-=======
       
       // Only process pending events once at startup - new events come via Redis streams
       logger.debug(`[WorkflowWorker] Startup pending events processing complete. New events will be processed via Redis streams.`);
@@ -966,7 +917,6 @@
       
       // Do not retry automatically - this is startup processing only
       logger.error(`[WorkflowWorker] Failed to process startup pending events. Manual intervention may be required.`);
->>>>>>> 5ed1e744
     }
   }
   
