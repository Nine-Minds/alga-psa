--- conflicted
+++ resolved
@@ -28,11 +28,7 @@
 wait_for_postgres() {
     log "Waiting for PostgreSQL to be ready..."
     local db_password_server=$(get_secret "db_password_server" "DB_PASSWORD_SERVER")
-<<<<<<< HEAD
     until pg_isready -h ${DB_HOST:-postgres} -p ${DB_PORT:-5432} -U ${DB_USER_SERVER:-postgres} 2>/dev/null; do
-=======
-    until pg_isready -h ${DB_HOST:-postgres} -p ${DB_PORT:-5432} -U ${DB_USER_ADMIN:-postgres} 2>/dev/null; do
->>>>>>> 5ed1e744
         log "PostgreSQL is unavailable - sleeping"
         sleep 1
     done
