--- conflicted
+++ resolved
@@ -9,23 +9,21 @@
 const isEE = process.env.EDITION === 'ee';
 
 const nextConfig = {
-<<<<<<< HEAD
+  // Transpile shared product packages used by EE server
   transpilePackages: [
     '@product/extensions',
     '@product/extensions-pages',
   ],
+  // Turbopack-specific aliases
   turbopack: {
-    // Alias optional DB drivers we don't use to an empty shim for Turbopack
     resolveAlias: {
-      // Aliases for paths
       '@': './src',
-      // Map EE pseudo-namespace to local src to allow bundling
+      // EE source alias
       '@ee/*': './src/*',
-      // Feature swap: Extensions route entry
+      // Feature swap: product pages and entries
       '@product/extensions/entry': isEE
         ? '../packages/product-extensions/ee/entry'
         : '../packages/product-extensions/oss/entry',
-      // Feature swap: Extensions pages under Settings
       '@product/extensions/pages/list': isEE
         ? '../packages/product-extensions-pages/ee/list'
         : '../packages/product-extensions-pages/oss/list',
@@ -43,15 +41,12 @@
       'oracledb': emptyShim,
       'tedious': emptyShim,
     },
-=======
+  },
   experimental: {
-    // Allow importing code from outside this directory (monorepo OSS server code)
     externalDir: true,
   },
   images: {
-    // Avoid requiring the native `sharp` binary locally
     unoptimized: true,
->>>>>>> 3166909c
   },
   eslint: {
     ignoreDuringBuilds: true,
@@ -75,9 +70,10 @@
       alias: {
         ...config.resolve?.alias,
         '@': path.join(__dirname, 'src'),
-<<<<<<< HEAD
-        // Match Turbopack EE aliasing behavior
+        // Ensure EE imports resolve to this package's src (EE edition)
         '@ee': path.join(__dirname, 'src'),
+        '@ee/lib/extensions/ExtensionComponentLoader': path.join(__dirname, 'src/lib/extensions/ExtensionComponentLoader.tsx'),
+        '@ee/components': path.join(__dirname, 'src/components'),
         // Feature swap aliases (Webpack)
         '@product/extensions/entry': isEE
           ? path.join(__dirname, '../packages/product-extensions/ee/entry.tsx')
@@ -91,15 +87,8 @@
         '@product/extensions/pages/settings': isEE
           ? path.join(__dirname, '../packages/product-extensions-pages/ee/settings.tsx')
           : path.join(__dirname, '../packages/product-extensions-pages/oss/settings.tsx'),
-=======
-        // Ensure EE imports resolve to this package's src (EE edition)
-        '@ee': path.join(__dirname, 'src'),
-        // Hard-pin common EE import paths used by CE SettingsPage
-        '@ee/lib/extensions/ExtensionComponentLoader': path.join(__dirname, 'src/lib/extensions/ExtensionComponentLoader.tsx'),
-        '@ee/components': path.join(__dirname, 'src/components'),
         // Stub native sharp during local dev to avoid platform build issues
         sharp: path.join(__dirname, 'src/empty/sharp.ts'),
->>>>>>> 3166909c
       },
       modules: [
         ...(config.resolve?.modules || ['node_modules']),
