--- conflicted
+++ resolved
@@ -79,12 +79,6 @@
     /* Global test timeout */
     actionTimeout: 15000,
     navigationTimeout: 30000,
-<<<<<<< HEAD
-=======
-
-    /* Show browser window by default */
-    headless: false
->>>>>>> f25e1484
   },
 
   /* Configure projects for major browsers */
