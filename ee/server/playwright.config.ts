import { defineConfig, devices } from '@playwright/test';
import dotenv from 'dotenv';
import path from 'path';
<<<<<<< HEAD
import {
  applyPlaywrightDatabaseEnv,
  PLAYWRIGHT_DB_CONFIG,
} from './src/__tests__/integration/utils/playwrightDatabaseConfig';
=======
import { applyPlaywrightDatabaseEnv } from './src/__tests__/integration/utils/playwrightDatabaseConfig';
>>>>>>> 09f9e7cb

// Load environment variables from the correct path
dotenv.config({ path: path.resolve(__dirname, '.env') });

// If Postgres runs in Docker and is published to a different host port,
// override the Playwright DB host/port here. Prefer existing DB_* envs
// when available, otherwise fall back to common local defaults.
process.env.PLAYWRIGHT_DB_HOST =
  process.env.PLAYWRIGHT_DB_HOST || process.env.DB_HOST || 'localhost';
process.env.PLAYWRIGHT_DB_PORT =
  process.env.PLAYWRIGHT_DB_PORT || process.env.DB_DIRECT_PORT || process.env.DB_PORT || '5432';

// Apply Playwright-specific database configuration
applyPlaywrightDatabaseEnv();

process.env.NODE_ENV = process.env.NODE_ENV || 'test';
<<<<<<< HEAD
applyPlaywrightDatabaseEnv();
process.env.NEXTAUTH_SECRET = process.env.NEXTAUTH_SECRET || 'test-nextauth-secret';
=======
>>>>>>> 09f9e7cb

/**
 * Playwright configuration for EE server integration tests
 * @see https://playwright.dev/docs/test-configuration
 */
export default defineConfig({
  testDir: './src/__tests__/integration',
  testMatch: ['**/contract-wizard-*.playwright.test.ts'],
  
  /* Global setup file */
  globalSetup: './playwright.global-setup.ts',
  
  /* Run tests in files in parallel */
  fullyParallel: false, // Disabled for database isolation
  
  /* Fail the build on CI if you accidentally left test.only in the source code. */
  forbidOnly: !!process.env.CI,

  /* Retry on CI only */
  retries: process.env.CI ? 2 : 0,
  
  /* Opt out of parallel tests on CI. */
  workers: process.env.CI ? 1 : 1, // Single worker for database isolation
  
  /* Reporter to use. See https://playwright.dev/docs/test-reporters */
  reporter: [
    ['html'],
    ['json', { outputFile: 'playwright-report/results.json' }]
  ],
  
  /* Shared settings for all the projects below. See https://playwright.dev/docs/api/class-testoptions. */
  use: {
    /* Base URL to use in actions like `await page.goto('/')`. */
    baseURL: 'http://localhost:3000',
    
    /* Collect trace when retrying the failed test. See https://playwright.dev/docs/trace-viewer */
    trace: 'on-first-retry',
    
    /* Take screenshot on failure */
    screenshot: 'only-on-failure',
    
    /* Record video on failure */
    video: 'retain-on-failure',
    
    /* Global test timeout */
    actionTimeout: 15000,
    navigationTimeout: 30000,
    headless: false
  },

  /* Configure projects for major browsers */
  projects: [
    {
      name: 'chromium',
      use: {
        ...devices['Desktop Chrome'],
        launchOptions: {
          args: [
            '--host-resolver-rules=MAP portal.acme.local 127.0.0.1,MAP canonical.localhost 127.0.0.1,MAP localhost 127.0.0.1'
          ],
        },
      },
    },

    // Uncomment for cross-browser testing
    // {
    //   name: 'firefox',
    //   use: { ...devices['Desktop Firefox'] },
    // },

    // {
    //   name: 'webkit',
    //   use: { ...devices['Desktop Safari'] },
    // },

    /* Test against mobile viewports. */
    // {
    //   name: 'Mobile Chrome',
    //   use: { ...devices['Pixel 5'] },
    // },
    // {
    //   name: 'Mobile Safari',
    //   use: { ...devices['iPhone 12'] },
    // },
  ],

  /* Run your local dev server before starting the tests */
  webServer: process.env.CI ? undefined : {
    // Reset DB once per session before starting the dev server.
    command: 'cd ../../ && node --import tsx/esm scripts/bootstrap-playwright-db.ts && NEXT_PUBLIC_EDITION=enterprise npm run dev',
    url: 'http://localhost:3000',
    reuseExistingServer: true,
    timeout: 120000,
    stdout: 'pipe',
    stderr: 'pipe',
    env: {
      ...process.env,
      NEXT_PUBLIC_EDITION: 'enterprise',
      NEXTAUTH_URL: 'http://canonical.localhost:3000',
<<<<<<< HEAD
      NEXT_PUBLIC_DISABLE_FEATURE_FLAGS: 'true',
      DISABLE_FEATURE_FLAGS: 'true',
      DB_HOST: PLAYWRIGHT_DB_CONFIG.host,
      DB_PORT: String(PLAYWRIGHT_DB_CONFIG.port),
      DB_NAME: PLAYWRIGHT_DB_CONFIG.database,
      DB_USER: PLAYWRIGHT_DB_CONFIG.user,
      DB_PASSWORD: PLAYWRIGHT_DB_CONFIG.password,
      DB_SSL: PLAYWRIGHT_DB_CONFIG.ssl ? 'true' : 'false',
      DB_HOST_SERVER: PLAYWRIGHT_DB_CONFIG.host,
      DB_PORT_SERVER: String(PLAYWRIGHT_DB_CONFIG.port),
      DB_NAME_SERVER: PLAYWRIGHT_DB_CONFIG.database,
      DB_USER_SERVER: PLAYWRIGHT_DB_CONFIG.user,
      DB_PASSWORD_SERVER: PLAYWRIGHT_DB_CONFIG.password,
      DB_DIRECT_HOST: PLAYWRIGHT_DB_CONFIG.host,
      DB_DIRECT_PORT: String(PLAYWRIGHT_DB_CONFIG.port),
      DB_USER_ADMIN: process.env.DB_USER_ADMIN ?? PLAYWRIGHT_DB_CONFIG.user,
      DB_PASSWORD_ADMIN: process.env.DB_PASSWORD_ADMIN ?? PLAYWRIGHT_DB_CONFIG.password,
      DB_USER_READONLY: process.env.DB_USER_READONLY ?? PLAYWRIGHT_DB_CONFIG.user,
      DB_PASSWORD_READONLY: process.env.DB_PASSWORD_READONLY ?? PLAYWRIGHT_DB_CONFIG.password,
      NEXTAUTH_SECRET: process.env.NEXTAUTH_SECRET,
=======
      NEXT_PUBLIC_DISABLE_FEATURE_FLAGS: process.env.NEXT_PUBLIC_DISABLE_FEATURE_FLAGS ?? 'true',
      DB_HOST: process.env.DB_HOST,
      DB_PORT: process.env.DB_PORT,
      DB_NAME: process.env.DB_NAME,
      DB_NAME_SERVER: process.env.DB_NAME_SERVER,
      DB_USER: process.env.DB_USER,
      DB_PASSWORD: process.env.DB_PASSWORD,
      DB_USER_SERVER: process.env.DB_USER_SERVER,
      DB_PASSWORD_SERVER: process.env.DB_PASSWORD_SERVER,
      DB_PASSWORD_ADMIN: process.env.DB_PASSWORD_ADMIN
>>>>>>> 09f9e7cb
    }
  },

  /* Global test timeout */
  timeout: 60000,

  /* Test output directory */
  outputDir: 'playwright-test-results/',
});<|MERGE_RESOLUTION|>--- conflicted
+++ resolved
@@ -1,14 +1,7 @@
 import { defineConfig, devices } from '@playwright/test';
 import dotenv from 'dotenv';
 import path from 'path';
-<<<<<<< HEAD
-import {
-  applyPlaywrightDatabaseEnv,
-  PLAYWRIGHT_DB_CONFIG,
-} from './src/__tests__/integration/utils/playwrightDatabaseConfig';
-=======
 import { applyPlaywrightDatabaseEnv } from './src/__tests__/integration/utils/playwrightDatabaseConfig';
->>>>>>> 09f9e7cb
 
 // Load environment variables from the correct path
 dotenv.config({ path: path.resolve(__dirname, '.env') });
@@ -25,11 +18,6 @@
 applyPlaywrightDatabaseEnv();
 
 process.env.NODE_ENV = process.env.NODE_ENV || 'test';
-<<<<<<< HEAD
-applyPlaywrightDatabaseEnv();
-process.env.NEXTAUTH_SECRET = process.env.NEXTAUTH_SECRET || 'test-nextauth-secret';
-=======
->>>>>>> 09f9e7cb
 
 /**
  * Playwright configuration for EE server integration tests
@@ -129,28 +117,6 @@
       ...process.env,
       NEXT_PUBLIC_EDITION: 'enterprise',
       NEXTAUTH_URL: 'http://canonical.localhost:3000',
-<<<<<<< HEAD
-      NEXT_PUBLIC_DISABLE_FEATURE_FLAGS: 'true',
-      DISABLE_FEATURE_FLAGS: 'true',
-      DB_HOST: PLAYWRIGHT_DB_CONFIG.host,
-      DB_PORT: String(PLAYWRIGHT_DB_CONFIG.port),
-      DB_NAME: PLAYWRIGHT_DB_CONFIG.database,
-      DB_USER: PLAYWRIGHT_DB_CONFIG.user,
-      DB_PASSWORD: PLAYWRIGHT_DB_CONFIG.password,
-      DB_SSL: PLAYWRIGHT_DB_CONFIG.ssl ? 'true' : 'false',
-      DB_HOST_SERVER: PLAYWRIGHT_DB_CONFIG.host,
-      DB_PORT_SERVER: String(PLAYWRIGHT_DB_CONFIG.port),
-      DB_NAME_SERVER: PLAYWRIGHT_DB_CONFIG.database,
-      DB_USER_SERVER: PLAYWRIGHT_DB_CONFIG.user,
-      DB_PASSWORD_SERVER: PLAYWRIGHT_DB_CONFIG.password,
-      DB_DIRECT_HOST: PLAYWRIGHT_DB_CONFIG.host,
-      DB_DIRECT_PORT: String(PLAYWRIGHT_DB_CONFIG.port),
-      DB_USER_ADMIN: process.env.DB_USER_ADMIN ?? PLAYWRIGHT_DB_CONFIG.user,
-      DB_PASSWORD_ADMIN: process.env.DB_PASSWORD_ADMIN ?? PLAYWRIGHT_DB_CONFIG.password,
-      DB_USER_READONLY: process.env.DB_USER_READONLY ?? PLAYWRIGHT_DB_CONFIG.user,
-      DB_PASSWORD_READONLY: process.env.DB_PASSWORD_READONLY ?? PLAYWRIGHT_DB_CONFIG.password,
-      NEXTAUTH_SECRET: process.env.NEXTAUTH_SECRET,
-=======
       NEXT_PUBLIC_DISABLE_FEATURE_FLAGS: process.env.NEXT_PUBLIC_DISABLE_FEATURE_FLAGS ?? 'true',
       DB_HOST: process.env.DB_HOST,
       DB_PORT: process.env.DB_PORT,
@@ -161,7 +127,6 @@
       DB_USER_SERVER: process.env.DB_USER_SERVER,
       DB_PASSWORD_SERVER: process.env.DB_PASSWORD_SERVER,
       DB_PASSWORD_ADMIN: process.env.DB_PASSWORD_ADMIN
->>>>>>> 09f9e7cb
     }
   },
 
