/**
 * Playwright test to expose the bug where ContractLineDialog cannot be closed
 * when opened in edit mode.
 *
 * Bug: The dialog's isOpen prop is set to `open || !!editingPlan`, which means
 * if editingPlan is truthy, the dialog stays open regardless of the internal
 * open state being set to false.
 */

import { test, expect, Page } from '@playwright/test';
import type { Knex } from 'knex';
import { v4 as uuidv4 } from 'uuid';
import { createTestDbConnection } from '../../lib/testing/db-test-utils';
import type { TenantTestData } from '../../lib/testing/tenant-test-factory';
import { rollbackTenant } from '../../lib/testing/tenant-creation';
<<<<<<< HEAD
import { establishTenantSession } from './utils/auth-helpers';
=======
import {
  applyPlaywrightAuthEnvDefaults,
  createTenantAndLogin,
  resolvePlaywrightBaseUrl,
} from './helpers/playwrightAuthSessionHelper';
>>>>>>> 33889991

applyPlaywrightAuthEnvDefaults();

const TEST_CONFIG = {
  baseUrl: resolvePlaywrightBaseUrl(),
};

async function openAddContractLineDialog(page: Page) {
  const dialogHeading = page.getByRole('heading', { name: 'Add Contract Line' });
  await page.waitForSelector('[id="add-contract-line-button"]', { timeout: 15_000 });
  await page.locator('[id="add-contract-line-button"]').click();
  await expect(dialogHeading).toBeVisible({ timeout: 10_000 });
  return dialogHeading;
}

async function clickBackdrop(page: Page) {
  const dialog = page.getByRole('dialog');
  const box = await dialog.boundingBox();
  if (!box) {
    throw new Error('Unable to determine dialog position');
  }
  const viewport = page.viewportSize();
  if (!viewport) {
    throw new Error('Viewport size unavailable');
  }
  let clickX = box.x - 20;
  if (clickX < 0) {
    clickX = Math.min(box.x + box.width + 20, viewport.width - 10);
  }
  let clickY = box.y - 20;
  if (clickY < 0) {
    clickY = Math.min(box.y + box.height + 20, viewport.height - 10);
  }
  await page.mouse.click(clickX, clickY);
}

test.describe('ContractLineDialog Close Bug', () => {
  test.setTimeout(180_000); // Allow time for first-run migrations

  test('should be able to close the dialog when opened for creating a new contract line', async ({ page }) => {
    const db = createTestDbConnection();
    let tenantData: TenantTestData | null = null;

    try {
      // Create test tenant
      tenantData = await createTenantAndLogin(db, page, {
        tenantOptions: {
          companyName: `Create Dialog Test ${uuidv4().slice(0, 6)}`,
        },
      });

<<<<<<< HEAD
      await markOnboardingComplete(db, tenantData.tenant.tenantId, new Date());
      // Setup authenticated session
      await establishTenantSession(page, tenantData, TEST_CONFIG.baseUrl);

=======
>>>>>>> 33889991
      // Navigate to the billing page with contract-lines tab
      await page.goto(`${TEST_CONFIG.baseUrl}/msp/billing?tab=contract-lines&tenantId=${tenantData.tenant.tenantId}`);

      // Open the Add Contract Line dialog
      const dialogHeading = await openAddContractLineDialog(page);

      // Try to close the dialog by clicking the close button (X)
      const closeButton = page.locator('button[aria-label="Close"]').or(page.locator('button:has-text("×")')).first();
      await closeButton.click();

      // This should work for the create dialog
      await expect(dialogHeading).toBeHidden({ timeout: 5000 });

    } finally {
      if (tenantData) {
        await rollbackTenant(db, tenantData.tenant.tenantId).catch(() => {});
      }
      await db.destroy();
    }
  });

  test('should close an untouched dialog when dismissed with escape key or overlay click', async ({ page }) => {
    const db = createTestDbConnection();
    let tenantData: TenantTestData | null = null;

    try {
      tenantData = await createTenantAndLogin(db, page, {
        tenantOptions: {
          companyName: `Close Guard Untouched ${uuidv4().slice(0, 6)}`,
        },
      });
<<<<<<< HEAD

      await markOnboardingComplete(db, tenantData.tenant.tenantId, new Date());
      await establishTenantSession(page, tenantData, TEST_CONFIG.baseUrl);
      await page.goto(`${TEST_CONFIG.baseUrl}/msp/billing?tab=contract-lines&tenantId=${tenantData.tenant.tenantId}`);
=======
      await page.goto(`${TEST_CONFIG.baseUrl}/msp/billing?tab=contract-lines`);
>>>>>>> 33889991

      let dialogHeading = await openAddContractLineDialog(page);

      await page.keyboard.press('Escape');
      await expect(dialogHeading).toBeHidden({ timeout: 5000 });

      dialogHeading = await openAddContractLineDialog(page);

      await clickBackdrop(page);
      await expect(dialogHeading).toBeHidden({ timeout: 5000 });
    } finally {
      if (tenantData) {
        await rollbackTenant(db, tenantData.tenant.tenantId).catch(() => {});
      }
      await db.destroy();
    }
  });

  test('should keep an edited dialog open when dismissed without using the cancel action', async ({ page }) => {
    const db = createTestDbConnection();
    let tenantData: TenantTestData | null = null;

    try {
      tenantData = await createTenantAndLogin(db, page, {
        tenantOptions: {
          companyName: `Close Guard Edited ${uuidv4().slice(0, 6)}`,
        },
      });
<<<<<<< HEAD

      await markOnboardingComplete(db, tenantData.tenant.tenantId, new Date());
      await establishTenantSession(page, tenantData, TEST_CONFIG.baseUrl);
      await page.goto(`${TEST_CONFIG.baseUrl}/msp/billing?tab=contract-lines&tenantId=${tenantData.tenant.tenantId}`);
=======
      await page.goto(`${TEST_CONFIG.baseUrl}/msp/billing?tab=contract-lines`);
>>>>>>> 33889991

      const dialogHeading = await openAddContractLineDialog(page);
      const nameInput = page.locator('#name');

      await nameInput.fill('Unsaved Contract Line');

      await page.keyboard.press('Escape');
      await expect(dialogHeading).toBeVisible({ timeout: 5000 });

      await clickBackdrop(page);
      await expect(dialogHeading).toBeVisible({ timeout: 5000 });
      await expect(nameInput).toHaveValue('Unsaved Contract Line');
    } finally {
      if (tenantData) {
        await rollbackTenant(db, tenantData.tenant.tenantId).catch(() => {});
      }
      await db.destroy();
    }
  });

  test('should close an edited dialog when the cancel button is used', async ({ page }) => {
    const db = createTestDbConnection();
    let tenantData: TenantTestData | null = null;

    try {
      tenantData = await createTenantAndLogin(db, page, {
        tenantOptions: {
          companyName: `Close Guard Cancel ${uuidv4().slice(0, 6)}`,
        },
      });
<<<<<<< HEAD

      await markOnboardingComplete(db, tenantData.tenant.tenantId, new Date());
      await establishTenantSession(page, tenantData, TEST_CONFIG.baseUrl);
      await page.goto(`${TEST_CONFIG.baseUrl}/msp/billing?tab=contract-lines&tenantId=${tenantData.tenant.tenantId}`);
=======
      await page.goto(`${TEST_CONFIG.baseUrl}/msp/billing?tab=contract-lines`);
>>>>>>> 33889991

      const dialogHeading = await openAddContractLineDialog(page);
      await page.locator('#name').fill('Unsaved Contract Line');

      await page.locator('#contract-line-cancel').click();
      await expect(dialogHeading).toBeHidden({ timeout: 5000 });
    } finally {
      if (tenantData) {
        await rollbackTenant(db, tenantData.tenant.tenantId).catch(() => {});
      }
      await db.destroy();
    }
  });
});
async function markOnboardingComplete(db: Knex, tenantId: string, now: Date): Promise<void> {
  await db('tenant_settings')
    .insert({
      tenant: tenantId,
      onboarding_completed: true,
      onboarding_completed_at: now,
      onboarding_skipped: false,
      onboarding_data: null,
      settings: {},
      created_at: now,
      updated_at: now,
    })
    .onConflict('tenant')
    .merge({
      onboarding_completed: true,
      onboarding_completed_at: now,
      onboarding_skipped: false,
      updated_at: now,
    });
}<|MERGE_RESOLUTION|>--- conflicted
+++ resolved
@@ -8,20 +8,15 @@
  */
 
 import { test, expect, Page } from '@playwright/test';
-import type { Knex } from 'knex';
 import { v4 as uuidv4 } from 'uuid';
 import { createTestDbConnection } from '../../lib/testing/db-test-utils';
 import type { TenantTestData } from '../../lib/testing/tenant-test-factory';
 import { rollbackTenant } from '../../lib/testing/tenant-creation';
-<<<<<<< HEAD
-import { establishTenantSession } from './utils/auth-helpers';
-=======
 import {
   applyPlaywrightAuthEnvDefaults,
   createTenantAndLogin,
   resolvePlaywrightBaseUrl,
 } from './helpers/playwrightAuthSessionHelper';
->>>>>>> 33889991
 
 applyPlaywrightAuthEnvDefaults();
 
@@ -73,15 +68,8 @@
         },
       });
 
-<<<<<<< HEAD
-      await markOnboardingComplete(db, tenantData.tenant.tenantId, new Date());
-      // Setup authenticated session
-      await establishTenantSession(page, tenantData, TEST_CONFIG.baseUrl);
-
-=======
->>>>>>> 33889991
       // Navigate to the billing page with contract-lines tab
-      await page.goto(`${TEST_CONFIG.baseUrl}/msp/billing?tab=contract-lines&tenantId=${tenantData.tenant.tenantId}`);
+      await page.goto(`${TEST_CONFIG.baseUrl}/msp/billing?tab=contract-lines`);
 
       // Open the Add Contract Line dialog
       const dialogHeading = await openAddContractLineDialog(page);
@@ -111,14 +99,7 @@
           companyName: `Close Guard Untouched ${uuidv4().slice(0, 6)}`,
         },
       });
-<<<<<<< HEAD
-
-      await markOnboardingComplete(db, tenantData.tenant.tenantId, new Date());
-      await establishTenantSession(page, tenantData, TEST_CONFIG.baseUrl);
-      await page.goto(`${TEST_CONFIG.baseUrl}/msp/billing?tab=contract-lines&tenantId=${tenantData.tenant.tenantId}`);
-=======
       await page.goto(`${TEST_CONFIG.baseUrl}/msp/billing?tab=contract-lines`);
->>>>>>> 33889991
 
       let dialogHeading = await openAddContractLineDialog(page);
 
@@ -147,14 +128,7 @@
           companyName: `Close Guard Edited ${uuidv4().slice(0, 6)}`,
         },
       });
-<<<<<<< HEAD
-
-      await markOnboardingComplete(db, tenantData.tenant.tenantId, new Date());
-      await establishTenantSession(page, tenantData, TEST_CONFIG.baseUrl);
-      await page.goto(`${TEST_CONFIG.baseUrl}/msp/billing?tab=contract-lines&tenantId=${tenantData.tenant.tenantId}`);
-=======
       await page.goto(`${TEST_CONFIG.baseUrl}/msp/billing?tab=contract-lines`);
->>>>>>> 33889991
 
       const dialogHeading = await openAddContractLineDialog(page);
       const nameInput = page.locator('#name');
@@ -185,14 +159,7 @@
           companyName: `Close Guard Cancel ${uuidv4().slice(0, 6)}`,
         },
       });
-<<<<<<< HEAD
-
-      await markOnboardingComplete(db, tenantData.tenant.tenantId, new Date());
-      await establishTenantSession(page, tenantData, TEST_CONFIG.baseUrl);
-      await page.goto(`${TEST_CONFIG.baseUrl}/msp/billing?tab=contract-lines&tenantId=${tenantData.tenant.tenantId}`);
-=======
       await page.goto(`${TEST_CONFIG.baseUrl}/msp/billing?tab=contract-lines`);
->>>>>>> 33889991
 
       const dialogHeading = await openAddContractLineDialog(page);
       await page.locator('#name').fill('Unsaved Contract Line');
@@ -206,24 +173,4 @@
       await db.destroy();
     }
   });
-});
-async function markOnboardingComplete(db: Knex, tenantId: string, now: Date): Promise<void> {
-  await db('tenant_settings')
-    .insert({
-      tenant: tenantId,
-      onboarding_completed: true,
-      onboarding_completed_at: now,
-      onboarding_skipped: false,
-      onboarding_data: null,
-      settings: {},
-      created_at: now,
-      updated_at: now,
-    })
-    .onConflict('tenant')
-    .merge({
-      onboarding_completed: true,
-      onboarding_completed_at: now,
-      onboarding_skipped: false,
-      updated_at: now,
-    });
-}+});