"use server";

/**
 * Server actions for extension bundle upload flow.
 * - Business logic and IO live here.
 * - API routes handle RBAC/rate-limiting/logging and delegate to these actions.
 */

import { CopyObjectCommand, DeleteObjectCommand } from "@aws-sdk/client-s3";
import { createS3BundleStore } from "../storage/bundles/s3-bundle-store";
import { isValidSha256Hash, objectKeyFor, normalizeBasePrefix } from "../storage/bundles/types";
import { Readable } from "node:stream";
import { getS3Client, getBundleBucket } from "../storage/s3-client";
import { createTenantKnex } from '@/lib/db';
import { HeadBucketCommand } from "@aws-sdk/client-s3";
import {
  hashSha256Stream,
  loadTrustBundle,
  verifySignature,
} from "../extensions/bundles/verify";
import {
  parseManifestJson,
  extractEndpoints,
  getUiEntry,
  getRuntime,
  getCapabilities,
  type ManifestV2,
} from "../extensions/bundles/manifest";
import { upsertVersionFromManifest } from "../extensions/registry-v2";
import { ensureRegistryV2KnexRepo } from "../extensions/registry-v2-repo-knex";
import type { Knex } from "knex";
// Prefer a global/admin knex since registry tables are global
async function getAdminKnex(): Promise<Knex> {
  try {
    // eslint-disable-next-line @typescript-eslint/no-var-requires
    const db = require('../../../server/src/lib/db/index.ts');
    if (db?.getAdminConnection) return await db.getAdminConnection();
  } catch {}
  try {
    // eslint-disable-next-line @typescript-eslint/no-var-requires
    const { createTenantKnex } = require('@/lib/db');
    const out = await createTenantKnex();
    return out.knex as Knex;
  } catch (e) {
    throw new Error('RegistryV2: failed to resolve a Knex connection for repository registration');
  }
}

/** Error with HTTP status and machine code for route mapping */
class HttpError extends Error {
  status: number;
  code: string;
  details?: unknown;
  constructor(status: number, code: string, message: string, details?: unknown) {
    super(message);
    this.status = status;
    this.code = code;
    this.details = details;
  }
}

const MAX_BUNDLE_SIZE_BYTES = 200 * 1024 * 1024; // 200 MiB
const BASE_PREFIX = "sha256/";

// Types
// Initiate/presign flow removed; uploads now use server-proxied streaming.
export async function extUploadProxy(formData: FormData): Promise<{ upload: { key: string; strategy: "staging" }; filename: string; size: number; declaredHash?: string; }> {
  const filename = String(formData.get("filename") ?? "").trim();
  const sizeRaw = String(formData.get("size") ?? "").trim();
  const declaredHashRaw = formData.get("declaredHash");
  const file = formData.get("file") as unknown as File | null;

  try { console.log(JSON.stringify({ ts: new Date().toISOString(), event: "ext_bundles.upload_proxy.action.entry", filenamePresent: filename.length > 0, sizeRaw, hasFile: Boolean(file) })); } catch {}

  if (!filename) throw new Error("filename is required");
  if (!sizeRaw) throw new Error("size is required");
  const size = Number(sizeRaw);
  if (!Number.isFinite(size) || size <= 0) throw new Error("size must be a positive number");
  if (size > MAX_BUNDLE_SIZE_BYTES) throw new Error(`size exceeds maximum of ${MAX_BUNDLE_SIZE_BYTES} bytes`);

  let declaredHash: string | undefined;
  if (typeof declaredHashRaw === "string" && declaredHashRaw.length > 0) {
    if (!isValidSha256Hash(declaredHashRaw)) throw new Error("declaredHash must be 64-char lowercase hex sha256");
    declaredHash = declaredHashRaw;
  }

  if (!file || typeof (file as any).stream !== "function") throw new Error("file is required and must be a File");

  const { tenant } = await createTenantKnex();
  if (!tenant) throw new Error('Tenant not found');
  const id = (globalThis as any).crypto?.randomUUID?.() ?? Math.random().toString(36).slice(2) + Date.now().toString(36);
  const key = `tenants/${tenant}/_staging/${id}/bundle.tar.zst`;

  const contentType: string = (file as any).type || "application/octet-stream";

  const store = createS3BundleStore();
  const started = Date.now();
  // Preflight: verify bucket exists; surface clear error if not
  try {
    const s3 = getS3Client();
    const Bucket = getBundleBucket();
    await s3.send(new HeadBucketCommand({ Bucket } as any));
  } catch (e: any) {
    const code = (e?.code || e?.name || '').toString();
    if (code === 'BUNDLE_CONFIG_MISSING') {
      throw new HttpError(500, 'BUNDLE_CONFIG_MISSING', 'Extension bundle storage not configured (set STORAGE_S3_BUNDLE_BUCKET)');
    }
    throw new HttpError(500, "BUCKET_NOT_FOUND", "Storage bucket not found. Please contact an administrator to configure extension storage.");
  }
  try {
    const webStream = (file as any).stream() as unknown as ReadableStream;
    const nodeStream = Readable.fromWeb(webStream as any);
<<<<<<< HEAD
=======
    // contentLength is not part of our PutObjectOptions; omit to satisfy types
>>>>>>> b7cbc454
    await store.putObject(
      key,
      nodeStream as unknown as NodeJS.ReadableStream,
      { contentType, ifNoneMatch: "*", contentLength: size }
    );
  } catch (e: any) {
    const status = e?.httpStatusCode ?? e?.statusCode;
    const code = (e?.code || e?.name || '').toString();
    try { console.log(JSON.stringify({ ts: new Date().toISOString(), event: "ext_bundles.upload_proxy.action.s3_error", message: typeof e?.message === "string" ? e.message : String(e), status, code })); } catch {}
    if (code === 'NoSuchBucket' || status === 404) {
      throw new HttpError(500, 'BUCKET_NOT_FOUND', 'Storage bucket not found. Please contact an administrator to configure extension storage.');
    }
    throw new HttpError(500, 'S3_PUT_FAILED', e?.message || 'Failed to store upload');
  }

  try { console.log(JSON.stringify({ ts: new Date().toISOString(), event: "ext_bundles.upload_proxy.action.success", key, filename, size, durationMs: Date.now() - started })); } catch {}

  return { upload: { key, strategy: "staging" }, filename, size, ...(declaredHash ? { declaredHash } : {}) };
}

export type FinalizeParams = {
  key: string;
  size?: number;
  declaredHash?: string;
  manifestJson?: string;
  signature?: { text?: string; algorithm?: "cosign" | "x509" | "pgp" };
};

export type FinalizeResult = {
  extension: { id: string; name: string; publisher?: string };
  version: { id: string; version: string };
  contentHash: string;
  canonicalKey: string;
};

export async function extFinalizeUpload(params: FinalizeParams): Promise<FinalizeResult> {
  // Ensure Registry v2 repository is wired before any DB writes
  await ensureRegistryV2KnexRepo(getAdminKnex);
  const { key, size, declaredHash, manifestJson, signature } = params ?? ({} as any);

  // Require bundle storage configuration
  try {
    void getBundleBucket();
  } catch (e: any) {
    throw new HttpError(500, 'BUNDLE_CONFIG_MISSING', 'Extension bundle storage not configured (set STORAGE_S3_BUNDLE_BUCKET)');
  }

  // Validate key
  if (typeof key !== "string" || key.trim().length === 0) {
    throw new HttpError(400, "BAD_REQUEST", "key is required");
  }
  if (!key.includes('/_staging/') || !key.endsWith('/bundle.tar.zst')) {
    throw new HttpError(400, "BAD_REQUEST", 'invalid staging key (expected tenants/<tenant>/_staging/<id>/bundle.tar.zst)');
  }

  // Validate size (optional)
  if (typeof size !== "undefined") {
    if (typeof size !== "number" || !Number.isFinite(size) || size <= 0) {
      throw new HttpError(400, "BAD_REQUEST", "size must be a positive number");
    }
    if (size > MAX_BUNDLE_SIZE_BYTES) {
      throw new HttpError(
        400,
        "BAD_REQUEST",
        `size exceeds maximum of ${MAX_BUNDLE_SIZE_BYTES} bytes`
      );
    }
  }

  // Validate declaredHash (optional)
  let declared: string | undefined;
  if (typeof declaredHash !== "undefined") {
    if (typeof declaredHash !== "string" || !isValidSha256Hash(declaredHash)) {
      throw new HttpError(
        400,
        "BAD_REQUEST",
        "declaredHash must be 64-char lowercase hex sha256"
      );
    }
    declared = declaredHash;
  }

  // Verify staging object exists before we proceed
  const store = createS3BundleStore();
  try {
    const h = await store.headObject(key);
    try { console.info("ext.finalize.debug.staging_head", { key, exists: h.exists, contentLength: h.contentLength, eTag: h.eTag }); } catch {}
    if (!h.exists) {
      throw new HttpError(400, "STAGING_NOT_FOUND", "Uploaded staging object not found in storage");
    }
  } catch (e: any) {
    if (e instanceof HttpError) throw e;
    throw new HttpError(500, "S3_HEAD_FAILED", e?.message || "Failed to head staging object");
  }

  // Stream and hash the bundle
  let got: { stream: NodeJS.ReadableStream | ReadableStream; contentType?: string; contentLength?: number; eTag?: string; lastModified?: Date };
  try {
    got = await store.getObjectStream(key);
  } catch (e: any) {
    const status = e?.httpStatusCode ?? e?.statusCode;
    const code = (e?.code || e?.name || '').toString();
    if (code === 'NoSuchBucket' || status === 404) {
      throw new HttpError(500, 'OBJECT_NOT_FOUND', 'Uploaded bundle was not found in storage. The bucket may be missing or misconfigured.');
    }
    throw new HttpError(500, 'S3_GET_FAILED', e?.message || 'Failed to read uploaded object');
  }
  const nodeStream = got.stream as NodeJS.ReadableStream;
  const hashResult = await hashSha256Stream(nodeStream, { maxBytes: MAX_BUNDLE_SIZE_BYTES });
  const computedHash = hashResult.hashHex;

  if (declared && declared !== computedHash) {
    throw new HttpError(400, "HASH_MISMATCH", "Declared hash does not match computed content hash", {
      declared,
      computed: computedHash,
    });
  }

  // canonical copy moved below after registry upsert to know tenant/extension

  // Require manifest for this milestone
  if (typeof manifestJson === "undefined") {
    throw new HttpError(400, "MANIFEST_REQUIRED", "manifestJson is required for this milestone");
  }
  if (typeof manifestJson !== "string" || manifestJson.trim().length === 0) {
    throw new HttpError(
      400,
      "BAD_REQUEST",
      "manifestJson, if provided, must be a non-empty string"
    );
  }

  // Temporary debug logging to disambiguate flows and surface parse issues
  try {
    // eslint-disable-next-line no-console
    console.info("ext.finalize.debug.input", {
      hasManifestJson: typeof manifestJson === "string",
      manifestLength: typeof manifestJson === "string" ? manifestJson.length : 0,
      key,
      hasSignature: Boolean(signature?.text),
      sigAlg: signature?.algorithm,
    });
  } catch {
    // ignore logging errors
  }

  const parsed = parseManifestJson(manifestJson);
  if (!parsed.manifest) {
    try {
      // eslint-disable-next-line no-console
      console.info("ext.finalize.debug.invalid_manifest", {
        issues: parsed.issues,
        key,
      });
    } catch {
      // ignore
    }
    throw new HttpError(400, "INVALID_MANIFEST", "Invalid manifest", { issues: parsed.issues });
  }

  const manifest = parsed.manifest as ManifestV2;
  const parsedEndpoints = extractEndpoints(manifest);
  const parsedUiEntry = getUiEntry(manifest);
  const parsedRuntime = getRuntime(manifest);
  const parsedCapabilities = getCapabilities(manifest);

  // manifest write moved below after canonical copy

  // Signature policy
  const trustBundle = loadTrustBundle(process.env as any);
  const sigResult = await verifySignature({
    bundleBytes: undefined,
    signatureText: signature?.text,
    algorithm: signature?.algorithm,
    trustBundle,
  });

  // Registry upsert
  const runtime = parsedRuntime ?? manifest.runtime;

  try {
    // eslint-disable-next-line no-console
    console.info("ext.finalize.debug.upsert_start", {
      name: manifest.name,
      version: manifest.version,
      publisher: manifest.publisher,
      runtime,
      hasUi: Boolean(parsedUiEntry),
      endpointsCount: parsedEndpoints.length,
      contentHash: computedHash,
    });
  } catch {
    // ignore
  }

  const upsertResult = await upsertVersionFromManifest({
    manifest,
    contentHash: computedHash,
    parsed: {
      uiEntry: parsedUiEntry,
      endpoints: parsedEndpoints,
      runtime,
      capabilities: parsedCapabilities,
    },
    signature: sigResult,
  });

  try { console.info("ext.finalize.debug.upsert_ok", { extensionId: upsertResult.extension.id, versionId: upsertResult.version.id }); } catch {}

  // Compute tenant-local canonical key and copy staging → canonical
  const { tenant } = await createTenantKnex();
  if (!tenant) throw new HttpError(500, 'INTERNAL', 'Tenant not found during finalize');
  const canonicalKey = `tenants/${tenant}/extensions/${upsertResult.extension.id}/sha256/${computedHash}/bundle.tar.zst`;
  if (key !== canonicalKey) {
    const s3 = getS3Client();
    const bucket = getBundleBucket();
    // Pass CopySource without encoding slashes to avoid invalid source path
    const cmd = new CopyObjectCommand({ Bucket: bucket, Key: canonicalKey, CopySource: `${bucket}/${key}` } as any);
    const mwName = `copy-if-none-match-${Date.now()}-${Math.random().toString(36).slice(2)}`;
    // eslint-disable-next-line @typescript-eslint/no-explicit-any
    s3.middlewareStack.addRelativeTo((next: any) => async (args: any) => { const req = args.request as any; req.headers = { ...(req.headers ?? {}), 'if-none-match': '*' }; return next(args); }, { name: mwName, relation: 'after', toMiddleware: 'contentLengthMiddleware' });
    try { await s3.send(cmd); } finally { s3.middlewareStack.remove(mwName); }
    // Verify
    try { const h2 = await store.headObject(canonicalKey); try { console.info("ext.finalize.debug.canonical_head", { key: canonicalKey, exists: h2.exists, contentLength: h2.contentLength, eTag: h2.eTag }); } catch {}; if (!h2.exists) throw new Error('canonical missing'); }
    catch (e: any) { throw new HttpError(500, 'CANONICAL_MISSING', e?.message || 'Canonical object missing'); }
  }

  // Write manifest duplicate alongside canonical
  const manifestKey = `tenants/${tenant}/extensions/${upsertResult.extension.id}/sha256/${computedHash}/manifest.json`;
  try {
    const store2 = createS3BundleStore();
    await store2.putObject(manifestKey, Buffer.from(manifestJson, 'utf-8'), { contentType: 'application/json', cacheControl: 'public, max-age=31536000, immutable', ifNoneMatch: '*' });
  } catch (e: any) {
    const status = e?.httpStatusCode ?? e?.statusCode;
    if (status === 412 || status === 409) { try { console.info('ext.finalize.debug.manifest_exists', { key: manifestKey, status }); } catch {} }
    else { throw new HttpError(500, 'MANIFEST_STORE_FAILED', 'Failed to store manifest duplicate'); }
  }

  return {
    extension: {
      id: upsertResult.extension.id,
      name: upsertResult.extension.name,
      publisher: upsertResult.extension.publisher,
    },
    version: {
      id: upsertResult.version.id,
      version: upsertResult.version.version,
    },
    contentHash: computedHash,
    canonicalKey,
  };
}

export type AbortParams = { key: string; reason?: string };
export type AbortResult = { status: "deleted" | "noop"; key: string; area: "staging" | "canonical" };

export async function extAbortUpload(params: AbortParams): Promise<AbortResult> {
  const { key } = params ?? ({} as any);

  if (!key || typeof key !== "string") {
    throw new HttpError(400, "BAD_REQUEST", "Missing or invalid 'key' (string required)");
  }
  const isStaging = key.includes("/_staging/");
  if (!isStaging) {
    return { status: "noop", key, area: "canonical" };
  }

  const client = getS3Client();
  // Ensure deletion targets the bundle bucket (not the docs bucket)
  const Bucket = getBundleBucket();
  const Key = key;

  try {
    await client.send(new DeleteObjectCommand({ Bucket, Key }));
    return { status: "deleted", key, area: "staging" };
  } catch (e: any) {
    const status = e?.$metadata?.httpStatusCode;
    const code = e?.name ?? e?.Code ?? e?.code;
    if (status === 404 || code === "NotFound") {
      return { status: "deleted", key, area: "staging" };
    }
    const message = typeof e?.message === "string" ? e.message : "Unexpected error during delete";
    throw new HttpError(500, "INTERNAL_ERROR", message);
  }
}<|MERGE_RESOLUTION|>--- conflicted
+++ resolved
@@ -110,10 +110,7 @@
   try {
     const webStream = (file as any).stream() as unknown as ReadableStream;
     const nodeStream = Readable.fromWeb(webStream as any);
-<<<<<<< HEAD
-=======
-    // contentLength is not part of our PutObjectOptions; omit to satisfy types
->>>>>>> b7cbc454
+
     await store.putObject(
       key,
       nodeStream as unknown as NodeJS.ReadableStream,
