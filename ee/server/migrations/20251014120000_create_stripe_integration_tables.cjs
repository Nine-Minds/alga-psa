--- conflicted
+++ resolved
@@ -87,13 +87,7 @@
       .defaultTo(knex.raw('gen_random_uuid()'))
       .notNullable();
     table.text('stripe_price_external_id').notNullable();
-<<<<<<< HEAD
-    table
-      .uuid('stripe_product_id')
-      .notNullable();
-=======
     table.uuid('stripe_product_id').notNullable();
->>>>>>> 2ca4b813
     table
       .foreign(['tenant', 'stripe_product_id'])
       .references(['tenant', 'stripe_product_id'])
@@ -123,26 +117,14 @@
       .defaultTo(knex.raw('gen_random_uuid()'))
       .notNullable();
     table.text('stripe_subscription_external_id').notNullable();
-<<<<<<< HEAD
-    table
-      .uuid('stripe_customer_id')
-      .notNullable();
-=======
     table.uuid('stripe_customer_id').notNullable();
     table.uuid('stripe_price_id').notNullable();
->>>>>>> 2ca4b813
     table
       .foreign(['tenant', 'stripe_customer_id'])
       .references(['tenant', 'stripe_customer_id'])
       .inTable('stripe_customers')
       .onDelete('CASCADE');
     table
-<<<<<<< HEAD
-      .uuid('stripe_price_id')
-      .notNullable();
-    table
-=======
->>>>>>> 2ca4b813
       .foreign(['tenant', 'stripe_price_id'])
       .references(['tenant', 'stripe_price_id'])
       .inTable('stripe_prices')
