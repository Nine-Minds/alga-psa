# Extension Runtime Metadata & Secrets Delivery Plan (Componentize-JS First)

## Overview

- Deliver tenant/install-scoped configuration and secrets (e.g., Alga API tokens) to Wasm extensions while keeping values encrypted at rest and never logging plaintext.
- Standardize extension builds on the Wasmtime component model and [`componentize-js`](https://github.com/bytecodealliance/componentize-js) so developers ship typed components instead of raw Wasm modules.
- Reuse the existing composite secret infrastructure (`shared/core/secretProvider`, Vault, Docker secrets per `docs/secrets_management.md`) for both control plane storage and Runner decryption.
- Treat host functionality (secrets, outbound HTTP, UI proxy calls) as declarative “capability providers” exposed via WIT, inspired by wasmCloud’s provider model.
- Provide an opinionated SDK pipeline in `./sdk` that wraps generated bindings so TypeScript developers can consume secrets/config without writing Rust or manual ABI glue, mirroring wasmCloud’s `wash` developer experience.

## Goals

- [ ] Define WIT worlds for Runner ↔ guest interactions (context, secrets, HTTP, storage, logging, UI proxy) and instantiate components via Wasmtime’s component APIs.
- [ ] Shape host functionality as modular capability providers with explicit manifests so extensions declare the providers they need at publish time.
- [ ] Integrate `componentize-js` (currently v0.19.3, released 2025-10-27 per `CHANGELOG.md`) into the build pipeline so JS/TS projects emit `.wasm` components with stable metadata.
- [ ] Publish SDK packages (initially JS/TS) generated from WIT so developers retrieve secrets via `await ctx.secrets.get(...)` with minimal boilerplate.
- [ ] Keep rotation fast: cache decrypted material briefly, respect version stamps, and rely on the composite secret provider as the system of record.

## Non-Goals

- Replacing the secret provider stack—Vault/Docker secrets remain authoritative; the Runner consumes its outputs.
- Shipping a JS VM in the Runner; extensions still compile to Wasm components using `componentize-js`.
- Solving deep observability/runbook requirements in this pass (tracked separately once the foundation ships).
- Providing backward compatibility adapters for legacy module-based extensions; the focus is the new component-based pipeline.

## Current State (2025-10-29)

- Runner request model (`ee/runner/src/models.rs`) lacks config/secret fields; host context in `ee/runner/src/engine/loader.rs` tracks IDs only.
- Host imports in `ee/runner/src/engine/host_api.rs` are hand-wired functions (logging, http, storage) built for module-style Wasmtime; no `alga.secrets` surface exists.
- Gateway proxy (`ee/server/src/app/api/ext/[extensionId]/[...path]/route.ts`) forwards to `/v1/execute` without fetching install metadata or secrets.
- Control-plane services already depend on `shared/core/secretProvider.ts` to source secrets from env/filesystem/Vault (documented in `docs/secrets_management.md`); Runner has no integration.
- `./sdk` contains CLI tooling and iframe helpers but no generated runtime bindings or component build pipeline.

Status update (2025-11-21):
- Gateway now forwards `config`, `providers`, and `secretEnvelope` in execute payloads (`server/src/app/api/ext/[extensionId]/[[...path]]/route.ts`).
- Runner host implements secrets and storage capability providers and calls `POST /api/internal/ext-storage/install/{installId}` with `RUNNER_STORAGE_API_TOKEN` (`ee/runner/src/engine/host_api.rs`).
- Runtime uses Wasmtime Component Model; `wasm-js@1` is the enforced runtime and manifests are validated via `manifest-v2.schema.ts`.
- Componentized SDK template exists (`sdk/alga-client-sdk/templates/component-basic`) and buildExtUiSrc/iframe bootstrap are stable; still need generated bindings packaging and schema/docs alignment (JSON vs zod).

## Tooling Status Snapshot (Oct 2025)

- `componentize-js` latest tag `v0.19.3` (2025-10-27) fixes duplicate export naming, updates dependencies (`orca_wasm` → `wirm`), and keeps StarlingMonkey aligned—ensuring the `jco` toolchain is active and maintained.
- Recent releases (`v0.19.2`, `v0.19.1`) focus on Windows CI stability and StarlingMonkey updates, confirming cross-platform support and ongoing maintenance cadence.
- The toolchain now emits full component metadata compatible with Wasmtime 19.x+; we should plan to pin to `componentize-js` ≥ `0.19.3` and track upstream changelog for breaking changes.

## Requirements & Constraints

- **Component Model First**: All new host APIs are defined in WIT and surfaced to guests through Wasmtime component instantiation. No new raw `func_wrap` imports.
- **Secret Provenance**: The control plane packages secrets using `secretProvider` as Vault transit ciphertext. Runner decrypts using Vault tokens mounted as Docker secrets.
- **Capability Enforcement**: Access to secrets/config is gated by manifest-declared scopes (`secrets.get`, `config.read`) and enforced in the host implementation.
- **Componentize-JS Pipeline**: JS/TS extensions must build via `componentize-js` (`jco`) with a standardized project template in `sdk/`. The pipeline outputs `.wasm` + metadata for publishing.
- **Rotation & Caching**: Envelopes include `version`/`expires_at`; Runner caches decrypted material in an LRU keyed by `(tenant, install, version)` with short TTL.
- **DX**: Generated bindings (JS/TS) expose ergonomic helpers (`ctx.secrets.get`, `ctx.http.fetch`) and hide low-level ABI concerns.
- **Security**: Plaintext secrets never hit logs, idempotency caches, or panic traces. Structures holding secrets must not implement `Debug` output. Browser/iframe surfaces never receive secrets; UI flows rely on host proxy APIs instead.

## Proposed Architecture

### 1. WIT Worlds & Capability Provider Surface

- Author `wit/extension-runner.wit` describing:
  - `interface alga.context` (IDs, config map, request metadata).
  - `interface alga.secrets` (`get`, optional `list`, structured errors).
  - `interface alga.http`, `alga.storage`, `alga.log`, and `alga.ui_proxy` (for host-mediated UI actions).
- Encode capability requirements using custom metadata (e.g., `@requires("cap:secrets.get")`) so registry validation, host enforcement, and generated bindings stay in sync.
- Version the WIT world and publish alongside the SDK to support additive evolution.

### 2. Capability Provider Catalog

- Treat each host feature as a provider, similar to wasmCloud:
  - Core providers: secrets, outbound HTTP, storage, logging.
  - UI proxy provider: exposes predefined host endpoints extensions can call from the browser via gateway.
  - Future providers: messaging, scheduler hooks, custom domain integrations.
- Maintain provider definitions (WIT imports + manifest identifiers) so the registry knows which providers an extension needs and operators can enable/disable them per tenant.
- Document provider lifecycle (enable/disable, version bump) and align on naming (`cap.alga.secrets`, `cap.alga.ui_proxy`, etc.).

### 3. Control Plane, Gateway & Declarative Metadata

- Extend control-plane schema (`tenant_extension_install_config`, `tenant_extension_install_secrets`) storing Vault-transit ciphertext via `secretProvider`.
- Capture provider requirements in install metadata: manifest declares required providers; registry enforces availability before activation.
- Create service endpoint (`POST /internal/runner/install-config`) returning `{config, secret_envelope, provider_flags, version}`.
- Update Gateway to:
  - Fetch install config/secrets before invoking Runner.
  - Attach provider flags + version headers (`x-ext-config-version`, `x-ext-secrets-version`).
  - Expose host proxy routes (UI → gateway → runner handler) mapped to the `alga.ui_proxy` provider so browser clients never see secrets.

### 4. Runner Component Host Runtime

- Upgrade Wasmtime to a component-ready release and instantiate components via `componentize-js` metadata.
- Extend host context to store config maps, provider flags, and secret envelopes.
- Implement provider dispatch: the runner mounts each capability provider implementation (e.g., secrets provider decrypts Vault ciphertext mounted at `/run/secrets/...`).
- Secret redemption: decrypt Vault transit ciphertext in-process using mounted tokens/keys, populate short-lived cache keyed by `(tenant, install, version)`.
- Ensure provider calls zeroize buffers, apply capability checks, and emit structured errors.

### 5. Developer Workflow & CLI (Componentize-JS Pipeline)

- Ship `sdk/packages/component-runtime-template` mirroring wasmCloud’s `wash` flow:
  1. `alga-cli new component` scaffolds TS project with tests and provider manifests.
  2. `alga-cli dev` builds via `componentize-js`, spins up a local runner shim, and exercises provider routes (including UI proxy).
  3. `alga-cli publish` bundles `.wasm`, `.wit`, provider manifest, and metadata.json for registry upload.
- Validate toolchain versions (`componentize-js` ≥ 0.19.3, Wasmtime version) and fail fast if mismatched.
- Expose extension install automation via `POST /api/v1/extensions/install` so CLI workflows can bypass the admin UI once API keys are provisioned.
- Provide smoke tests that run components against mocked capability providers to catch ABI drift before upload.

<<<<<<< HEAD
### 6. SDK Distribution & Samples

- Publish `@alga-psa/extension-runtime` (JS/TS) wrapping generated bindings with helpers (`createHandler`, `ctx.secrets.get`, `ctx.uiProxy.call`).
- Ship UI-side helpers (`@alga/extension-ui`) that call gateway proxy endpoints with tenant/install context.
- Document workflows in `sdk/docs`: local dev loop, invoking provider APIs, using UI proxy without handling secrets.
- Provide runnable samples mirroring wasmCloud’s language examples (TypeScript initially, add Rust/TinyGo later via `wit-bindgen`).
=======
### 7. UI & Configuration Experience

- **Extension Settings Page**: A dedicated configuration UI at `/msp/settings/extensions/[id]/settings` reachable from the extension management list.
- **Dynamic Form Generation**: Render configuration inputs (text, number, boolean, select) based on the extension's manifest `settings` schema.
- **Secret Management**:
  - Distinct UI section for encrypted values (secrets) separate from plain configuration.
  - Write-only inputs for secrets (never echo back values).
  - Version tracking (`secretsVersion`) to indicate if a secret is set and when it was last updated.
- **Actions**:
  - "Save Changes": Persist both config (to `tenant_extension_install_config`) and secrets (to Vault via `tenant_extension_install_secrets`).
  - "Reset to Defaults": Revert configuration to manifest defaults and clear secrets.
- **RBAC**: Ensure only admins with appropriate permissions can view/edit these settings.
- **Entry Point**: Connect the "Settings" button in the Extension Management table (`SettingsPage.tsx` -> `Extensions.tsx`) to this new page.
>>>>>>> 6e7f7500

## Implementation Phases

### Phase 0 — Design & Toolchain Alignment

- [x] Finalize WIT interface set and capability annotations.
- [x] Pin toolchain versions (`componentize-js` ≥ 0.19.3, Wasmtime ≥ component-ready release) and capture upgrade strategy.
- [x] Define secret envelope format (Vault transit ciphertext) and required Vault roles/tokens to mount into Runner containers. *(Implemented base64 fallback plus Vault transit support with token file + mount configuration.)*
- [x] Design the capability provider catalog (IDs, manifests, lifecycle) and document how providers map to WIT imports. *(Initial catalog lives in `ee/runner/src/providers` with normalization + validation helpers.)*

### Phase 1 — Control Plane & Gateway

- [x] Implement schema migrations and persistence for config + secrets (ciphertext via `secretProvider`).
  - Added `tenant_extension_install_config` and `tenant_extension_install_secrets` via `20251031130000_create_install_config_tables.cjs`, including UUID PKs, tenant/ install indexes, and Vault-friendly metadata (`algorithm`, `transit_key`, `version`, `expires_at`).
  - Introduced writer APIs in `ee/server/src/lib/extensions/installConfig.ts` (`upsertInstallConfigRecord`, `upsertInstallSecretsRecord`, `deleteInstallSecretsRecord`) that normalize capability sets, emit deterministic versions, and attempt Vault transit encryption with inline/base64 fallback.
  - Install flows (`ExtensionRegistryServiceV2.install`, `installExtensionForCurrentTenantV2`) now upsert config/secrets metadata and persist granted provider scopes alongside install records.
- [x] Build the install-config service endpoint returning config + envelopes + version metadata.
  - `/api/internal/ext-runner/install-config` returns merged config/providers plus Vault envelope data, secured by `x-runner-auth`; re-used by runner and internal tooling.
  - Service hydrates bundle hash, manifest capabilities, install overrides, and exposes `configVersion` / `secretsVersion` with ISO timestamps for cache auditing.
- [x] Update Gateway to call the endpoint, enrich execute payloads, and emit version headers.
  - Gateway routes obtain install state through `loadInstallConfigCached` (new helper under `ee/server/src/lib/extensions/lib/install-config-cache.ts`) before dispatching to `/v1/execute`.
  - Execute payload now carries `{ context.config, providers[], secret_envelope }` plus headers `x-ext-config-version` / `x-ext-secrets-version`; runner errors are surfaced as 502 with request-id tagged logs.
  - Added a configurable (default 5s) per-install in-memory cache that keys on tenant+extension and refreshes on expiry or missing rows.
- [x] Implement host-side proxy routes (UI → gateway → runner handler) so iframe code can trigger backend actions without receiving secrets directly.
  - `/api/ext-proxy/[extensionId]/[...path]` mirrors gateway auth, invokes runner `ui-proxy:*` handlers, and streams responses after header filtering; shares install-config cache to avoid duplicate lookups.
  - Maintains tenant RBAC checks and logs missing bundle/config scenarios for audit.
- [x] Validate manifest/provider declarations during publish and record provider enablement per install.
  - Version publish continues to reject unknown capabilities; install paths normalize requested scopes against the known provider catalog before persisting.
  - Default provider set (`cap:context.read`, `cap:log.emit`) is enforced server-side so installs inherit baseline capabilities even if manifests omit them.

### Phase 2 — Runner Component Host

- Detailed execution steps live in [extension-runtime-wasmtime-plan.md](extension-runtime-wasmtime-plan.md); keep both documents aligned as milestones land.
- [x] Upgrade Runner to Wasmtime component APIs and instantiate components for `/v1/execute`.
- [x] Implement host functions per WIT (context, secrets, http, storage, logging) with capability checks.
- [x] Add secret envelope redemption via Vault transit decryption (token mounted as Docker secret) plus short-lived cache; ensure no secret leakage in logs/traces.
- [x] Wire provider registry inside the runner so each capability (secrets, ui_proxy, etc.) can be swapped/extended without touching core execute logic.

### Phase 3 — SDK & Tooling (Componentize-JS Pipeline)

- [x] Build the `componentize-js` project template and integrate it into `alga-cli`.
- [x] Generate JS/TS bindings from WIT, publish `@alga-psa/extension-runtime`, and document usage. *(Manual first-pass bindings plus proxy helpers shipped under `sdk/extension-runtime`.)*
- [x] Provide sample extension + automated test to validate secrets retrieval through the new host interface. *(See `sdk/samples/component/secrets-demo` with Vitest example.)*
- [x] Enforce component artifact validation in the publishing pipeline (reject raw Wasm uploads). *(Pack step now requires `dist/component.wasm` + metadata before producing bundles.)*
- [x] Add UI SDK helpers demonstrating the proxy pattern (UI calling gateway endpoints backed by runner handlers). *(Available via `callProxyJson` in `@alga-psa/extension-runtime`.)*
- [x] Deliver local dev commands (`alga-cli dev`) that spin up mocked capability providers to mirror wasmCloud’s `wash` workflow. *(New `alga component dev` task rebuilds components on file changes.)*

### Phase 4 — Rollout

- [ ] Ship an internal extension end-to-end (control plane → gateway → runner → component) to validate secrets delivery.
- [ ] Open beta to selected partners once SDK and tooling stabilize; iterate on developer feedback.
- [ ] Track follow-up work for observability, telemetry, and runbooks separately.

### Phase 5 — UI Delivery

- [ ] Activate the "Settings" button in the Extension Management UI.
- [ ] Implement/Connect the `ExtensionSettings` component to the `/msp/settings/extensions/[id]/settings` route.
- [ ] Ensure proper loading of Enterprise vs. OSS components (graceful degradation or feature stub).
- [ ] Verify "Save Changes" correctly persists to the new configuration and secrets tables.
- [ ] Verify "Reset to Defaults" clears overrides.

## Dependencies & Coordination

- Runner/Wasmtime specialists to handle component host migration.
- Platform/infra teams for Vault policies and Docker-secret delivery of runner tokens.
- Secrets platform owners maintaining `secretProvider` APIs and Vault transit setup.
- DX/docs teams for SDK publishing, tutorials, and developer onboarding.
- Registry/publishing pipeline owners to enforce component artifact requirements and provider declarations.
- Future capability provider owners (e.g., messaging, analytics) to contribute host implementations once the catalog is seeded.

## Open Questions

- Additional guest languages: after JS/TS, should we generate Rust/TinyGo bindings via `wit-bindgen` to broaden support?
- WIT versioning: how do we communicate additive changes to developers and keep bindings in sync (semver for WIT packages)?
- How do we expand the host proxy catalog over time (e.g., standardized UI → gateway endpoints) to cover common extension UI use cases?
- What guardrails are needed in `alga-cli` to detect mismatched `componentize-js` versions or incompatible Wasmtime features?

## Alternatives Considered

1. **Handwritten Wasmtime host imports (status quo)**  
   Pros: minimal change to existing Runner code.  
   Cons: every capability requires manual glue; no generated SDK; developers must handle ABI details. Rejected.

2. **Embed QuickJS or another JS runtime in Runner**  
   Pros: lets developers ship plain JS without compilation.  
   Cons: larger attack surface, dual runtime maintenance, and still requires secret plumbing; diverges from Wasm-component-first direction.

3. **Expose secrets via HTTP endpoints or storage APIs**  
   Pros: simple to implement.  
   Cons: weak capability enforcement, higher leakage risk, and no alignment with future component-based contracts.<|MERGE_RESOLUTION|>--- conflicted
+++ resolved
@@ -101,15 +101,14 @@
 - Expose extension install automation via `POST /api/v1/extensions/install` so CLI workflows can bypass the admin UI once API keys are provisioned.
 - Provide smoke tests that run components against mocked capability providers to catch ABI drift before upload.
 
-<<<<<<< HEAD
-### 6. SDK Distribution & Samples
+### 7. UI & Configuration Experience
 
 - Publish `@alga-psa/extension-runtime` (JS/TS) wrapping generated bindings with helpers (`createHandler`, `ctx.secrets.get`, `ctx.uiProxy.call`).
 - Ship UI-side helpers (`@alga/extension-ui`) that call gateway proxy endpoints with tenant/install context.
 - Document workflows in `sdk/docs`: local dev loop, invoking provider APIs, using UI proxy without handling secrets.
-- Provide runnable samples mirroring wasmCloud’s language examples (TypeScript initially, add Rust/TinyGo later via `wit-bindgen`).
-=======
-### 7. UI & Configuration Experience
+- Provide runnable samples mirroring wasmCloud's language examples (TypeScript initially, add Rust/TinyGo later via `wit-bindgen`).
+
+### 8. Extension Settings UI
 
 - **Extension Settings Page**: A dedicated configuration UI at `/msp/settings/extensions/[id]/settings` reachable from the extension management list.
 - **Dynamic Form Generation**: Render configuration inputs (text, number, boolean, select) based on the extension's manifest `settings` schema.
@@ -122,7 +121,6 @@
   - "Reset to Defaults": Revert configuration to manifest defaults and clear secrets.
 - **RBAC**: Ensure only admins with appropriate permissions can view/edit these settings.
 - **Entry Point**: Connect the "Settings" button in the Extension Management table (`SettingsPage.tsx` -> `Extensions.tsx`) to this new page.
->>>>>>> 6e7f7500
 
 ## Implementation Phases
 
