--- conflicted
+++ resolved
@@ -5,10 +5,7 @@
   PortalDomainActivityRecord,
   VerifyCnameResult,
   ApplyPortalDomainResourcesResult,
-<<<<<<< HEAD
-=======
   PortalDomainStatusSnapshot,
->>>>>>> 0c0ea439
 } from './types';
 
 const {
@@ -16,19 +13,13 @@
   markPortalDomainStatus,
   verifyCnameRecord,
   applyPortalDomainResources,
-<<<<<<< HEAD
-=======
   checkPortalDomainDeploymentStatus,
->>>>>>> 0c0ea439
 } = proxyActivities<{
   loadPortalDomain: (args: { portalDomainId: string }) => Promise<PortalDomainActivityRecord | null>;
   markPortalDomainStatus: (args: { portalDomainId: string; status: string; statusMessage?: string | null; verificationDetails?: Record<string, unknown> | null }) => Promise<void>;
   verifyCnameRecord: (args: { domain: string; expectedCname: string; attempts?: number; intervalSeconds?: number }) => Promise<VerifyCnameResult>;
   applyPortalDomainResources: (args: { tenantId: string; portalDomainId: string }) => Promise<ApplyPortalDomainResourcesResult>;
-<<<<<<< HEAD
-=======
   checkPortalDomainDeploymentStatus: (args: { portalDomainId: string }) => Promise<PortalDomainStatusSnapshot | null>;
->>>>>>> 0c0ea439
 }>(
   {
     startToCloseTimeout: '5 minutes',
@@ -146,26 +137,6 @@
       continue;
     }
 
-<<<<<<< HEAD
-    const latestRecord = await loadPortalDomain({ portalDomainId: input.portalDomainId });
-
-    if (!latestRecord) {
-      log.warn('Portal domain record missing during wait; ending workflow.', { portalDomainId: input.portalDomainId });
-      return;
-    }
-
-    if (terminalStatuses.has(latestRecord.status)) {
-      log.info('Portal domain reached terminal status; ending workflow.', {
-        portalDomainId: input.portalDomainId,
-        status: latestRecord.status,
-      });
-      return;
-    }
-
-    log.info('Portal domain still progressing; continuing wait.', {
-      portalDomainId: input.portalDomainId,
-      status: latestRecord.status,
-=======
     const deploymentStatus = await checkPortalDomainDeploymentStatus({ portalDomainId: input.portalDomainId });
 
     if (!deploymentStatus) {
@@ -186,7 +157,6 @@
     log.info('Portal domain still progressing; continuing wait.', {
       portalDomainId: input.portalDomainId,
       status: deploymentStatus.status,
->>>>>>> 0c0ea439
     });
   }
 }