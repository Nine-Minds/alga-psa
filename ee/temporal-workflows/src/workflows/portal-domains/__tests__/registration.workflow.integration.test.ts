--- conflicted
+++ resolved
@@ -28,25 +28,15 @@
 
     let currentStatus = record.status;
 
-<<<<<<< HEAD
-=======
     const markStatus = async ({ status, statusMessage }: { status: string; statusMessage?: string | null }) => {
       currentStatus = status;
       statusUpdates.push({ status, statusMessage: statusMessage ?? null });
     };
 
->>>>>>> 0c0ea439
     const activities = {
       loadPortalDomain: async ({ portalDomainId }: { portalDomainId: string }) => {
         expect(portalDomainId).toBe(record.id);
         return { ...record, status: currentStatus };
-<<<<<<< HEAD
-      },
-      markPortalDomainStatus: async ({ status, statusMessage }: { status: string; statusMessage?: string | null }) => {
-        currentStatus = status;
-        statusUpdates.push({ status, statusMessage: statusMessage ?? null });
-=======
->>>>>>> 0c0ea439
       },
       markPortalDomainStatus: markStatus,
       verifyCnameRecord: async ({ expectedCname }: { expectedCname: string }) => ({
@@ -119,8 +109,6 @@
     let currentStatus = record.status;
     let loadCount = 0;
 
-<<<<<<< HEAD
-=======
     const markStatus = async ({ status, statusMessage }: { status: string; statusMessage?: string | null }) => {
       currentStatus = status;
       if (status === 'deploying') {
@@ -129,26 +117,11 @@
       statusUpdates.push({ status, statusMessage: statusMessage ?? null });
     };
 
->>>>>>> 0c0ea439
     const activities = {
       loadPortalDomain: async ({ portalDomainId }: { portalDomainId: string }) => {
         expect(portalDomainId).toBe(record.id);
         loadCount += 1;
-<<<<<<< HEAD
-        if (currentStatus === 'deploying' && loadCount >= 1) {
-          currentStatus = 'active';
-        }
         return { ...record, status: currentStatus };
-      },
-      markPortalDomainStatus: async ({ status, statusMessage }: { status: string; statusMessage?: string | null }) => {
-        currentStatus = status;
-        if (status === 'deploying') {
-          loadCount = 0;
-        }
-        statusUpdates.push({ status, statusMessage: statusMessage ?? null });
-=======
-        return { ...record, status: currentStatus };
->>>>>>> 0c0ea439
       },
       markPortalDomainStatus: markStatus,
       verifyCnameRecord: async ({ expectedCname }: { expectedCname: string }) => ({
@@ -257,28 +230,9 @@
       loadPortalDomain: async ({ portalDomainId }: { portalDomainId: string }) => {
         expect(portalDomainId).toBe(record.id);
         loadCount += 1;
-<<<<<<< HEAD
-        if (currentStatus === 'deploying' && applyAttempts > 1 && loadCount >= 1) {
-          currentStatus = 'active';
-        }
         return { ...record, status: currentStatus };
       },
-      markPortalDomainStatus: async ({ status, statusMessage }: { status: string; statusMessage?: string | null }) => {
-        currentStatus = status;
-        if (status === 'deploying') {
-          loadCount = 0;
-        }
-        statusUpdates.push({ status, statusMessage: statusMessage ?? null });
-        if (status === 'certificate_failed' && resolveFailureSignal) {
-          resolveFailureSignal();
-          resolveFailureSignal = null;
-        }
-      },
-=======
-        return { ...record, status: currentStatus };
-      },
       markPortalDomainStatus: markStatus,
->>>>>>> 0c0ea439
       verifyCnameRecord: async ({ expectedCname }: { expectedCname: string }) => ({
         matched: true,
         observed: [expectedCname],
