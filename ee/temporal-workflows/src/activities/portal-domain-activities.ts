--- conflicted
+++ resolved
@@ -16,10 +16,7 @@
   VerifyCnameResult,
   MarkStatusInput,
   ApplyPortalDomainResourcesResult,
-<<<<<<< HEAD
-=======
   PortalDomainStatusSnapshot,
->>>>>>> 0c0ea439
 } from '../workflows/portal-domains/types.js';
 
 const TABLE_NAME = "portal_domains";
