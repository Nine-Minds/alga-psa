--- conflicted
+++ resolved
@@ -15,13 +15,8 @@
   VerifyCnameInput,
   VerifyCnameResult,
   MarkStatusInput,
-<<<<<<< HEAD
   ApplyPortalDomainResourcesResult,
 } from '../workflows/portal-domains/types.js';
-=======
-  ReconcileResult,
-} from "../workflows/portal-domains/types";
->>>>>>> 846eb5dc
 
 const TABLE_NAME = "portal_domains";
 const MANAGED_LABEL = "portal.alga-psa.com/managed";
@@ -242,14 +237,7 @@
   };
 }
 
-<<<<<<< HEAD
 export async function applyPortalDomainResources(args: { tenantId: string; portalDomainId: string }): Promise<ApplyPortalDomainResourcesResult> {
-=======
-export async function reconcilePortalDomains(args: {
-  tenantId: string;
-  portalDomainId: string;
-}): Promise<ReconcileResult> {
->>>>>>> 846eb5dc
   const knex = await getConnection();
   let rows: PortalDomainActivityRecord[] = [];
 
@@ -449,11 +437,7 @@
 
   const appliedCount = desiredFiles.size;
 
-<<<<<<< HEAD
   console.info('[portal-domains] resource apply complete', {
-=======
-  console.info("[portal-domains] reconcile complete", {
->>>>>>> 846eb5dc
     tenantId: args.tenantId,
     appliedCount,
     errors: errors.length,
@@ -499,23 +483,11 @@
   const token = process.env.GITHUB_ACCESS_TOKEN;
 
   if (!token) {
-<<<<<<< HEAD
     throw new Error('GITHUB_ACCESS_TOKEN environment variable is required for portal domain resource application.');
   }
 
   if (!repoUrl) {
     throw new Error('PORTAL_DOMAIN_GIT_REPO environment variable is required for portal domain resource application.');
-=======
-    throw new Error(
-      "GITHUB_ACCESS_TOKEN environment variable is required for portal domain reconciliation.",
-    );
-  }
-
-  if (!repoUrl) {
-    throw new Error(
-      "PORTAL_DOMAIN_GIT_REPO environment variable is required for portal domain reconciliation.",
-    );
->>>>>>> 846eb5dc
   }
 
   const url = new URL(repoUrl);
