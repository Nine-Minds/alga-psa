--- conflicted
+++ resolved
@@ -42,15 +42,13 @@
             let t = s.trim().to_string();
             if t.is_empty() { None } else { Some(t) }
         });
-<<<<<<< HEAD
+
         if let Some(ref k) = api_key {
             let prefix: String = k.chars().take(4).collect();
             tracing::info!(key_len = k.len(), key_prefix = %prefix, "ALGA_AUTH_KEY present for validation client");
         } else {
             tracing::warn!("ALGA_AUTH_KEY not set for validation client; strict validation calls may be unauthorized");
         }
-=======
->>>>>>> b7cbc454
 
         Ok(Self {
             strict,
@@ -98,11 +96,10 @@
 
         // Keep fast timeout
         let mut rb = self.http.get(url);
-<<<<<<< HEAD
+
         // Temporary canary routing header for testing; remove after canary period
         rb = rb.header("x-canary", "robert");
-=======
->>>>>>> b7cbc454
+
         if let Some(key) = &self.api_key {
             rb = rb.header("x-api-key", key);
         }
