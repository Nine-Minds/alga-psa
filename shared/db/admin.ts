import Knex from 'knex';
import knexfile from './knexfile.js';
import { getSecret } from '../core/getSecret.js';
import process from 'process';

let adminConnection: any = null;

export async function getAdminConnection() {
    const connectionId = Math.random().toString(36).substring(7);
    console.log(`[getAdminConnection:${connectionId}] Called - adminConnection exists:`, !!adminConnection);
    
    // Return existing connection if available and not destroyed
    if (adminConnection) {
        try {
            console.log(`[getAdminConnection:${connectionId}] Testing existing connection`);
            // Test if connection is still valid
            await adminConnection.raw('SELECT 1');
            console.log(`[getAdminConnection:${connectionId}] Existing connection is valid, returning it`);
            return adminConnection;
        } catch (error) {
            console.log(`[getAdminConnection:${connectionId}] Admin connection test failed, recreating connection:`, error instanceof Error ? error.message : String(error));
            adminConnection = null;
        }
    }

    const environment = process.env.NODE_ENV || 'development';
    const dbPassword = await getSecret('postgres_password', 'DB_PASSWORD_ADMIN');
    const config = {
        ...knexfile[environment],
        connection: {
            host: process.env.DB_HOST,
            port: Number(process.env.DB_PORT),
            user: process.env.DB_USER_ADMIN,
            password: dbPassword,
            database: process.env.DB_NAME_SERVER
        },
        // Add connection pool configuration for long-running services
        pool: {
            min: parseInt(process.env.DB_POOL_MIN || '1'),
            max: parseInt(process.env.DB_POOL_MAX || '5'),
            acquireTimeoutMillis: parseInt(process.env.DB_POOL_ACQUIRE_TIMEOUT || '10000'),
            createTimeoutMillis: parseInt(process.env.DB_POOL_CREATE_TIMEOUT || '10000'),
        }
    };
<<<<<<< HEAD
    console.log('Creating admin database connection');
    console.log('Admin connection config:', {
        host: config.connection.host,
        port: config.connection.port,
        database: config.connection.database,
        user: config.connection.user,
        environment
    });
=======
    console.log(`[getAdminConnection:${connectionId}] Creating new admin database connection - Pool config:`, {
        min: config.pool.min,
        max: config.pool.max,
        acquireTimeout: config.pool.acquireTimeoutMillis,
        createTimeout: config.pool.createTimeoutMillis
    });

    adminConnection = Knex(config);
    console.log(`[getAdminConnection:${connectionId}] Created new Knex instance, testing connection...`);
    
    try {
        await adminConnection.raw('SELECT 1');
        console.log(`[getAdminConnection:${connectionId}] New connection test successful`);
    } catch (error) {
        console.error(`[getAdminConnection:${connectionId}] New connection test failed:`, error instanceof Error ? error.message : String(error));
        throw error;
    }
    
    return adminConnection;
}
>>>>>>> 5ed1e744

export async function destroyAdminConnection() {
    if (adminConnection) {
        await adminConnection.destroy();
        adminConnection = null;
    }
}<|MERGE_RESOLUTION|>--- conflicted
+++ resolved
@@ -42,21 +42,19 @@
             createTimeoutMillis: parseInt(process.env.DB_POOL_CREATE_TIMEOUT || '10000'),
         }
     };
-<<<<<<< HEAD
-    console.log('Creating admin database connection');
-    console.log('Admin connection config:', {
+    console.log(`[getAdminConnection:${connectionId}] Creating new admin database connection`);
+    console.log(`[getAdminConnection:${connectionId}] Admin connection config:`, {
         host: config.connection.host,
         port: config.connection.port,
         database: config.connection.database,
         user: config.connection.user,
-        environment
-    });
-=======
-    console.log(`[getAdminConnection:${connectionId}] Creating new admin database connection - Pool config:`, {
-        min: config.pool.min,
-        max: config.pool.max,
-        acquireTimeout: config.pool.acquireTimeoutMillis,
-        createTimeout: config.pool.createTimeoutMillis
+        environment,
+        poolConfig: {
+            min: config.pool.min,
+            max: config.pool.max,
+            acquireTimeout: config.pool.acquireTimeoutMillis,
+            createTimeout: config.pool.createTimeoutMillis
+        }
     });
 
     adminConnection = Knex(config);
@@ -72,7 +70,6 @@
     
     return adminConnection;
 }
->>>>>>> 5ed1e744
 
 export async function destroyAdminConnection() {
     if (adminConnection) {
