/**
 * System-Managed Email Processing Workflow
 * This workflow processes inbound emails and creates tickets with email threading support
 * MVP Features:
 * - Exact email matching only (no fuzzy matching)
 * - Email threading for conversations using In-Reply-To/References headers
 * - Inline forms for human tasks
 * - Hardcoded retry policies and error handling
 * 
 * NOTE: This file uses plain JavaScript syntax to be compatible with the workflow runtime.
 * No imports or TypeScript types are used to avoid serialization issues.
 */

// No imports - all dependencies are available in the workflow context

<<<<<<< HEAD
export async function systemEmailProcessingWorkflow(context) {
  const { actions, data, logger, setState } = context;
  
  // Debug: Log the context structure
  console.log('Context input:', JSON.stringify(context.input));
  console.log('Context data:', JSON.stringify(data.get('triggerEvent')));
  
  const triggerEvent = context.input?.triggerEvent;
  
  if (!triggerEvent) {
    console.error('No triggerEvent found in context.input');
    throw new Error('Missing trigger event');
  }
  
  if (!triggerEvent.payload) {
    console.error('No payload in triggerEvent:', JSON.stringify(triggerEvent));
    throw new Error('Missing payload in trigger event');
  }
  
  // Extract email data from the INBOUND_EMAIL_RECEIVED event payload
  const emailData = triggerEvent.payload.emailData;
  const providerId = triggerEvent.payload.providerId;
  const tenant = triggerEvent.tenant; // tenant is at the root level of triggerEvent, not in payload
  
  if (!emailData) {
    console.error('No emailData in payload:', JSON.stringify(triggerEvent.payload));
    throw new Error('Missing email data in trigger event payload');
  }
  
  if (!providerId) {
    console.error('No providerId in payload:', JSON.stringify(triggerEvent.payload));
    throw new Error('Missing provider ID in trigger event payload');
  }
  
  if (!tenant) {
    console.error('No tenant in triggerEvent:', JSON.stringify(triggerEvent));
    throw new Error('Missing tenant in trigger event');
  }
=======
// Email actions are called through the workflow action registry
// to avoid module resolution issues during Docker builds

export async function systemEmailProcessingWorkflow(context: WorkflowContext): Promise<void> {
  const { actions, data, logger, setState, events } = context;
  
  setState('PROCESSING_INBOUND_EMAIL');
  logger.info('🚀 Starting email processing workflow');
  
  // Wait for the INBOUND_EMAIL_RECEIVED event that triggered this workflow
  // This event should have been submitted immediately after starting the workflow
  logger.info('⏳ Waiting for INBOUND_EMAIL_RECEIVED event...');
  const eventPayload = await events.waitFor('INBOUND_EMAIL_RECEIVED', 10000); // 10 second timeout
  
  logger.info('✅ Received INBOUND_EMAIL_RECEIVED event', {
    hasPayload: !!eventPayload,
    payloadKeys: eventPayload ? Object.keys(eventPayload) : []
  });
  
  // Extract email data from the event payload
  const emailData = eventPayload.emailData;
  const providerId = eventPayload.providerId;
  const tenant = eventPayload.tenantId;
>>>>>>> 5ed1e744
  
  setState('PROCESSING_INBOUND_EMAIL');
  console.log(`Processing inbound email: ${emailData.subject} from ${emailData.from.email}`);
  
  // Store relevant data in workflow context
  data.set('emailData', emailData);
  data.set('providerId', providerId);
  data.set('tenant', tenant);
  data.set('processedAt', new Date().toISOString());
  
  try {
    // Step 1: Check if this is a threaded email (reply to existing ticket)
    setState('CHECKING_EMAIL_THREADING');
    console.log('Checking if email is part of existing conversation thread');
    
    const existingTicket = await checkEmailThreading(emailData, actions);
    
    if (existingTicket) {
      // This is a reply to an existing ticket - add as comment
      console.log(`Email is part of existing ticket: ${existingTicket.ticketId}`);
      await handleEmailReply(emailData, existingTicket, actions);
      return; // Exit workflow after handling reply
    }
    
    // Step 2: This is a new email - find or match client
    setState('MATCHING_EMAIL_CLIENT');
    console.log('Attempting to match email sender to existing client');
    
    let matchedClient = await findExactEmailMatch(emailData.from.email, actions);
    
    if (!matchedClient) {
      // No exact match found - create human task for manual matching
      console.log('No exact email match found, creating human task for manual client selection');
      
      const taskResult = await actions.createTaskAndWaitForResult({
        taskType: 'match_email_to_client' as any,
        title: `Match Email to Client: ${emailData.subject}`,
        description: `Please match this email from ${emailData.from.email} (${emailData.from.name || 'No name'}) to a client. Email snippet: ${emailData.body.text.substring(0, 200)}...`
      } as any);
      
      if (taskResult.success && taskResult.resolutionData) {
        matchedClient = await processClientMatchingResult(taskResult.resolutionData, emailData, actions);
        data.set('matchedClient', matchedClient);
      } else {
        console.warn('Manual client matching was not completed successfully');
        // Continue without client match - ticket will be created without company association
      }
    } else {
      console.log(`Found exact email match: ${matchedClient.companyName}`);
      data.set('matchedClient', matchedClient);
    }
    
    // Step 3: Create new ticket from email
    setState('CREATING_TICKET');
    console.log('Creating new ticket from email');
    
    const ticketResult = await actions.create_ticket_from_email({
      title: emailData.subject,
      description: emailData.body.text,
      company_id: matchedClient?.companyId,
      contact_id: matchedClient?.contactId,
      source: 'email',
      channel_id: await getEmailChannelId(actions), // Get or create email channel
      status_id: await getNewTicketStatusId(actions), // Get default new ticket status
      priority_id: await getDefaultPriorityId(actions), // Get default priority
      // Store email metadata for future threading
      email_metadata: {
        messageId: emailData.id,
        threadId: emailData.threadId,
        from: emailData.from,
        inReplyTo: emailData.inReplyTo,
        references: emailData.references,
        providerId: providerId
      }
    });
    
    console.log(`Ticket created with ID: ${ticketResult.ticket_id}`);
    data.set('ticketId', ticketResult.ticket_id);
    
    // Step 4: Handle attachments if present
    if (emailData.attachments && emailData.attachments.length > 0) {
      setState('PROCESSING_ATTACHMENTS');
      console.log(`Processing ${emailData.attachments.length} email attachments`);
      
      for (const attachment of emailData.attachments) {
        try {
          await actions.process_email_attachment({
            emailId: emailData.id,
            attachmentId: attachment.id,
            ticketId: ticketResult.ticket_id,
            tenant: tenant,
            providerId: providerId,
            attachmentData: attachment
          });
        } catch (attachmentError: any) {
          console.warn(`Failed to process attachment ${attachment.name}: ${attachmentError.message}`);
          // Continue processing other attachments
        }
      }
      
      console.log(`Processed ${emailData.attachments.length} attachments`);
    }
    
    // Step 5: Create initial comment with original email content
    await actions.create_comment_from_email({
      ticket_id: ticketResult.ticket_id,
      content: emailData.body.html || emailData.body.text,
      format: emailData.body.html ? 'html' : 'text',
      source: 'email',
      author_type: 'internal'
    });
    
    setState('EMAIL_PROCESSED');
    console.log('Email processing completed successfully');
    
    // Step 6: Optional notification (if we have a matched client)
    if (matchedClient?.companyId) {
      try {
        // TODO: Implement notification system
        console.log('Sent ticket creation acknowledgment email');
      } catch (notificationError: any) {
        console.warn(`Failed to send notification: ${notificationError.message}`);
        // Don't fail the workflow for notification errors
      }
    }
    
  } catch (error) {
    console.error(`Error processing inbound email: ${error.message}`);
    setState('ERROR_PROCESSING_EMAIL');
    
    // Create human task for error handling - simplified for compilation
    console.error(`Email processing failed: ${error.message}. Manual intervention required for email: ${emailData.subject}`);
    
    // Don't re-throw the error - let the human task handle resolution
    setState('AWAITING_MANUAL_RESOLUTION');
  }
}

/**
 * Check if email is part of existing conversation thread
 */
async function checkEmailThreading(emailData, actions) {
  // Check for threading headers
  if (!emailData.inReplyTo && (!emailData.references || emailData.references.length === 0)) {
    return null;
  }
  
  // Look for existing ticket with matching email metadata
  try {
    const result = await actions.find_ticket_by_email_thread({
      threadId: emailData.threadId,
      inReplyTo: emailData.inReplyTo,
      references: emailData.references,
      originalMessageId: emailData.inReplyTo // Look for ticket created from the original message
    });
    
    return result.success ? result.ticket : null;
  } catch (error) {
    console.warn(`Error checking email threading: ${error.message}`);
    return null;
  }
}

/**
 * Handle email reply to existing ticket
 */
async function handleEmailReply(emailData, existingTicket, actions) {
  // Add email as comment to existing ticket
  await actions.create_comment_from_email({
    ticket_id: existingTicket.ticketId,
    content: emailData.body.html || emailData.body.text,
    format: emailData.body.html ? 'html' : 'text',
    source: 'email',
    author_type: 'client' // This is a reply from the client
  });
  
  // Handle attachments for reply
  if (emailData.attachments && emailData.attachments.length > 0) {
    for (const attachment of emailData.attachments) {
      try {
        await actions.process_email_attachment({
          emailId: emailData.id,
          attachmentId: attachment.id,
          ticketId: existingTicket.ticketId,
          tenant: emailData.tenant,
          providerId: emailData.providerId,
          attachmentData: attachment
        });
      } catch (attachmentError: any) {
        console.warn(`Failed to process reply attachment ${attachment.name}: ${attachmentError.message}`);
      }
    }
  }
}

/**
 * Find exact email match in contacts
 */
async function findExactEmailMatch(emailAddress, actions) {
  try {
    const result = await actions.find_contact_by_email({ email: emailAddress });
    
    if (result.success && result.contact) {
      return {
        contactId: result.contact.contact_id,
        contactName: result.contact.name,
        companyId: result.contact.company_id,
        companyName: result.contact.company_name
      };
    }
    
    return null;
  } catch (error) {
    console.warn(`Error finding email match: ${error.message}`);
    return null;
  }
}

/**
 * Process the result of manual client matching
 */
async function processClientMatchingResult(
  matchingResult, 
  emailData,
  actions
) {
  let companyId = matchingResult.selectedCompanyId;
  let companyName = '';
  let contactId = null;
  
  // Create new company if requested
  if (matchingResult.createNewCompany && matchingResult.newCompanyName) {
    const result = await actions.create_company_from_email({
      company_name: matchingResult.newCompanyName,
      email: emailData.from.email,
      source: 'email'
    });
    
    if (result.success) {
      companyId = result.company.company_id;
      companyName = result.company.company_name;
    }
  } else {
    // Get existing company details
    const result = await actions.get_company_by_id_for_email({ companyId });
    if (result.success && result.company) {
      companyName = result.company.company_name || '';
    }
  }
  
  // Create or find contact
  if (matchingResult.contactName || emailData.from.name) {
    const result = await actions.create_or_find_contact({
      email: emailData.from.email,
      name: matchingResult.contactName || emailData.from.name,
      company_id: companyId
    });
    
    if (result.success) {
      contactId = result.contact.id;
    }
  }
  
  // Save email association if requested
  if (matchingResult.saveEmailAssociation) {
    await actions.save_email_client_association({
      email: emailData.from.email,
      company_id: companyId,
      contact_id: contactId || undefined
    });
  }
  
  return {
    companyId,
    companyName,
    contactId,
    contactName: matchingResult.contactName || emailData.from.name
  };
}

/**
 * Get or create email channel ID
 */
async function getEmailChannelId(actions) {
  // Try to find existing email channel
  const result = await actions.find_channel_by_name({ name: 'Email' });
  
  if (result.success && result.channel) {
    return result.channel.id;
  }
  
  // Create email channel if it doesn't exist
  const createResult = await actions.create_channel_from_email({
    channel_name: 'Email',
    description: 'Tickets created from inbound emails',
    is_default: false
  });
  
  return createResult.success ? createResult.channel.channel_id : '';
}

/**
 * Get default status ID for new tickets
 */
async function getNewTicketStatusId(actions) {
  const result = await actions.find_status_by_name({ 
    name: 'New',
    item_type: 'ticket'
  });
  
  return (result.success && result.status) ? result.status.id : '';
}

/**
 * Get default priority ID
 */
async function getDefaultPriorityId(actions) {
  const result = await actions.find_priority_by_name({ name: 'Medium' });
  
  return (result.success && result.priority) ? result.priority.id : '';
}<|MERGE_RESOLUTION|>--- conflicted
+++ resolved
@@ -11,48 +11,10 @@
  * No imports or TypeScript types are used to avoid serialization issues.
  */
 
+import type { WorkflowContext } from '../core/types.js';
+
 // No imports - all dependencies are available in the workflow context
 
-<<<<<<< HEAD
-export async function systemEmailProcessingWorkflow(context) {
-  const { actions, data, logger, setState } = context;
-  
-  // Debug: Log the context structure
-  console.log('Context input:', JSON.stringify(context.input));
-  console.log('Context data:', JSON.stringify(data.get('triggerEvent')));
-  
-  const triggerEvent = context.input?.triggerEvent;
-  
-  if (!triggerEvent) {
-    console.error('No triggerEvent found in context.input');
-    throw new Error('Missing trigger event');
-  }
-  
-  if (!triggerEvent.payload) {
-    console.error('No payload in triggerEvent:', JSON.stringify(triggerEvent));
-    throw new Error('Missing payload in trigger event');
-  }
-  
-  // Extract email data from the INBOUND_EMAIL_RECEIVED event payload
-  const emailData = triggerEvent.payload.emailData;
-  const providerId = triggerEvent.payload.providerId;
-  const tenant = triggerEvent.tenant; // tenant is at the root level of triggerEvent, not in payload
-  
-  if (!emailData) {
-    console.error('No emailData in payload:', JSON.stringify(triggerEvent.payload));
-    throw new Error('Missing email data in trigger event payload');
-  }
-  
-  if (!providerId) {
-    console.error('No providerId in payload:', JSON.stringify(triggerEvent.payload));
-    throw new Error('Missing provider ID in trigger event payload');
-  }
-  
-  if (!tenant) {
-    console.error('No tenant in triggerEvent:', JSON.stringify(triggerEvent));
-    throw new Error('Missing tenant in trigger event');
-  }
-=======
 // Email actions are called through the workflow action registry
 // to avoid module resolution issues during Docker builds
 
@@ -76,7 +38,6 @@
   const emailData = eventPayload.emailData;
   const providerId = eventPayload.providerId;
   const tenant = eventPayload.tenantId;
->>>>>>> 5ed1e744
   
   setState('PROCESSING_INBOUND_EMAIL');
   console.log(`Processing inbound email: ${emailData.subject} from ${emailData.from.email}`);
