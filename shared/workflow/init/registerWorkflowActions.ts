/**
 * Shared module for registering workflow actions
 * This file contains all the action registration logic and can be called
 * from both the server and the workflow-worker
 */

import { getActionRegistry, type ActionRegistry, type ActionExecutionContext } from '@alga-psa/shared/workflow/core/index';
import { logger, getSecretProviderInstance } from '@alga-psa/shared/core';
import { getTaskInboxService } from '@alga-psa/shared/workflow/core/taskInboxService';
<<<<<<< HEAD
import axios from 'axios'; // For QBO API calls
import { getSecretProviderInstance } from '@alga-psa/shared/core';
import type { Knex } from 'knex';
import { ManagedDomainService as ManagedDomainServiceExport } from '@product/email-domains/entry';
=======
>>>>>>> 4d4e1bce

// --- Mock Secret Retrieval ---


<<<<<<< HEAD
// --- QBO Helper Types and Constants ---
const QBO_BASE_URL = process.env.QBO_API_BASE_URL || 'https://sandbox-quickbooks.api.intuit.com';

interface QboCredentials {
  accessToken: string;
  refreshToken?: string; // Optional, as not all flows might expose it directly here
  realmId: string; // Already a param in actions, but good to have in a credentials object
  accessTokenExpiresAt: string; // ISO string
  // refreshTokenExpiresAt?: string; // ISO string, optional
}

// --- QBO Customer Specific Types ---
interface QuickBooksClientInfo {
  Id: string;
  SyncToken: string;
  DisplayName?: string;
  PrimaryNameValue?: string; // For individual customers
  GivenName?: string;
  MiddleName?: string;
  FamilyName?: string;
  Suffix?: string;
  FullyQualifiedName?: string;
  ClientName?: string;
  PrimaryEmailAddr?: {
    Address?: string;
  };
  PrimaryPhone?: {
    FreeFormNumber?: string;
  };
  BillAddr?: {
    Id?: string;
    Line1?: string;
    Line2?: string;
    Line3?: string;
    Line4?: string;
    Line5?: string;
    City?: string;
    Country?: string;
    CountrySubDivisionCode?: string; // State
    PostalCode?: string;
    Lat?: string;
    Long?: string;
  };
  // Add other fields as necessary based on typical QBO Customer structure
}

interface QboCustomerByIdResult {
  success: boolean;
  customer?: QuickBooksClientInfo;
  message?: string;
  errorDetails?: any;
  qboRawResponse?: any;
}

type ManagedDomainServiceLike = {
  createDomain: (options: { domain: string; region?: string }) => Promise<{
    providerDomainId: string;
    status: string;
    dnsRecords: any[];
  }>;
  checkDomainStatus: (identifier: { domain?: string; providerDomainId?: string }) => Promise<{
    provider: any;
    dnsLookup: any;
    providerDomainId: string;
  }>;
  activateDomain: (domain: string) => Promise<void>;
  deleteDomain: (domain: string) => Promise<void>;
};

type ManagedDomainServiceCtor = {
  forTenant: (options: { tenantId: string; knex: Knex }) => ManagedDomainServiceLike;
};

const ManagedDomainServiceCtor = ManagedDomainServiceExport as ManagedDomainServiceCtor | undefined;

async function getKnexForTenant(tenantId: string, context: ActionExecutionContext): Promise<Knex> {
  if (context.knex) {
    return context.knex as Knex;
  }

  const module = await import('server/src/lib/db/db');
  return module.getConnection(tenantId);
}

async function resolveManagedDomainService(
  tenantId: string,
  context: ActionExecutionContext
): Promise<ManagedDomainServiceLike | null> {
  if (!tenantId) {
    throw new Error('Tenant ID is required for managed domain operations');
  }

  if (!ManagedDomainServiceCtor) {
    logger.warn('[WorkflowInit] ManagedDomainService unavailable in current edition');
    return null;
  }

  const knex = await getKnexForTenant(tenantId, context);
  return ManagedDomainServiceCtor.forTenant({ tenantId, knex });
}

=======
>>>>>>> 4d4e1bce
/**
 * Register all workflow actions with the action registry
 * @returns The action registry with all actions registered
 */
export function registerWorkflowActions(): ActionRegistry {
  logger.info('[WorkflowInit] Starting registration of workflow actions...');
  // Get the action registry
  const actionRegistry = getActionRegistry();

  // Register common actions
  registerCommonActions(actionRegistry);

  let registeredActions = Object.keys(actionRegistry.getRegisteredActions());
  logger.info(`[WorkflowInit] Actions registered after common actions: ${registeredActions.join(', ')}`);
  logger.info(`[WorkflowInit] Total common actions registered: ${registeredActions.length}`);

  // Register task inbox actions
  registerTaskInboxActions(actionRegistry);

  registeredActions = Object.keys(actionRegistry.getRegisteredActions());
  logger.info(`[WorkflowInit] Actions registered after task inbox actions: ${registeredActions.join(', ')}`);
  logger.info(`[WorkflowInit] Total actions registered: ${registeredActions.length}`);

  // Email actions are registered separately in the workflow worker
  // to avoid server dependencies in the shared library

  logger.info('[WorkflowInit] Workflow action registration complete.');
  return actionRegistry;
}

/**
 * Register common workflow actions
 * @param actionRegistry The action registry to register with
 */
function registerCommonActions(actionRegistry: ActionRegistry): void {
  // Register form action
  actionRegistry.registerSimpleAction(
    'register_form',
    'Register a form definition with the form registry',
    [
      { name: 'formId', type: 'string', required: true },
      { name: 'name', type: 'string', required: true },
      { name: 'description', type: 'string', required: false },
      { name: 'version', type: 'string', required: true },
      { name: 'category', type: 'string', required: true },
      { name: 'status', type: 'string', required: false },
      { name: 'jsonSchema', type: 'object', required: true },
      { name: 'uiSchema', type: 'object', required: false },
      { name: 'defaultValues', type: 'object', required: false }
    ],
    async (params: Record<string, any>, context: ActionExecutionContext) => {
      try {
        // Import the form registry
        const { getFormRegistry } = await import('@alga-psa/shared/workflow/core/formRegistry');
        const formRegistry = getFormRegistry();

        // Create Knex instance
        const { getAdminConnection } = await import('@alga-psa/shared/db/admin');
        const knex = await getAdminConnection();

        // Register the form
        const formId = await formRegistry.register(
          knex,
          context.tenant,
          {
            formId: params.formId,
            name: params.name,
            description: params.description,
            version: params.version,
            category: params.category,
            status: params.status || 'ACTIVE',
            jsonSchema: params.jsonSchema,
            uiSchema: params.uiSchema,
            defaultValues: params.defaultValues
          },
          context.userId
        );

        return {
          success: true,
          formId
        };
      } catch (error) {
        logger.error('Error registering form:', error);
        throw error;
      }
    }
  );

  // Get form by ID and version action
  actionRegistry.registerSimpleAction(
    'get_form',
    'Get a form definition by ID and optional version',
    [
      { name: 'formId', type: 'string', required: true },
      { name: 'version', type: 'string', required: false }
    ],
    async (params: Record<string, any>, context: ActionExecutionContext) => {
      try {
        // Import the form registry
        const { getFormRegistry } = await import('@alga-psa/shared/workflow/core/formRegistry');
        const formRegistry = getFormRegistry();

        // Create Knex instance
        const { getAdminConnection } = await import('@alga-psa/shared/db/admin');
        const knex = await getAdminConnection();

        // Get the form
        const form = await formRegistry.getForm(
          knex,
          context.tenant,
          params.formId,
          params.version
        );

        if (!form) {
          return {
            success: false,
            exists: false,
            message: `Form with ID ${params.formId}${params.version ? ` and version ${params.version}` : ''} not found`
          };
        }

        return {
          success: true,
          exists: true,
          form: {
            formId: form.definition.form_id,
            name: form.definition.name,
            description: form.definition.description,
            version: form.definition.version,
            category: form.definition.category,
            status: form.definition.status,
            jsonSchema: form.schema.json_schema,
            uiSchema: form.schema.ui_schema,
            defaultValues: form.schema.default_values
          }
        };
      } catch (error: any) {
        logger.error('Error getting form:', error);
        return {
          success: false,
          exists: false,
          message: error.message
        };
      }
    }
  );

  // Create new form version action
  actionRegistry.registerSimpleAction(
    'create_form_version',
    'Create a new version of an existing form',
    [
      { name: 'formId', type: 'string', required: true },
      { name: 'newVersion', type: 'string', required: true },
      { name: 'name', type: 'string', required: false },
      { name: 'description', type: 'string', required: false },
      { name: 'category', type: 'string', required: false },
      { name: 'status', type: 'string', required: false },
      { name: 'jsonSchema', type: 'object', required: false },
      { name: 'uiSchema', type: 'object', required: false },
      { name: 'defaultValues', type: 'object', required: false }
    ],
    async (params: Record<string, any>, context: ActionExecutionContext) => {
      try {
        // Import the form registry
        const { getFormRegistry } = await import('@alga-psa/shared/workflow/core/formRegistry');
        const formRegistry = getFormRegistry();

        // Create Knex instance
        const { getAdminConnection } = await import('@alga-psa/shared/db/admin');
        const knex = await getAdminConnection();

        // Create new version
        const formId = await formRegistry.createNewVersion(
          knex,
          context.tenant,
          params.formId,
          params.newVersion,
          {
            name: params.name,
            description: params.description,
            category: params.category,
            status: params.status,
            jsonSchema: params.jsonSchema,
            uiSchema: params.uiSchema,
            defaultValues: params.defaultValues
          }
        );

        return {
          success: true,
          formId,
          newVersion: params.newVersion
        };
      } catch (error) {
        logger.error('Error creating form version:', error);
        throw error;
      }
    }
  );

  // Find a user by their email address
  actionRegistry.registerSimpleAction(
    'find_user_by_email',
    'Find a user by their email address',
    [
      { name: 'email', type: 'string', required: true }
    ],
    async (params: Record<string, any>, context: ActionExecutionContext) => {
      try {
        logger.info(`Looking up user with email: ${params.email}`);

        // Get database connection
        const { getAdminConnection } = await import('@alga-psa/shared/db/admin');
        const knex = await getAdminConnection();

        // Find user by email - case insensitive search
        const user = await knex('users')
          .select('*')
          .where({ tenant: context.tenant })
          .whereRaw('LOWER(email) = LOWER(?)', [params.email])
          .first();

        if (!user) {
          logger.info(`No user found with email: ${params.email}`);
          return {
            success: false,
            found: false,
            message: `User with email ${params.email} not found`
          };
        }

        logger.info(`Found user with email ${params.email}: ${user.user_id}`);

        // Return user using the same property names as IUser interface
        return {
          success: true,
          found: true,
          user: {
            user_id: user.user_id,
            email: user.email,
            username: user.username,
            first_name: user.first_name,
            last_name: user.last_name,
            tenant: user.tenant,
            user_type: user.user_type,
            is_inactive: user.is_inactive,
            contact_id: user.contact_id
          }
        };
      } catch (error: any) {
        logger.error('Error finding user by email:', error);
        return {
          success: false,
          found: false,
          message: error.message
        };
      }
    }
  );

  // Find a role by its name
  actionRegistry.registerSimpleAction(
    'find_role_by_name',
    'Find a role by its name',
    [
      { name: 'roleName', type: 'string', required: true }
    ],
    async (params: Record<string, any>, context: ActionExecutionContext) => {
      try {
        logger.info(`Looking up role with name: ${params.roleName}`);

        // Get database connection
        const { getAdminConnection } = await import('@alga-psa/shared/db/admin');
        const knex = await getAdminConnection();

        // Find role by name - case insensitive search
        const role = await knex('roles')
          .select('*')
          .where({ tenant: context.tenant })
          .whereRaw('LOWER(role_name) = LOWER(?)', [params.roleName])
          .first();

        if (!role) {
          logger.info(`No role found with name: ${params.roleName}`);
          return {
            success: false,
            found: false,
            message: `Role with name ${params.roleName} not found`
          };
        }

        logger.info(`Found role with name ${params.roleName}: ${role.role_id}`);

        // Return role using the same property names as IRole interface
        return {
          success: true,
          found: true,
          role: {
            role_id: role.role_id,
            role_name: role.role_name,
            description: role.description,
            tenant: role.tenant
          }
        };
      } catch (error: any) {
        logger.error('Error finding role by name:', error);
        return {
          success: false,
          found: false,
          message: error.message
        };
      }
    }
  );

  // Log audit event action
  actionRegistry.registerSimpleAction(
    'log_audit_event',
    'Log an audit event',
    [
      { name: 'eventType', type: 'string', required: true },
      { name: 'entityId', type: 'string', required: true },
      { name: 'user', type: 'string', required: false }
    ],
    async (params: Record<string, any>, context: ActionExecutionContext) => {
      logger.info(`[AUDIT] ${params.eventType} for ${params.entityId} by ${params.user || 'system'}`);
      return { success: true };
    }
  );

  // Log audit message action
  actionRegistry.registerSimpleAction(
    'log_audit_message',
    'Log an audit message with optional metadata',
    [
      { name: 'message', type: 'string', required: true },
      { name: 'user', type: 'string', required: false },
      { name: 'metadata', type: 'object', required: false }
    ],
    async (params: Record<string, any>, context: ActionExecutionContext) => {
      logger.info(`[AUDIT] ${params.message} ${params.user ? `by ${params.user}` : ''}`, {
        tenant: context.tenant,
        executionId: context.executionId,
        metadata: params.metadata
      });
      return { success: true };
    }
  );

  // Send notification action
  actionRegistry.registerSimpleAction(
    'send_notification',
    'Send a notification',
    [
      { name: 'recipient', type: 'string', required: true },
      { name: 'message', type: 'string', required: true }
    ],
    async (params: Record<string, any>, context: ActionExecutionContext) => {
      logger.info(`[NOTIFICATION] To: ${params.recipient}, Message: ${params.message}`);
      return { success: true, notificationId: `notif-${Date.now()}` };
    }
  );

  // Get user role action
  actionRegistry.registerSimpleAction(
    'get_user_role',
    'Get user role',
    [
      { name: 'userId', type: 'string', required: true }
    ],
    async (params: Record<string, any>, context: ActionExecutionContext) => {
      // Mock implementation - in a real system, this would query a database
      const roles = {
        'user1': 'user',
        'user2': 'manager',
        'user3': 'senior_manager',
        'user4': 'admin'
      };

      const role = params.userId in roles
        ? roles[params.userId as keyof typeof roles]
        : 'user';

      return role;
    }
  );

  // Placeholder for get_invoice
  actionRegistry.registerSimpleAction(
    'get_invoice',
    'Get an invoice by ID (placeholder)',
    [
      { name: 'id', type: 'string', required: true },
      // tenantId is implicitly available in ActionExecutionContext
    ],
    async (params: Record<string, any>, context: ActionExecutionContext) => {
      logger.info(`[ACTION] get_invoice called for id: ${params.id}, tenant: ${context.tenant}`);
      try {
        const { getAdminConnection } = await import('@alga-psa/shared/db/admin');
        const knex = await getAdminConnection();

        const invoice = await knex('invoices')
          .select('*')
          .where({ invoice_id: params.id, tenant: context.tenant })
          .first();

        if (!invoice) {
          logger.warn(`[ACTION] get_invoice: Invoice not found for id: ${params.id}, tenant: ${context.tenant}`);
          // To align with Promise<AlgaInvoice> as expected by the workflow's type definitions,
          // we should throw an error if the invoice is not found.
          const err = new Error(`Invoice with id ${params.id} not found for tenant ${context.tenant}.`);
          // It can be helpful to add a status or code to errors for more specific handling upstream.
          (err as any).status = 404;
          throw err;
        }

        logger.info(`[ACTION] get_invoice: Successfully fetched invoice id: ${params.id}`);
        logger.info(`[ACTION] get_invoice: Invoice details from DB: ${JSON.stringify(invoice)}`);

        // Return the raw database object directly
        return invoice;
      } catch (error: any) {
        logger.error(`[ACTION] get_invoice: Error fetching invoice id: ${params.id}, tenant: ${context.tenant}`, error);
        // Re-throw the error so it's handled by the ActionRegistry and workflow runtime.
        // This ensures the workflow can react to failures appropriately.
        throw error;
      }
    }
  );

  // Placeholder for get_invoice_charges
  actionRegistry.registerSimpleAction(
    'get_invoice_charges',
    'Get invoice items by invoice ID (placeholder)',
    [
      { name: 'invoiceId', type: 'string', required: true },
      // tenantId is implicitly available in ActionExecutionContext
    ],
    async (params: Record<string, any>, context: ActionExecutionContext) => {
      const logPrefix = `[ACTION] [${context.workflowName || 'UnknownWorkflow'}${context.correlationId ? `:${context.correlationId}` : ''} (${context.executionId})]`;
      logger.info(`${logPrefix} get_invoice_charges called for invoiceId: ${params.invoiceId}, tenant: ${context.tenant}`);
      try {
        const { getAdminConnection } = await import('@alga-psa/shared/db/admin');
        const knex = await getAdminConnection();

        const items = await knex('invoice_charges')
          .select('invoice_charges.*', 'service_catalog.service_name')
          .leftJoin('service_catalog', 'invoice_charges.service_id', 'service_catalog.service_id')
          .where({ 'invoice_charges.invoice_id': params.invoiceId, 'invoice_charges.tenant': context.tenant });

        logger.info(`${logPrefix} get_invoice_charges: Successfully fetched ${items.length} items for invoiceId: ${params.invoiceId}`);
        return { success: true, items };
      } catch (error: any) {
        logger.error(`${logPrefix} get_invoice_charges: Error fetching items for invoiceId: ${params.invoiceId}, tenant: ${context.tenant}`, error);
        return { success: false, message: error.message, error };
      }
    }
  );

  // Placeholder for get_client
  actionRegistry.registerSimpleAction(
    'get_client',
    'Get a client by ID (placeholder)',
    [
      { name: 'id', type: 'string', required: true },
    ],
    async (params: Record<string, any>, context: ActionExecutionContext) => {
      logger.info(`[ACTION] get_client called for id: ${params.id}, tenant: ${context.tenant}`);
      try {
        const { getAdminConnection } = await import('@alga-psa/shared/db/admin');
        const knex = await getAdminConnection();

        const client = await knex('clients')
          .select('*') // This will fetch address and billing_email if they exist
          .where({ client_id: params.id, tenant: context.tenant })
          .first();

        if (!client) {
          logger.warn(`[ACTION] get_client: Client not found for id: ${params.id}, tenant: ${context.tenant}`);
          const err = new Error(`Client with id ${params.id} not found for tenant ${context.tenant}.`);
          (err as any).status = 404;
          throw err;
        }

        logger.info(`[ACTION] get_client: Successfully fetched client id: ${params.id}`);
        logger.info(`[ACTION] get_client: Client details from DB: ${JSON.stringify(client)}`);

        // Map client_id to alga_client_id for backward compatibility with workflows
        return {
          ...client,
          alga_client_id: client.client_id
        };
      } catch (error: any) {
        logger.error(`[ACTION] get_client: Error fetching client id: ${params.id}, tenant: ${context.tenant}`, error);
        throw error; // Re-throw error
      }
    }
  );

  // Get client default location
  actionRegistry.registerSimpleAction(
    'get_client_default_location',
    'Get the default location for a client',
    [
      { name: 'clientId', type: 'string', required: true },
    ],
    async (params: Record<string, any>, context: ActionExecutionContext) => {
      logger.info(`[ACTION] get_client_default_location called for clientId: ${params.clientId}, tenant: ${context.tenant}`);
      try {
        const { getAdminConnection } = await import('@alga-psa/shared/db/admin');
        const knex = await getAdminConnection();

        const location = await knex('client_locations')
          .select('*')
          .where({
            client_id: params.clientId,
            tenant: context.tenant,
            is_default: true,
            is_active: true
          })
          .first();

        if (!location) {
          logger.warn(`[ACTION] get_client_default_location: No default location found for client: ${params.clientId}, tenant: ${context.tenant}`);
          return {
            success: true,
            found: false,
            location: null,
            message: `No default location found for client ${params.clientId}`
          };
        }

        logger.info(`[ACTION] get_client_default_location: Successfully fetched default location for client: ${params.clientId}`);

        return {
          success: true,
          found: true,
          location: location
        };
      } catch (error: any) {
        logger.error(`[ACTION] get_client_default_location: Error fetching default location for client: ${params.clientId}, tenant: ${context.tenant}`, error);
        return {
          success: false,
          found: false,
          message: error.message,
          error: error
        };
      }
    }
  );

  // Get all client locations
  actionRegistry.registerSimpleAction(
    'get_client_locations',
    'Get all active locations for a client',
    [
      { name: 'clientId', type: 'string', required: true },
    ],
    async (params: Record<string, any>, context: ActionExecutionContext) => {
      logger.info(`[ACTION] get_client_locations called for clientId: ${params.clientId}, tenant: ${context.tenant}`);
      try {
        const { getAdminConnection } = await import('@alga-psa/shared/db/admin');
        const knex = await getAdminConnection();

        const locations = await knex('client_locations')
          .select('*')
          .where({
            client_id: params.clientId,
            tenant: context.tenant,
            is_active: true
          })
          .orderBy('is_default', 'desc')
          .orderBy('location_name', 'asc');

        logger.info(`[ACTION] get_client_locations: Successfully fetched ${locations.length} locations for client: ${params.clientId}`);

        return {
          success: true,
          locations: locations,
          count: locations.length
        };
      } catch (error: any) {
        logger.error(`[ACTION] get_client_locations: Error fetching locations for client: ${params.clientId}, tenant: ${context.tenant}`, error);
        return {
          success: false,
          locations: [],
          count: 0,
          message: error.message,
          error: error
        };
      }
    }
  );
  // Placeholder for trigger_workflow
  actionRegistry.registerSimpleAction(
    'trigger_workflow',
    'Trigger another workflow (placeholder)',
    [
      { name: 'name', type: 'string', required: true },
      { name: 'input', type: 'object', required: true },
      { name: 'correlationId', type: 'string', required: false },
    ],
    async (params: Record<string, any>, context: ActionExecutionContext) => {
      logger.info(`[ACTION] trigger_workflow called for name: ${params.name}, tenant: ${context.tenant}, correlationId: ${params.correlationId}`, { input: params.input });
      try {
        const { getWorkflowRuntime } = await import('@alga-psa/shared/workflow/core/workflowRuntime');
        const { getAdminConnection } = await import('@alga-psa/shared/db/admin');
        const knex = await getAdminConnection();

        // Determine if the target workflow is system_managed or tenant-specific.
        let isSystemManaged = false;
        let registrationTable = 'workflow_registrations';
        let versionTable = 'workflow_registration_versions';
        let workflowVersionInfo;

        // 1. Attempt to find as a system workflow first
        logger.debug(`[ACTION] trigger_workflow: Checking for system workflow named '${params.name}'`);
        const systemWorkflowCheck = await knex('system_workflow_registrations as reg')
          .join('system_workflow_registration_versions as ver', function(this: any) {
            this.on('reg.registration_id', '=', 'ver.registration_id');
            this.andOn('ver.is_current', '=', knex.raw('?', [true]));
          })
          .where('reg.name', params.name)
          .select('ver.version_id', 'reg.registration_id')
          .first();

        if (systemWorkflowCheck && systemWorkflowCheck.version_id) {
          logger.info(`[ACTION] trigger_workflow: Found system workflow named '${params.name}' with version_id: ${systemWorkflowCheck.version_id}`);
          isSystemManaged = true;
          registrationTable = 'system_workflow_registrations';
          versionTable = 'system_workflow_registration_versions';
          workflowVersionInfo = systemWorkflowCheck;
        } else {
          // 2. If not found as system, try as tenant workflow
          logger.debug(`[ACTION] trigger_workflow: System workflow '${params.name}' not found. Checking for tenant workflow for tenant: ${context.tenant}`);
          const tenantWorkflowCheck = await knex('workflow_registrations as reg')
            .join('workflow_registration_versions as ver', function(this: any) {
              this.on('reg.registration_id', '=', 'ver.registration_id');
              this.andOn('ver.is_current', '=', knex.raw('?', [true]));
              this.andOn('reg.tenant', '=', knex.raw('?', [context.tenant]));
              this.andOn('ver.tenant', '=', knex.raw('?', [context.tenant]));
            })
            .where('reg.name', params.name)
            .select('ver.version_id', 'reg.registration_id')
            .first();

          if (tenantWorkflowCheck && tenantWorkflowCheck.version_id) {
            logger.info(`[ACTION] trigger_workflow: Found tenant workflow named '${params.name}' for tenant ${context.tenant} with version_id: ${tenantWorkflowCheck.version_id}`);
            isSystemManaged = false; // Explicitly false
            workflowVersionInfo = tenantWorkflowCheck;
          }
        }

        if (!workflowVersionInfo || !workflowVersionInfo.version_id) {
          const scopeMessage = isSystemManaged ? "system-wide" : `for tenant: ${context.tenant}`;
          logger.error(`[ACTION] trigger_workflow: Workflow named '${params.name}' not found or has no current version ${scopeMessage}`);
          return { success: false, message: `Workflow named '${params.name}' not found or has no current version ${scopeMessage}.` };
        }

        const workflowRuntime = getWorkflowRuntime(getActionRegistry()); // Pass the action registry

        const result = await workflowRuntime.startWorkflowByVersionId(knex, {
          versionId: workflowVersionInfo.version_id,
          tenant: context.tenant, // Tenant context is still passed, runtime handles it based on isSystemManaged
          initialData: params.input,
          userId: context.userId,
          isSystemManaged: isSystemManaged,
          correlationId: params.correlationId, // Pass correlationId
        });

        logger.info(`[ACTION] trigger_workflow: Successfully triggered workflow '${params.name}' (isSystemManaged: ${isSystemManaged}, correlationId: ${params.correlationId}) with execution ID: ${result.executionId}`);
        return { success: true, triggeredExecutionId: result.executionId, ...result };
      } catch (error: any) {
        logger.error(`[ACTION] trigger_workflow: Error triggering workflow '${params.name}', tenant: ${context.tenant}`, error);
        return { success: false, message: error.message, error };
      }
    }
  );

  // Retired QBO invoice update action
  actionRegistry.registerSimpleAction(
    'update_qbo_invoice',
    'Legacy QBO invoice update action (retired)',
    [
      { name: 'payload', type: 'object', required: false }
    ],
    async (_params: Record<string, any>, context: ActionExecutionContext) => {
      logger.warn(`[ACTION] update_qbo_invoice invoked after QBO workflow retirement for tenant ${context.tenant}. Returning deprecation notice.`);
      return {
        success: false,
        deprecated: true,
        message: 'update_qbo_invoice is no longer available; use AccountingExportService-driven exports for QuickBooks.'
      };
    }
  );

  // Retired QBO invoice creation action
  actionRegistry.registerSimpleAction(
    'create_qbo_invoice',
    'Legacy QBO invoice creation action (retired)',
    [
      { name: 'payload', type: 'object', required: false }
    ],
    async (_params: Record<string, any>, context: ActionExecutionContext) => {
      logger.warn(`[ACTION] create_qbo_invoice invoked after QBO workflow retirement for tenant ${context.tenant}. Returning deprecation notice.`);
      return {
        success: false,
        deprecated: true,
        message: 'create_qbo_invoice is no longer available; use AccountingExportService-driven exports for QuickBooks.'
      };
    }
  );

  // Retired QBO customer creation action
  actionRegistry.registerSimpleAction(
    'create_qbo_customer',
    'Legacy QBO customer creation action (retired)',
    [
      { name: 'payload', type: 'object', required: false }
    ],
    async (_params: Record<string, any>, context: ActionExecutionContext) => {
      logger.warn(`[ACTION] create_qbo_customer invoked after QBO workflow retirement for tenant ${context.tenant}. Returning deprecation notice.`);
      return {
        success: false,
        deprecated: true,
        message: 'create_qbo_customer is no longer available; use AccountingExportService-driven exports for QuickBooks.'
      };
    }
  );

  // Retired QBO customer update action
  actionRegistry.registerSimpleAction(
    'update_qbo_customer',
    'Legacy QBO customer update action (retired)',
    [
      { name: 'payload', type: 'object', required: false }
    ],
    async (_params: Record<string, any>, context: ActionExecutionContext) => {
      logger.warn(`[ACTION] update_qbo_customer invoked after QBO workflow retirement for tenant ${context.tenant}. Returning deprecation notice.`);
      return {
        success: false,
        deprecated: true,
        message: 'update_qbo_customer is no longer available; use AccountingExportService-driven exports for QuickBooks.'
      };
    }
  );

  // Retired QBO customer lookup action
  actionRegistry.registerSimpleAction(
    'get_qbo_customer_by_display_or_email',
    'Legacy QBO customer lookup action (retired)',
    [
      { name: 'payload', type: 'object', required: false }
    ],
    async (_params: Record<string, any>, context: ActionExecutionContext) => {
      logger.warn(`[ACTION] get_qbo_customer_by_display_or_email invoked after QBO workflow retirement for tenant ${context.tenant}. Returning deprecation notice.`);
      return {
        success: false,
        deprecated: true,
        customers: [],
        message: 'get_qbo_customer_by_display_or_email is no longer available; use AccountingExportService-driven exports for QuickBooks.'
      };
    }
  );

  // Retired QBO customer fetch by ID action
  actionRegistry.registerSimpleAction(
    'get_qbo_customer_by_id',
    'Legacy QBO customer fetch by ID action (retired)',
    [
      { name: 'payload', type: 'object', required: false }
    ],
    async (_params: Record<string, any>, context: ActionExecutionContext) => {
      logger.warn(`[ACTION] get_qbo_customer_by_id invoked after QBO workflow retirement for tenant ${context.tenant}. Returning deprecation notice.`);
      return {
        success: false,
        deprecated: true,
        customer: null,
        message: 'get_qbo_customer_by_id is no longer available; use AccountingExportService-driven exports for QuickBooks.'
      };
    }
  );

  // Retired QBO client mapping update action
  actionRegistry.registerSimpleAction(
    'update_client_qbo_details',
    'Legacy QBO client mapping update action (retired)',
    [
      { name: 'payload', type: 'object', required: false }
    ],
    async (_params: Record<string, any>, context: ActionExecutionContext) => {
      logger.warn(`[ACTION] update_client_qbo_details invoked after QBO workflow retirement for tenant ${context.tenant}. Returning deprecation notice.`);
      return {
        success: false,
        deprecated: true,
        message: 'update_client_qbo_details is no longer available; use AccountingExportService-driven exports for QuickBooks.'
      };
    }
  );

  // Retrieves an external entity mapping for an Alga entity, system, and realm.
  actionRegistry.registerSimpleAction(
    'get_external_entity_mapping',
    'Retrieves an external entity mapping for an Alga entity, system, and realm.',
    [
      { name: 'algaEntityId', type: 'string', required: true, description: 'The ID of the Alga entity (e.g., client ID, invoice ID).' },
      { name: 'externalSystemName', type: 'string', required: true, description: 'The name of the external system (e.g., \'quickbooks_online\').' },
      { name: 'externalRealmId', type: 'string', required: true, description: 'The realm ID for the external system (e.g., QBO realmId).' },
      { name: 'algaEntityType', type: 'string', required: false, description: 'The type of Alga entity (e.g., "invoice", "client"). Defaults to "client" if not specified.' }
    ],
    async (params: Record<string, any>, context: ActionExecutionContext) => {
      const logPrefix = `[ACTION] [${context.workflowName || 'UnknownWorkflow'}${context.correlationId ? `:${context.correlationId}` : ''} (${context.executionId})]`;
      const entityType = params.algaEntityType || 'client'; // Default to 'client' for backward compatibility

      logger.info(`${logPrefix} get_external_entity_mapping called for algaEntityType: ${entityType}, algaEntityId: ${params.algaEntityId}, externalSystemName: ${params.externalSystemName}, externalRealmId: ${params.externalRealmId}, tenant: ${context.tenant}`);

      try {
        const { getAdminConnection } = await import('@alga-psa/shared/db/admin');
        const knex = await getAdminConnection();

        const mapping = await knex('tenant_external_entity_mappings')
          .select('external_entity_id', 'metadata', 'sync_status')
          .where({
            tenant: context.tenant,
            alga_entity_id: params.algaEntityId,
            alga_entity_type: entityType,
            integration_type: params.externalSystemName,
            external_realm_id: params.externalRealmId,
          })
          .first();

        if (mapping) { // Check if mapping is not null/undefined
          logger.info(`${logPrefix} get_external_entity_mapping: Found mapping for algaEntityId: ${params.algaEntityId}`);
          return {
            success: true,
            found: true,
            mapping: {
              externalEntityId: mapping.external_entity_id,
              syncToken: mapping.metadata?.qboSyncToken, // Get from mapping.metadata
              metadata: mapping.metadata,                 // Return the correct metadata object
              lastSyncStatus: mapping.sync_status // Get from mapping.sync_status
            }
          };
        } else {
          logger.info(`${logPrefix} get_external_entity_mapping: No mapping found for algaEntityId: ${params.algaEntityId}`);
          return { success: true, found: false, mapping: null };
        }
      } catch (error: any) {
        logger.error(`${logPrefix} get_external_entity_mapping: Error retrieving mapping for algaEntityId: ${params.algaEntityId}, tenant: ${context.tenant}`, error);
        return { success: false, found: false, message: error.message, error };
      }
    }
  );

  // Create or update an external entity mapping
  actionRegistry.registerSimpleAction(
    'create_or_update_external_entity_mapping',
    'Create or update an external entity mapping for an Alga entity and external system',
    [
      { name: 'algaEntityType', type: 'string', required: true, description: 'The type of Alga entity (e.g., "invoice", "client").' },
      { name: 'algaEntityId', type: 'string', required: true, description: 'The ID of the Alga entity.' },
      { name: 'externalSystemName', type: 'string', required: true, description: 'The name of the external system (e.g., "quickbooks_online").' },
      { name: 'externalEntityId', type: 'string', required: true, description: 'The ID of the entity in the external system.' },
      { name: 'externalRealmId', type: 'string', required: true, description: 'The realm ID for the external system.' },
      { name: 'metadata', type: 'object', required: false, description: 'Additional metadata for the mapping (e.g., syncToken).' },
      { name: 'tenantId', type: 'string', required: false, description: 'The tenant ID (defaults to context.tenant).' }
    ],
    async (params: Record<string, any>, context: ActionExecutionContext) => {
      const logPrefix = `[ACTION] [${context.workflowName || 'UnknownWorkflow'}${context.correlationId ? `:${context.correlationId}` : ''} (${context.executionId})]`;
      logger.info(`${logPrefix} create_or_update_external_entity_mapping called for algaEntityType: ${params.algaEntityType}, algaEntityId: ${params.algaEntityId}, externalSystemName: ${params.externalSystemName}, externalEntityId: ${params.externalEntityId}, externalRealmId: ${params.externalRealmId}, tenant: ${context.tenant}`);

      // Validate required parameters to avoid database errors
      if (!params.externalEntityId) {
        const errorMsg = `Missing required parameter: externalEntityId cannot be null or empty`;
        logger.error(`${logPrefix} create_or_update_external_entity_mapping: ${errorMsg}`);
        return { success: false, message: errorMsg };
      }

      try {
        const { getAdminConnection } = await import('@alga-psa/shared/db/admin');
        const knex = await getAdminConnection();

        // Create timestamp for both created_at and updated_at
        const now = new Date();

        // Include all required fields
        const mappingData = {
          tenant: context.tenant,
          integration_type: params.externalSystemName,
          alga_entity_type: params.algaEntityType,
          alga_entity_id: params.algaEntityId,
          external_entity_id: params.externalEntityId, // Required
          external_realm_id: params.externalRealmId,
          sync_status: 'SYNCED',
          metadata: params.metadata || {},
          created_at: now,
          updated_at: now,
        };

        // Perform an upsert operation
        const conflictTarget = ['tenant', 'integration_type', 'alga_entity_type', 'alga_entity_id'];

        const [updatedMapping] = await knex('tenant_external_entity_mappings')
          .insert(mappingData)
          .onConflict(conflictTarget)
          .merge({
            external_entity_id: params.externalEntityId, // Make sure this is explicitly included
            external_realm_id: params.externalRealmId,  // Include this as well, though it's nullable
            sync_status: 'SYNCED',
            metadata: params.metadata || {},
            updated_at: now,
            last_synced_at: now // Update the last_synced_at timestamp
          })
          .returning('*');

        if (!updatedMapping) {
          logger.warn(`${logPrefix} create_or_update_external_entity_mapping: Mapping not created or updated for algaEntityId: ${params.algaEntityId}, externalEntityId: ${params.externalEntityId}`);
          return { success: false, message: 'Mapping not created or updated.' };
        }

        logger.info(`${logPrefix} create_or_update_external_entity_mapping: Successfully created/updated mapping for entity ${params.algaEntityId} with external ID ${params.externalEntityId}`);
        return { success: true, id: updatedMapping.id };

      } catch (error: any) {
        logger.error(`${logPrefix} create_or_update_external_entity_mapping: Error creating/updating mapping for entity ${params.algaEntityId}, tenant: ${context.tenant}`, error);
        return { success: false, message: error.message, error };
      }
    }
  );

  // Get Secret action
  actionRegistry.registerSimpleAction(
    'get_secret',
    'Retrieves a specified secret for the current tenant, potentially scoped further.',
    [
      { name: 'secretName', type: 'string', required: true, description: 'The logical name of the secret to retrieve (e.g., "QBO_CREDENTIALS", "STRIPE_API_KEY").' },
      { name: 'scopeIdentifier', type: 'string', required: false, description: 'An optional identifier to further scope the secret if needed (e.g., a QBO realmId).' }
    ],
    async (params: Record<string, any>, context: ActionExecutionContext) => {
      const { secretName, scopeIdentifier } = params;
      const { tenant: tenantId, executionId, workflowName } = context;
      const currentSecretName = secretName as string; // Use casted name for clarity
      const currentScopeIdentifier = scopeIdentifier as string | undefined; // Use casted name

      logger.info(
        `[ACTION][get_secret][${workflowName || 'UnknownWorkflow'}:${executionId}] Attempting to retrieve secret: '${currentSecretName}' for tenant: '${tenantId}'${currentScopeIdentifier ? ` with scope: '${currentScopeIdentifier}'` : ''}`
      );

      try {
        const secretProvider = await getSecretProviderInstance();
        const secretString = await secretProvider.getTenantSecret(tenantId, currentSecretName);

        if (secretString === null || secretString === undefined || secretString.trim() === '') {
          logger.warn(
            `[ACTION][get_secret][${workflowName || 'UnknownWorkflow'}:${executionId}] Secret not found or empty: '${currentSecretName}' for tenant: '${tenantId}'`
          );
          return {
            success: false,
            message: `Secret '${currentSecretName}' not found or is empty for tenant '${tenantId}'.`,
          };
        }

        let parsedSecret: any;
        try {
          parsedSecret = JSON.parse(secretString);
        } catch (parseError: any) {
          logger.error(
            `[ACTION][get_secret][${workflowName || 'UnknownWorkflow'}:${executionId}] Error parsing secret: '${currentSecretName}' for tenant: '${tenantId}'. Secret was: "${secretString}". Error: ${parseError.message}`,
            { error: parseError }
          );
          return {
            success: false,
            message: `Error parsing secret '${currentSecretName}'. The secret content is not valid JSON.`,
            error: parseError.message,
          };
        }

        // Handle scopeIdentifier
        if (currentScopeIdentifier) {
          if (typeof parsedSecret === 'object' && parsedSecret !== null) {
            if (Object.prototype.hasOwnProperty.call(parsedSecret, currentScopeIdentifier)) {
              logger.info(
                `[ACTION][get_secret][${workflowName || 'UnknownWorkflow'}:${executionId}] Successfully retrieved and scoped secret: '${currentSecretName}' for tenant: '${tenantId}', scope: '${currentScopeIdentifier}'`
              );
              return {
                success: true,
                secret: parsedSecret[currentScopeIdentifier],
              };
            } else {
              // Scope identifier provided, secret is an object, but scope key not found.
              logger.warn(
                `[ACTION][get_secret][${workflowName || 'UnknownWorkflow'}:${executionId}] Scope '${currentScopeIdentifier}' not found in secret object '${currentSecretName}' for tenant: '${tenantId}'.`
              );
              return {
                success: false,
                message: `Scope '${currentScopeIdentifier}' not found in the secret object for '${currentSecretName}' (tenant: '${tenantId}').`,
              };
            }
          } else {
            // Scope identifier provided, but the secret is not an object (e.g., it's a string, number, boolean).
            // The scopeIdentifier is ignored as per requirements for simple secrets.
            logger.info(
              `[ACTION][get_secret][${workflowName || 'UnknownWorkflow'}:${executionId}] Scope identifier '${currentScopeIdentifier}' provided for non-object secret '${currentSecretName}'. Returning the entire secret as it is not an object. Tenant: '${tenantId}'.`
            );
            // Fall through to return the whole parsedSecret
          }
        }

        // If no scopeIdentifier, or if scopeIdentifier was ignored for non-object secret
        logger.info(
          `[ACTION][get_secret][${workflowName || 'UnknownWorkflow'}:${executionId}] Successfully retrieved secret: '${currentSecretName}' for tenant: '${tenantId}'.`
        );
        return {
          success: true,
          secret: parsedSecret,
        };

      } catch (error: any) { // Catches errors from getSecretProviderInstance() or getTenantSecret() or other unexpected issues
        logger.error(
          `[ACTION][get_secret][${workflowName || 'UnknownWorkflow'}:${executionId}] General error in get_secret action for secret: '${currentSecretName}' for tenant: '${tenantId}'. Error: ${error.message}`,
          { error }
        );
        return {
          success: false,
          message: `An unexpected error occurred while retrieving secret '${currentSecretName}': ${error.message}`,
          error: error.toString(),
        };
      }
    }
  );

  // Retired QBO invoice detail update action
  actionRegistry.registerSimpleAction(
    'update_invoice_qbo_details',
    'Legacy QBO invoice detail update action (retired)',
    [
      { name: 'payload', type: 'object', required: false }
    ],
    async (_params: Record<string, any>, context: ActionExecutionContext) => {
      logger.warn(`[ACTION] update_invoice_qbo_details invoked after QBO workflow retirement for tenant ${context.tenant}. Returning deprecation notice.`);
      return {
        success: false,
        deprecated: true,
        message: 'update_invoice_qbo_details is no longer available; use AccountingExportService-driven exports for QuickBooks.'
      };
    }
  );

  // === Email Domain Verification Workflow Actions ===

  // Create Resend Domain Action
  actionRegistry.registerSimpleAction(
    'createResendDomain',
    'Create a new domain in Resend for tenant email verification',
    [
      { name: 'tenantId', type: 'string', required: true },
      { name: 'domain', type: 'string', required: true },
      { name: 'region', type: 'string', required: false }
    ],
    async (params: Record<string, any>, context: ActionExecutionContext) => {
      const tenantId = (params.tenantId as string) || context.tenant;
      logger.info(`[ACTION] createResendDomain called for domain: ${params.domain}, tenant: ${tenantId}`);

      try {
        const service = await resolveManagedDomainService(tenantId, context);

        if (!service) {
          const fallback = {
            resendDomainId: `rd_${Date.now()}`,
            domain: params.domain,
            status: 'pending',
            region: params.region || 'us-east-1',
            dnsRecords: [
              {
                type: 'TXT',
                name: `resend._domainkey.${params.domain}`,
                value: 'mock-dkim-key-value'
              },
              {
                type: 'TXT',
                name: `send.${params.domain}`,
                value: 'v=spf1 include:resend.net ~all'
              },
              {
                type: 'MX',
                name: `send.${params.domain}`,
                value: '10 feedback-smtp.us-east-1.amazonses.com'
              }
            ]
          };

          logger.info(`[ACTION] createResendDomain: Managed service unavailable, returning fallback payload`);
          return { success: true, ...fallback };
        }

        const result = await service.createDomain({
          domain: params.domain,
          region: params.region,
        });

        logger.info(`[ACTION] createResendDomain: Managed domain created`, {
          tenantId,
          domain: params.domain,
          providerDomainId: result.providerDomainId,
          status: result.status,
        });

        return {
          success: true,
          resendDomainId: result.providerDomainId,
          domain: params.domain,
          status: result.status,
          region: params.region || 'us-east-1',
          dnsRecords: result.dnsRecords,
        };
      } catch (error: any) {
        logger.error(`[ACTION] createResendDomain: Error creating domain ${params.domain}`, error);
        return { success: false, message: error.message, error };
      }
    }
  );

  // Send DNS Instructions Action
  actionRegistry.registerSimpleAction(
    'sendDNSInstructions',
    'Send DNS configuration instructions to tenant',
    [
      { name: 'tenantId', type: 'string', required: true },
      { name: 'domain', type: 'string', required: true },
      { name: 'dnsRecords', type: 'object', required: true }
    ],
    async (params: Record<string, any>, context: ActionExecutionContext) => {
      logger.info(`[ACTION] sendDNSInstructions called for domain: ${params.domain}, tenant: ${params.tenantId}`);

      try {
        // For now, just log the DNS instructions
        // In a real implementation, this would send an email or create a notification
        logger.info(`[ACTION] sendDNSInstructions: DNS records for ${params.domain}:`, params.dnsRecords);

        // Mock success response
        return {
          success: true,
          notificationSent: true,
          message: `DNS instructions sent for domain ${params.domain}`
        };
      } catch (error: any) {
        logger.error(`[ACTION] sendDNSInstructions: Error sending DNS instructions for ${params.domain}`, error);
        return { success: false, message: error.message, error };
      }
    }
  );

  // Trigger Domain Verification Action
  actionRegistry.registerSimpleAction(
    'triggerDomainVerification',
    'Trigger domain verification check in Resend',
    [
      { name: 'tenantId', type: 'string', required: true },
      { name: 'resendDomainId', type: 'string', required: true },
      { name: 'domain', type: 'string', required: false }
    ],
    async (params: Record<string, any>, context: ActionExecutionContext) => {
      const tenantId = (params.tenantId as string) || context.tenant;
      logger.info(`[ACTION] triggerDomainVerification called for providerDomainId: ${params.resendDomainId}, tenant: ${tenantId}`);

      try {
        const service = await resolveManagedDomainService(tenantId, context);

        if (!service) {
          const mockStatuses = ['pending', 'verified', 'failed'];
          const randomStatus = mockStatuses[Math.floor(Math.random() * mockStatuses.length)];

          const fallback = {
            status: randomStatus,
            resendDomainId: params.resendDomainId,
            verifiedAt: randomStatus === 'verified' ? new Date().toISOString() : null,
            failureReason: randomStatus === 'failed' ? 'DNS records not found' : null
          };

          logger.info(`[ACTION] triggerDomainVerification: Managed service unavailable, returning fallback payload`);
          return { success: true, ...fallback };
        }

        const verification = await service.checkDomainStatus({
          domain: params.domain,
          providerDomainId: params.resendDomainId,
        });

        const provider = verification.provider;
        const verifiedAt = provider.verifiedAt instanceof Date ? provider.verifiedAt.toISOString() : provider.verifiedAt ?? null;

        logger.info(`[ACTION] triggerDomainVerification: Domain verification status`, {
          tenantId,
          domain: provider.domain,
          status: provider.status,
          failureReason: provider.failureReason,
        });

        return {
          success: true,
          status: provider.status,
          resendDomainId: verification.providerDomainId,
          verifiedAt,
          failureReason: provider.failureReason ?? null,
          provider,
          dnsLookup: verification.dnsLookup,
        };
      } catch (error: any) {
        logger.error(`[ACTION] triggerDomainVerification: Error verifying domain ${params.resendDomainId}`, error);
        return { success: false, message: error.message, error };
      }
    }
  );

  // Activate Custom Domain Action
  actionRegistry.registerSimpleAction(
    'activateCustomDomain',
    'Activate a verified custom domain for tenant email sending',
    [
      { name: 'tenantId', type: 'string', required: true },
      { name: 'domain', type: 'string', required: true },
      { name: 'resendDomainId', type: 'string', required: true }
    ],
    async (params: Record<string, any>, context: ActionExecutionContext) => {
      const tenantId = (params.tenantId as string) || context.tenant;
      logger.info(`[ACTION] activateCustomDomain called for domain: ${params.domain}, tenant: ${tenantId}`);

      try {
        const service = await resolveManagedDomainService(tenantId, context);

        if (!service) {
          logger.info(`[ACTION] activateCustomDomain: Managed service unavailable, returning fallback success`);
          return {
            success: true,
            domainActivated: true,
            domain: params.domain,
            resendDomainId: params.resendDomainId
          };
        }

        await service.activateDomain(params.domain);

        logger.info(`[ACTION] activateCustomDomain: Activated domain ${params.domain} for tenant ${tenantId}`);

        return {
          success: true,
          domainActivated: true,
          domain: params.domain,
          resendDomainId: params.resendDomainId
        };
      } catch (error: any) {
        logger.error(`[ACTION] activateCustomDomain: Error activating domain ${params.domain}`, error);
        return { success: false, message: error.message, error };
      }
    }
  );

  // Send Domain Verification Success Notification Action
  actionRegistry.registerSimpleAction(
    'sendDomainVerificationSuccess',
    'Send success notification to tenant about domain verification',
    [
      { name: 'tenantId', type: 'string', required: true },
      { name: 'domain', type: 'string', required: true }
    ],
    async (params: Record<string, any>, context: ActionExecutionContext) => {
      logger.info(`[ACTION] sendDomainVerificationSuccess called for domain: ${params.domain}, tenant: ${params.tenantId}`);

      try {
        // For now, just log the success notification
        // In a real implementation, this would send an email or create a notification
        logger.info(`[ACTION] sendDomainVerificationSuccess: Domain ${params.domain} successfully verified for tenant ${params.tenantId}`);

        return {
          success: true,
          notificationSent: true,
          message: `Success notification sent for domain ${params.domain}`
        };
      } catch (error: any) {
        logger.error(`[ACTION] sendDomainVerificationSuccess: Error sending success notification for ${params.domain}`, error);
        return { success: false, message: error.message, error };
      }
    }
  );

  // === Email Processing Workflow Actions ===

  // Register all email workflow actions that bridge to server actions
  registerEmailWorkflowActions(actionRegistry);
}

/**
 * Register email workflow actions that bridge to server actions
 * @param actionRegistry The action registry to register with
 */
function registerEmailWorkflowActions(actionRegistry: ActionRegistry): void {
  logger.info('[WorkflowInit] Starting registration of email workflow actions...');

  // Email Contact Actions
  actionRegistry.registerSimpleAction(
    'find_contact_by_email',
    'Find a contact by email address',
    [{ name: 'email', type: 'string', required: true }],
    async (params: Record<string, any>, context: ActionExecutionContext) => {
      try {
        // Import from shared workflow actions module
        const { findContactByEmail } = await import('@alga-psa/shared/workflow/actions/emailWorkflowActions');
        const contact = await findContactByEmail(params.email, context.tenant);

        return {
          success: !!contact,
          contact: contact
        };
      } catch (error: any) {
        logger.error(`[ACTION] find_contact_by_email: Error finding contact for email ${params.email}`, error);
        return {
          success: false,
          contact: null,
          message: error.message
        };
      }
    }
  );

  actionRegistry.registerSimpleAction(
    'create_or_find_contact',
    'Create or find contact by email and client',
    [
      { name: 'email', type: 'string', required: true },
      { name: 'name', type: 'string', required: false },
      { name: 'client_id', type: 'string', required: true },
      { name: 'phone', type: 'string', required: false },
      { name: 'title', type: 'string', required: false }
    ],
    async (params: Record<string, any>, context: ActionExecutionContext) => {
      try {
        const { createOrFindContact } = await import('@alga-psa/shared/workflow/actions/emailWorkflowActions');
        const result = await createOrFindContact({
          email: params.email,
          name: params.name,
          client_id: params.client_id,
          phone: params.phone,
          title: params.title
        }, context.tenant);

        return {
          success: true,
          contact: result
        };
      } catch (error: any) {
        logger.error(`[ACTION] create_or_find_contact: Error creating/finding contact for email ${params.email}`, error);
        return {
          success: false,
          contact: null,
          message: error.message
        };
      }
    }
  );

  // Email Threading Actions
  actionRegistry.registerSimpleAction(
    'find_ticket_by_email_thread',
    'Find existing ticket by email thread information',
    [
      { name: 'threadId', type: 'string', required: false },
      { name: 'inReplyTo', type: 'string', required: false },
      { name: 'references', type: 'object', required: false },
      { name: 'originalMessageId', type: 'string', required: false }
    ],
    async (params: Record<string, any>, context: ActionExecutionContext) => {
      try {
        const { findTicketByEmailThread } = await import('@alga-psa/shared/workflow/actions/emailWorkflowActions');
        const ticket = await findTicketByEmailThread(params, context.tenant);

        return {
          success: !!ticket,
          ticket: ticket
        };
      } catch (error: any) {
        logger.error(`[ACTION] find_ticket_by_email_thread: Error finding ticket thread`, error);
        return {
          success: false,
          ticket: null,
          message: error.message
        };
      }
    }
  );

  // Email Ticket Actions
  actionRegistry.registerSimpleAction(
    'create_ticket_from_email',
    'Create a ticket from email data',
    [
      { name: 'title', type: 'string', required: true },
      { name: 'description', type: 'string', required: true },
      { name: 'client_id', type: 'string', required: false },
      { name: 'contact_id', type: 'string', required: false },
      { name: 'source', type: 'string', required: false },
      { name: 'board_id', type: 'string', required: false },
      { name: 'status_id', type: 'string', required: false },
      { name: 'priority_id', type: 'string', required: false },
      { name: 'category_id', type: 'string', required: false },
      { name: 'subcategory_id', type: 'string', required: false },
      { name: 'location_id', type: 'string', required: false },
      { name: 'entered_by', type: 'string', required: false },
      { name: 'email_metadata', type: 'object', required: false }
    ],
    async (params: Record<string, any>, context: ActionExecutionContext) => {
      try {
        const { createTicketFromEmail } = await import('@alga-psa/shared/workflow/actions/emailWorkflowActions');
        const result = await createTicketFromEmail({
          title: params.title,
          description: params.description,
          client_id: params.client_id,
          contact_id: params.contact_id,
          source: params.source,
          board_id: params.board_id,
          status_id: params.status_id,
          priority_id: params.priority_id,
          category_id: params.category_id,
          subcategory_id: params.subcategory_id,
          location_id: params.location_id,
          entered_by: params.entered_by,
          email_metadata: params.email_metadata
        }, context.tenant);

        return {
          success: true,
          ticket_id: result.ticket_id,
          ticket_number: result.ticket_number
        };
      } catch (error: any) {
        logger.error(`[ACTION] create_ticket_from_email: Error creating ticket from email`, error);
        return {
          success: false,
          ticket_id: null,
          message: error.message
        };
      }
    }
  );

  actionRegistry.registerSimpleAction(
    'resolve_inbound_ticket_defaults',
    'Resolve inbound ticket defaults (provider-specific required)',
    [
      { name: 'tenant', type: 'string', required: true },
      { name: 'providerId', type: 'string', required: true }
    ],
    async (params: Record<string, any>, context: ActionExecutionContext) => {
      try {
        const { resolveInboundTicketDefaults } = await import('@alga-psa/shared/workflow/actions/emailWorkflowActions');
        const defaults = await resolveInboundTicketDefaults(params.tenant, params.providerId);

        return defaults;
      } catch (error: any) {
        logger.error(`[ACTION] resolve_inbound_ticket_defaults: Error resolving defaults for tenant ${params.tenant}`, error);
        return null;
      }
    }
  );

  actionRegistry.registerSimpleAction(
    'create_comment_from_email',
    'Create a comment from email data',
    [
      { name: 'ticket_id', type: 'string', required: true },
      { name: 'content', type: 'string', required: true },
      { name: 'format', type: 'string', required: false },
      { name: 'source', type: 'string', required: false },
      { name: 'author_type', type: 'string', required: false },
      { name: 'author_id', type: 'string', required: false },
      { name: 'metadata', type: 'object', required: false }
    ],
    async (params: Record<string, any>, context: ActionExecutionContext) => {
      try {
        const { createCommentFromEmail } = await import('@alga-psa/shared/workflow/actions/emailWorkflowActions');
        const commentId = await createCommentFromEmail({
          ticket_id: params.ticket_id,
          content: params.content,
          format: params.format,
          source: params.source,
          author_type: params.author_type,
          author_id: params.author_id,
          metadata: params.metadata
        }, context.tenant);

        return {
          success: true,
          comment_id: commentId
        };
      } catch (error: any) {
        logger.error(`[ACTION] create_comment_from_email: Error creating comment from email`, error);
        return {
          success: false,
          comment_id: null,
          message: error.message
        };
      }
    }
  );

  actionRegistry.registerSimpleAction(
    'parse_email_reply',
    'Parse inbound email reply content using heuristics',
    [
      { name: 'text', type: 'string', required: false },
      { name: 'html', type: 'string', required: false },
      { name: 'config', type: 'object', required: false }
    ],
    async (params: Record<string, any>) => {
      try {
        const { parseEmailReplyBody } = await import('@shared/workflow/actions/emailWorkflowActions');
        const parsed = await parseEmailReplyBody({
          text: params.text,
          html: params.html
        }, params.config);

        return {
          success: true,
          parsed
        };
      } catch (error: any) {
        logger.error('[ACTION] parse_email_reply: Failed to parse inbound email', error);
        return {
          success: false,
          parsed: null,
          message: error?.message || 'Failed to parse email body'
        };
      }
    }
  );

  actionRegistry.registerSimpleAction(
    'find_ticket_by_reply_token',
    'Find a ticket using a stored email reply token',
    [
      { name: 'token', type: 'string', required: true }
    ],
    async (params: Record<string, any>, context: ActionExecutionContext) => {
      try {
        const { findTicketByReplyToken } = await import('@shared/workflow/actions/emailWorkflowActions');
        const match = await findTicketByReplyToken(params.token, context.tenant);

        return {
          success: !!match,
          match
        };
      } catch (error: any) {
        logger.error('[ACTION] find_ticket_by_reply_token: Error looking up reply token', error);
        return {
          success: false,
          match: null,
          message: error?.message || 'Failed to locate reply token'
        };
      }
    }
  );

  // Email Attachment Actions
  actionRegistry.registerSimpleAction(
    'process_email_attachment',
    'Process email attachment and associate with ticket',
    [
      { name: 'emailId', type: 'string', required: true },
      { name: 'attachmentId', type: 'string', required: true },
      { name: 'ticketId', type: 'string', required: true },
      { name: 'tenant', type: 'string', required: true },
      { name: 'providerId', type: 'string', required: true },
      { name: 'attachmentData', type: 'object', required: true }
    ],
    async (params: Record<string, any>, context: ActionExecutionContext) => {
      try {
        const { processEmailAttachment } = await import('@alga-psa/shared/workflow/actions/emailWorkflowActions');
        // Note: tenant is already in params for this action
        const result = await processEmailAttachment({
          emailId: params.emailId,
          attachmentId: params.attachmentId,
          ticketId: params.ticketId,
          tenant: params.tenant,
          providerId: params.providerId,
          attachmentData: params.attachmentData
        }, context.tenant);

        return {
          success: result.success,
          documentId: result.documentId,
          fileName: result.fileName,
          fileSize: result.fileSize,
          contentType: result.contentType
        };
      } catch (error: any) {
        logger.error(`[ACTION] process_email_attachment: Error processing attachment ${params.attachmentId}`, error);
        return {
          success: false,
          documentId: null,
          message: error.message
        };
      }
    }
  );

  // Email Client Actions
  actionRegistry.registerSimpleAction(
    'create_client_from_email',
    'Create a client from email data',
    [
      { name: 'client_name', type: 'string', required: true },
      { name: 'email', type: 'string', required: false },
      { name: 'source', type: 'string', required: false }
    ],
    async (params: Record<string, any>, context: ActionExecutionContext) => {
      try {
        const { createClientFromEmail } = await import('@alga-psa/shared/workflow/actions/emailWorkflowActions');
        const result = await createClientFromEmail({
          client_name: params.client_name,
          email: params.email,
          source: params.source
        }, context.tenant);

        return {
          success: true,
          client: result
        };
      } catch (error: any) {
        logger.error(`[ACTION] create_client_from_email: Error creating client ${params.client_name}`, error);
        return {
          success: false,
          client: null,
          message: error.message
        };
      }
    }
  );

  actionRegistry.registerSimpleAction(
    'get_client_by_id_for_email',
    'Get client by ID for email workflows',
    [{ name: 'clientId', type: 'string', required: true }],
    async (params: Record<string, any>, context: ActionExecutionContext) => {
      try {
        const { getClientByIdForEmail } = await import('@alga-psa/shared/workflow/actions/emailWorkflowActions');
        const client = await getClientByIdForEmail(params.clientId, context.tenant);

        return {
          success: !!client,
          client: client
        };
      } catch (error: any) {
        logger.error(`[ACTION] get_client_by_id_for_email: Error getting client ${params.clientId}`, error);
        return {
          success: false,
          client: null,
          message: error.message
        };
      }
    }
  );

  // Email Board Actions
  actionRegistry.registerSimpleAction(
    'find_board_by_name',
    'Find a board by name',
    [{ name: 'name', type: 'string', required: true }],
    async (params: Record<string, any>, context: ActionExecutionContext) => {
      try {
        // Import the database connection
        const { getAdminConnection } = await import('@alga-psa/shared/db/admin');
        const knex = await getAdminConnection();

        let board = await knex('boards')
          .select('board_id as id', 'board_name as name', 'description', 'is_default')
          .where({ tenant: context.tenant, board_name: params.name })
          .andWhere('is_inactive', false)
          .first();
        if (!board) {
          // Fallback: default active board, else first active by display_order
          board = await knex('boards')
            .select('board_id as id', 'board_name as name', 'description', 'is_default')
            .where({ tenant: context.tenant })
            .andWhere('is_inactive', false)
            .andWhere('is_default', true)
            .first();
          if (!board) {
            board = await knex('boards')
              .select('board_id as id', 'board_name as name', 'description', 'is_default')
              .where({ tenant: context.tenant })
              .andWhere('is_inactive', false)
              .orderBy('display_order', 'asc')
              .first();
          }
          if (!board) {
            logger.warn(`[ACTION] find_board_by_name: No active board found for tenant=${context.tenant}, name='${params.name}'`);
          }
        }

        return {
          success: !!board,
          board: board
        };
      } catch (error: any) {
        logger.error(`[ACTION] find_board_by_name: Error finding board ${params.name}`, error);
        return {
          success: false,
          board: null,
          message: error.message
        };
      }
    }
  );

  actionRegistry.registerSimpleAction(
    'create_board_from_email',
    'Create a board from email data',
    [
      { name: 'board_name', type: 'string', required: true },
      { name: 'description', type: 'string', required: false },
      { name: 'is_default', type: 'boolean', required: false }
    ],
    async (params: Record<string, any>, context: ActionExecutionContext) => {
      try {
        const { createBoardFromEmail } = await import('@alga-psa/shared/workflow/actions/emailWorkflowActions');
        const result = await createBoardFromEmail({
          board_name: params.board_name,
          description: params.description,
          is_default: params.is_default
        }, context.tenant);

        return {
          success: true,
          board: result
        };
      } catch (error: any) {
        logger.error(`[ACTION] create_board_from_email: Error creating board ${params.board_name}`, error);
        return {
          success: false,
          board: null,
          message: error.message
        };
      }
    }
  );

  // Email Status and Priority Actions
  actionRegistry.registerSimpleAction(
    'find_status_by_name',
    'Find a status by name',
    [
      { name: 'name', type: 'string', required: true },
      { name: 'item_type', type: 'string', required: false }
    ],
    async (params: Record<string, any>, context: ActionExecutionContext) => {
      try {
        const { getAdminConnection } = await import('@alga-psa/shared/db/admin');
        const knex = await getAdminConnection();

        const query = knex('statuses')
          .select('status_id as id', 'name', 'item_type', 'is_closed')
          .where({ tenant: context.tenant, name: params.name });

        if (params.item_type) {
          query.where('item_type', params.item_type);
        }

        let status = await query.first();
        if (!status) {
          // Fallback: default status for item_type (or 'ticket'), else first by order_number
          const itemType = params.item_type || 'ticket';
          status = await knex('statuses')
            .select('status_id as id', 'name', 'item_type', 'is_closed')
            .where({ tenant: context.tenant, item_type: itemType })
            .andWhere('is_default', true)
            .first();
          if (!status) {
            status = await knex('statuses')
              .select('status_id as id', 'name', 'item_type', 'is_closed')
              .where({ tenant: context.tenant, item_type: itemType })
              .orderBy('order_number', 'asc')
              .first();
          }
          if (!status) {
            const it = params.item_type ? `, item_type='${params.item_type}'` : '';
            logger.warn(`[ACTION] find_status_by_name: No status found for tenant=${context.tenant}, name='${params.name}'${it}`);
          }
        }

        return {
          success: !!status,
          status: status
        };
      } catch (error: any) {
        logger.error(`[ACTION] find_status_by_name: Error finding status ${params.name}`, error);
        return {
          success: false,
          status: null,
          message: error.message
        };
      }
    }
  );

  actionRegistry.registerSimpleAction(
    'find_priority_by_name',
    'Find a priority by name',
    [{ name: 'name', type: 'string', required: true }],
    async (params: Record<string, any>, context: ActionExecutionContext) => {
      try {
        const { getAdminConnection } = await import('@alga-psa/shared/db/admin');
        const knex = await getAdminConnection();

        let priority = await knex('priorities')
          .select('priority_id as id', 'priority_name as name', 'order_number', 'color', 'item_type')
          .where({ tenant: context.tenant, priority_name: params.name })
          .first();
        if (!priority) {
          // Fallback: first ticket priority by order_number
          priority = await knex('priorities')
            .select('priority_id as id', 'priority_name as name', 'order_number', 'color', 'item_type')
            .where({ tenant: context.tenant, item_type: 'ticket' })
            .orderBy('order_number', 'asc')
            .first();
          if (!priority) {
            logger.warn(`[ACTION] find_priority_by_name: No priority found for tenant=${context.tenant}, name='${params.name}'`);
          }
        }

        return {
          success: !!priority,
          priority: priority
        };
      } catch (error: any) {
        logger.error(`[ACTION] find_priority_by_name: Error finding priority ${params.name}`, error);
        return {
          success: false,
          priority: null,
          message: error.message
        };
      }
    }
  );

  // Email Client Association Actions
  actionRegistry.registerSimpleAction(
    'save_email_client_association',
    'Save email-to-client association',
    [
      { name: 'email', type: 'string', required: true },
      { name: 'client_id', type: 'string', required: true },
      { name: 'contact_id', type: 'string', required: false },
      { name: 'confidence_score', type: 'number', required: false },
      { name: 'notes', type: 'string', required: false }
    ],
    async (params: Record<string, any>, context: ActionExecutionContext) => {
      try {
        const { saveEmailClientAssociation } = await import('@alga-psa/shared/workflow/actions/emailWorkflowActions');
        const result = await saveEmailClientAssociation({
          email: params.email,
          client_id: params.client_id,
          contact_id: params.contact_id,
          confidence_score: params.confidence_score,
          notes: params.notes
        }, context.tenant);

        return {
          success: result.success,
          associationId: result.associationId,
          email: result.email,
          client_id: result.client_id
        };
      } catch (error: any) {
        logger.error(`[ACTION] save_email_client_association: Error saving association for ${params.email}`, error);
        return {
          success: false,
          associationId: null,
          message: error.message
        };
      }
    }
  );

  logger.info('[WorkflowInit] Email workflow actions registered successfully');
}

/**
 * Register task inbox actions
 * @param actionRegistry The action registry to register with
 */
function registerTaskInboxActions(actionRegistry: ActionRegistry): void {
  const taskInboxService = getTaskInboxService();
  taskInboxService.registerTaskActions(actionRegistry);
  logger.info('[WorkflowInit] Task inbox actions registered, including inline form support');
}<|MERGE_RESOLUTION|>--- conflicted
+++ resolved
@@ -7,18 +7,14 @@
 import { getActionRegistry, type ActionRegistry, type ActionExecutionContext } from '@alga-psa/shared/workflow/core/index';
 import { logger, getSecretProviderInstance } from '@alga-psa/shared/core';
 import { getTaskInboxService } from '@alga-psa/shared/workflow/core/taskInboxService';
-<<<<<<< HEAD
 import axios from 'axios'; // For QBO API calls
 import { getSecretProviderInstance } from '@alga-psa/shared/core';
 import type { Knex } from 'knex';
 import { ManagedDomainService as ManagedDomainServiceExport } from '@product/email-domains/entry';
-=======
->>>>>>> 4d4e1bce
 
 // --- Mock Secret Retrieval ---
 
 
-<<<<<<< HEAD
 // --- QBO Helper Types and Constants ---
 const QBO_BASE_URL = process.env.QBO_API_BASE_URL || 'https://sandbox-quickbooks.api.intuit.com';
 
@@ -120,8 +116,6 @@
   return ManagedDomainServiceCtor.forTenant({ tenantId, knex });
 }
 
-=======
->>>>>>> 4d4e1bce
 /**
  * Register all workflow actions with the action registry
  * @returns The action registry with all actions registered
